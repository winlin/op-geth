--- conflicted
+++ resolved
@@ -207,13 +207,10 @@
 		codeElements = append(codeElements, stateElement{code: codes[i]})
 	}
 	reader, err := ndb.NodeReader(srcRoot)
-<<<<<<< HEAD
-=======
 	if err != nil {
 		t.Fatalf("state is not existent, %#x", srcRoot)
 	}
 	cReader, err := srcDb.Reader(srcRoot)
->>>>>>> f0e8a3e9
 	if err != nil {
 		t.Fatalf("state is not existent, %#x", srcRoot)
 	}
@@ -333,13 +330,10 @@
 		codeElements = append(codeElements, stateElement{code: codes[i]})
 	}
 	reader, err := ndb.NodeReader(srcRoot)
-<<<<<<< HEAD
-=======
 	if err != nil {
 		t.Fatalf("state is not existent, %#x", srcRoot)
 	}
 	cReader, err := srcDb.Reader(srcRoot)
->>>>>>> f0e8a3e9
 	if err != nil {
 		t.Fatalf("state is not existent, %#x", srcRoot)
 	}
@@ -444,13 +438,10 @@
 		codeQueue[hash] = struct{}{}
 	}
 	reader, err := ndb.NodeReader(srcRoot)
-<<<<<<< HEAD
-=======
 	if err != nil {
 		t.Fatalf("state is not existent, %#x", srcRoot)
 	}
 	cReader, err := srcDb.Reader(srcRoot)
->>>>>>> f0e8a3e9
 	if err != nil {
 		t.Fatalf("state is not existent, %#x", srcRoot)
 	}
@@ -544,13 +535,10 @@
 		codeQueue[hash] = struct{}{}
 	}
 	reader, err := ndb.NodeReader(srcRoot)
-<<<<<<< HEAD
-=======
 	if err != nil {
 		t.Fatalf("state is not existent, %#x", srcRoot)
 	}
 	cReader, err := srcDb.Reader(srcRoot)
->>>>>>> f0e8a3e9
 	if err != nil {
 		t.Fatalf("state is not existent, %#x", srcRoot)
 	}
