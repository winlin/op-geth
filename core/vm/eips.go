// Copyright 2019 The go-ethereum Authors
// This file is part of the go-ethereum library.
//
// The go-ethereum library is free software: you can redistribute it and/or modify
// it under the terms of the GNU Lesser General Public License as published by
// the Free Software Foundation, either version 3 of the License, or
// (at your option) any later version.
//
// The go-ethereum library is distributed in the hope that it will be useful,
// but WITHOUT ANY WARRANTY; without even the implied warranty of
// MERCHANTABILITY or FITNESS FOR A PARTICULAR PURPOSE. See the
// GNU Lesser General Public License for more details.
//
// You should have received a copy of the GNU Lesser General Public License
// along with the go-ethereum library. If not, see <http://www.gnu.org/licenses/>.

package vm

import (
	"fmt"
	"math"
	"sort"

	"github.com/ethereum/go-ethereum/common"
	"github.com/ethereum/go-ethereum/core/tracing"
	"github.com/ethereum/go-ethereum/core/types"
	"github.com/ethereum/go-ethereum/crypto"
	"github.com/ethereum/go-ethereum/params"
	"github.com/holiman/uint256"
)

var activators = map[int]func(*JumpTable){
	5656: enable5656,
	6780: enable6780,
	3855: enable3855,
	3860: enable3860,
	3529: enable3529,
	3198: enable3198,
	2929: enable2929,
	2200: enable2200,
	1884: enable1884,
	1344: enable1344,
	1153: enable1153,
	4762: enable4762,
	7702: enable7702,
}

// EnableEIP enables the given EIP on the config.
// This operation writes in-place, and callers need to ensure that the globally
// defined jump tables are not polluted.
func EnableEIP(eipNum int, jt *JumpTable) error {
	enablerFn, ok := activators[eipNum]
	if !ok {
		return fmt.Errorf("undefined eip %d", eipNum)
	}
	enablerFn(jt)
	return nil
}

func ValidEip(eipNum int) bool {
	_, ok := activators[eipNum]
	return ok
}
func ActivateableEips() []string {
	var nums []string
	for k := range activators {
		nums = append(nums, fmt.Sprintf("%d", k))
	}
	sort.Strings(nums)
	return nums
}

// enable1884 applies EIP-1884 to the given jump table:
// - Increase cost of BALANCE to 700
// - Increase cost of EXTCODEHASH to 700
// - Increase cost of SLOAD to 800
// - Define SELFBALANCE, with cost GasFastStep (5)
func enable1884(jt *JumpTable) {
	// Gas cost changes
	jt[SLOAD].constantGas = params.SloadGasEIP1884
	jt[BALANCE].constantGas = params.BalanceGasEIP1884
	jt[EXTCODEHASH].constantGas = params.ExtcodeHashGasEIP1884

	// New opcode
	jt[SELFBALANCE] = &operation{
		execute:     opSelfBalance,
		constantGas: GasFastStep,
		minStack:    minStack(0, 1),
		maxStack:    maxStack(0, 1),
	}
}

func opSelfBalance(pc *uint64, interpreter *EVMInterpreter, scope *ScopeContext) ([]byte, error) {
	balance := interpreter.evm.StateDB.GetBalance(scope.Contract.Address())
	scope.Stack.push(balance)
	return nil, nil
}

// enable1344 applies EIP-1344 (ChainID Opcode)
// - Adds an opcode that returns the current chain’s EIP-155 unique identifier
func enable1344(jt *JumpTable) {
	// New opcode
	jt[CHAINID] = &operation{
		execute:     opChainID,
		constantGas: GasQuickStep,
		minStack:    minStack(0, 1),
		maxStack:    maxStack(0, 1),
	}
}

// opChainID implements CHAINID opcode
func opChainID(pc *uint64, interpreter *EVMInterpreter, scope *ScopeContext) ([]byte, error) {
	chainId, _ := uint256.FromBig(interpreter.evm.chainConfig.ChainID)
	scope.Stack.push(chainId)
	return nil, nil
}

// enable2200 applies EIP-2200 (Rebalance net-metered SSTORE)
func enable2200(jt *JumpTable) {
	jt[SLOAD].constantGas = params.SloadGasEIP2200
	jt[SSTORE].dynamicGas = gasSStoreEIP2200
}

// enable2929 enables "EIP-2929: Gas cost increases for state access opcodes"
// https://eips.ethereum.org/EIPS/eip-2929
func enable2929(jt *JumpTable) {
	jt[SSTORE].dynamicGas = gasSStoreEIP2929

	jt[SLOAD].constantGas = 0
	jt[SLOAD].dynamicGas = gasSLoadEIP2929

	jt[EXTCODECOPY].constantGas = params.WarmStorageReadCostEIP2929
	jt[EXTCODECOPY].dynamicGas = gasExtCodeCopyEIP2929

	jt[EXTCODESIZE].constantGas = params.WarmStorageReadCostEIP2929
	jt[EXTCODESIZE].dynamicGas = gasEip2929AccountCheck

	jt[EXTCODEHASH].constantGas = params.WarmStorageReadCostEIP2929
	jt[EXTCODEHASH].dynamicGas = gasEip2929AccountCheck

	jt[BALANCE].constantGas = params.WarmStorageReadCostEIP2929
	jt[BALANCE].dynamicGas = gasEip2929AccountCheck

	jt[CALL].constantGas = params.WarmStorageReadCostEIP2929
	jt[CALL].dynamicGas = gasCallEIP2929

	jt[CALLCODE].constantGas = params.WarmStorageReadCostEIP2929
	jt[CALLCODE].dynamicGas = gasCallCodeEIP2929

	jt[STATICCALL].constantGas = params.WarmStorageReadCostEIP2929
	jt[STATICCALL].dynamicGas = gasStaticCallEIP2929

	jt[DELEGATECALL].constantGas = params.WarmStorageReadCostEIP2929
	jt[DELEGATECALL].dynamicGas = gasDelegateCallEIP2929

	// This was previously part of the dynamic cost, but we're using it as a constantGas
	// factor here
	jt[SELFDESTRUCT].constantGas = params.SelfdestructGasEIP150
	jt[SELFDESTRUCT].dynamicGas = gasSelfdestructEIP2929
}

// enable3529 enabled "EIP-3529: Reduction in refunds":
// - Removes refunds for selfdestructs
// - Reduces refunds for SSTORE
// - Reduces max refunds to 20% gas
func enable3529(jt *JumpTable) {
	jt[SSTORE].dynamicGas = gasSStoreEIP3529
	jt[SELFDESTRUCT].dynamicGas = gasSelfdestructEIP3529
}

// enable3198 applies EIP-3198 (BASEFEE Opcode)
// - Adds an opcode that returns the current block's base fee.
func enable3198(jt *JumpTable) {
	// New opcode
	jt[BASEFEE] = &operation{
		execute:     opBaseFee,
		constantGas: GasQuickStep,
		minStack:    minStack(0, 1),
		maxStack:    maxStack(0, 1),
	}
}

// enable1153 applies EIP-1153 "Transient Storage"
// - Adds TLOAD that reads from transient storage
// - Adds TSTORE that writes to transient storage
func enable1153(jt *JumpTable) {
	jt[TLOAD] = &operation{
		execute:     opTload,
		constantGas: params.WarmStorageReadCostEIP2929,
		minStack:    minStack(1, 1),
		maxStack:    maxStack(1, 1),
	}

	jt[TSTORE] = &operation{
		execute:     opTstore,
		constantGas: params.WarmStorageReadCostEIP2929,
		minStack:    minStack(2, 0),
		maxStack:    maxStack(2, 0),
	}
}

// opTload implements TLOAD opcode
func opTload(pc *uint64, interpreter *EVMInterpreter, scope *ScopeContext) ([]byte, error) {
	loc := scope.Stack.peek()
	hash := common.Hash(loc.Bytes32())
	val := interpreter.evm.StateDB.GetTransientState(scope.Contract.Address(), hash)
	loc.SetBytes(val.Bytes())
	return nil, nil
}

// opTstore implements TSTORE opcode
func opTstore(pc *uint64, interpreter *EVMInterpreter, scope *ScopeContext) ([]byte, error) {
	if interpreter.readOnly {
		return nil, ErrWriteProtection
	}
	loc := scope.Stack.pop()
	val := scope.Stack.pop()
	interpreter.evm.StateDB.SetTransientState(scope.Contract.Address(), loc.Bytes32(), val.Bytes32())
	return nil, nil
}

// opBaseFee implements BASEFEE opcode
func opBaseFee(pc *uint64, interpreter *EVMInterpreter, scope *ScopeContext) ([]byte, error) {
	baseFee, _ := uint256.FromBig(interpreter.evm.Context.BaseFee)
	scope.Stack.push(baseFee)
	return nil, nil
}

// enable3855 applies EIP-3855 (PUSH0 opcode)
func enable3855(jt *JumpTable) {
	// New opcode
	jt[PUSH0] = &operation{
		execute:     opPush0,
		constantGas: GasQuickStep,
		minStack:    minStack(0, 1),
		maxStack:    maxStack(0, 1),
	}
}

// opPush0 implements the PUSH0 opcode
func opPush0(pc *uint64, interpreter *EVMInterpreter, scope *ScopeContext) ([]byte, error) {
	scope.Stack.push(new(uint256.Int))
	return nil, nil
}

// enable3860 enables "EIP-3860: Limit and meter initcode"
// https://eips.ethereum.org/EIPS/eip-3860
func enable3860(jt *JumpTable) {
	jt[CREATE].dynamicGas = gasCreateEip3860
	jt[CREATE2].dynamicGas = gasCreate2Eip3860
}

// enable5656 enables EIP-5656 (MCOPY opcode)
// https://eips.ethereum.org/EIPS/eip-5656
func enable5656(jt *JumpTable) {
	jt[MCOPY] = &operation{
		execute:     opMcopy,
		constantGas: GasFastestStep,
		dynamicGas:  gasMcopy,
		minStack:    minStack(3, 0),
		maxStack:    maxStack(3, 0),
		memorySize:  memoryMcopy,
	}
}

// opMcopy implements the MCOPY opcode (https://eips.ethereum.org/EIPS/eip-5656)
func opMcopy(pc *uint64, interpreter *EVMInterpreter, scope *ScopeContext) ([]byte, error) {
	var (
		dst    = scope.Stack.pop()
		src    = scope.Stack.pop()
		length = scope.Stack.pop()
	)
	// These values are checked for overflow during memory expansion calculation
	// (the memorySize function on the opcode).
	scope.Memory.Copy(dst.Uint64(), src.Uint64(), length.Uint64())
	return nil, nil
}

// opBlobHash implements the BLOBHASH opcode
func opBlobHash(pc *uint64, interpreter *EVMInterpreter, scope *ScopeContext) ([]byte, error) {
	index := scope.Stack.peek()
	if index.LtUint64(uint64(len(interpreter.evm.TxContext.BlobHashes))) {
		blobHash := interpreter.evm.TxContext.BlobHashes[index.Uint64()]
		index.SetBytes32(blobHash[:])
	} else {
		index.Clear()
	}
	return nil, nil
}

// opBlobBaseFee implements BLOBBASEFEE opcode
func opBlobBaseFee(pc *uint64, interpreter *EVMInterpreter, scope *ScopeContext) ([]byte, error) {
	blobBaseFee, _ := uint256.FromBig(interpreter.evm.Context.BlobBaseFee)
	scope.Stack.push(blobBaseFee)
	return nil, nil
}

// enable4844 applies EIP-4844 (BLOBHASH opcode)
func enable4844(jt *JumpTable) {
	jt[BLOBHASH] = &operation{
		execute:     opBlobHash,
		constantGas: GasFastestStep,
		minStack:    minStack(1, 1),
		maxStack:    maxStack(1, 1),
	}
}

// enable7516 applies EIP-7516 (BLOBBASEFEE opcode)
func enable7516(jt *JumpTable) {
	jt[BLOBBASEFEE] = &operation{
		execute:     opBlobBaseFee,
		constantGas: GasQuickStep,
		minStack:    minStack(0, 1),
		maxStack:    maxStack(0, 1),
	}
}

// enable6780 applies EIP-6780 (deactivate SELFDESTRUCT)
func enable6780(jt *JumpTable) {
	jt[SELFDESTRUCT] = &operation{
		execute:     opSelfdestruct6780,
		dynamicGas:  gasSelfdestructEIP3529,
		constantGas: params.SelfdestructGasEIP150,
		minStack:    minStack(1, 0),
		maxStack:    maxStack(1, 0),
	}
}

func opExtCodeCopyEIP4762(pc *uint64, interpreter *EVMInterpreter, scope *ScopeContext) ([]byte, error) {
	var (
		stack      = scope.Stack
		a          = stack.pop()
		memOffset  = stack.pop()
		codeOffset = stack.pop()
		length     = stack.pop()
	)
	uint64CodeOffset, overflow := codeOffset.Uint64WithOverflow()
	if overflow {
		uint64CodeOffset = math.MaxUint64
	}
	addr := common.Address(a.Bytes20())
	code := interpreter.evm.StateDB.GetCode(addr)
	contract := &Contract{
		Code: code,
		self: AccountRef(addr),
	}
	paddedCodeCopy, copyOffset, nonPaddedCopyLength := getDataAndAdjustedBounds(code, uint64CodeOffset, length.Uint64())
	statelessGas := interpreter.evm.AccessEvents.CodeChunksRangeGas(addr, copyOffset, nonPaddedCopyLength, uint64(len(contract.Code)), false)
	if !scope.Contract.UseGas(statelessGas, interpreter.evm.Config.Tracer, tracing.GasChangeUnspecified) {
		scope.Contract.Gas = 0
		return nil, ErrOutOfGas
	}
	scope.Memory.Set(memOffset.Uint64(), length.Uint64(), paddedCodeCopy)

	return nil, nil
}

// opPush1EIP4762 handles the special case of PUSH1 opcode for EIP-4762, which
// need not worry about the adjusted bound logic when adding the PUSHDATA to
// the list of access events.
func opPush1EIP4762(pc *uint64, interpreter *EVMInterpreter, scope *ScopeContext) ([]byte, error) {
	var (
		codeLen = uint64(len(scope.Contract.Code))
		integer = new(uint256.Int)
	)
	*pc += 1
	if *pc < codeLen {
		scope.Stack.push(integer.SetUint64(uint64(scope.Contract.Code[*pc])))

		if !scope.Contract.IsDeployment && *pc%31 == 0 {
			// touch next chunk if PUSH1 is at the boundary. if so, *pc has
			// advanced past this boundary.
			contractAddr := scope.Contract.Address()
			statelessGas := interpreter.evm.AccessEvents.CodeChunksRangeGas(contractAddr, *pc+1, uint64(1), uint64(len(scope.Contract.Code)), false)
			if !scope.Contract.UseGas(statelessGas, interpreter.evm.Config.Tracer, tracing.GasChangeUnspecified) {
				scope.Contract.Gas = 0
				return nil, ErrOutOfGas
			}
		}
	} else {
		scope.Stack.push(integer.Clear())
	}
	return nil, nil
}

func makePushEIP4762(size uint64, pushByteSize int) executionFunc {
	return func(pc *uint64, interpreter *EVMInterpreter, scope *ScopeContext) ([]byte, error) {
		var (
			codeLen = len(scope.Contract.Code)
			start   = min(codeLen, int(*pc+1))
			end     = min(codeLen, start+pushByteSize)
		)
		scope.Stack.push(new(uint256.Int).SetBytes(
			common.RightPadBytes(
				scope.Contract.Code[start:end],
				pushByteSize,
			)),
		)

		if !scope.Contract.IsDeployment {
			contractAddr := scope.Contract.Address()
			statelessGas := interpreter.evm.AccessEvents.CodeChunksRangeGas(contractAddr, uint64(start), uint64(pushByteSize), uint64(len(scope.Contract.Code)), false)
			if !scope.Contract.UseGas(statelessGas, interpreter.evm.Config.Tracer, tracing.GasChangeUnspecified) {
				scope.Contract.Gas = 0
				return nil, ErrOutOfGas
			}
		}

		*pc += size
		return nil, nil
	}
}

func enable4762(jt *JumpTable) {
	jt[SSTORE] = &operation{
		dynamicGas: gasSStore4762,
		execute:    opSstore,
		minStack:   minStack(2, 0),
		maxStack:   maxStack(2, 0),
	}
	jt[SLOAD] = &operation{
		dynamicGas: gasSLoad4762,
		execute:    opSload,
		minStack:   minStack(1, 1),
		maxStack:   maxStack(1, 1),
	}

	jt[BALANCE] = &operation{
		execute:    opBalance,
		dynamicGas: gasBalance4762,
		minStack:   minStack(1, 1),
		maxStack:   maxStack(1, 1),
	}

	jt[EXTCODESIZE] = &operation{
		execute:    opExtCodeSize,
		dynamicGas: gasExtCodeSize4762,
		minStack:   minStack(1, 1),
		maxStack:   maxStack(1, 1),
	}

	jt[EXTCODEHASH] = &operation{
		execute:    opExtCodeHash,
		dynamicGas: gasExtCodeHash4762,
		minStack:   minStack(1, 1),
		maxStack:   maxStack(1, 1),
	}

	jt[EXTCODECOPY] = &operation{
		execute:    opExtCodeCopyEIP4762,
		dynamicGas: gasExtCodeCopyEIP4762,
		minStack:   minStack(4, 0),
		maxStack:   maxStack(4, 0),
		memorySize: memoryExtCodeCopy,
	}

	jt[CODECOPY] = &operation{
		execute:     opCodeCopy,
		constantGas: GasFastestStep,
		dynamicGas:  gasCodeCopyEip4762,
		minStack:    minStack(3, 0),
		maxStack:    maxStack(3, 0),
		memorySize:  memoryCodeCopy,
	}

	jt[SELFDESTRUCT] = &operation{
		execute:     opSelfdestruct6780,
		dynamicGas:  gasSelfdestructEIP4762,
		constantGas: params.SelfdestructGasEIP150,
		minStack:    minStack(1, 0),
		maxStack:    maxStack(1, 0),
	}

	jt[CREATE] = &operation{
		execute:     opCreate,
		constantGas: params.CreateNGasEip4762,
		dynamicGas:  gasCreateEip3860,
		minStack:    minStack(3, 1),
		maxStack:    maxStack(3, 1),
		memorySize:  memoryCreate,
	}

	jt[CREATE2] = &operation{
		execute:     opCreate2,
		constantGas: params.CreateNGasEip4762,
		dynamicGas:  gasCreate2Eip3860,
		minStack:    minStack(4, 1),
		maxStack:    maxStack(4, 1),
		memorySize:  memoryCreate2,
	}

	jt[CALL] = &operation{
		execute:    opCall,
		dynamicGas: gasCallEIP4762,
		minStack:   minStack(7, 1),
		maxStack:   maxStack(7, 1),
		memorySize: memoryCall,
	}

	jt[CALLCODE] = &operation{
		execute:    opCallCode,
		dynamicGas: gasCallCodeEIP4762,
		minStack:   minStack(7, 1),
		maxStack:   maxStack(7, 1),
		memorySize: memoryCall,
	}

	jt[STATICCALL] = &operation{
		execute:    opStaticCall,
		dynamicGas: gasStaticCallEIP4762,
		minStack:   minStack(6, 1),
		maxStack:   maxStack(6, 1),
		memorySize: memoryStaticCall,
	}

	jt[DELEGATECALL] = &operation{
		execute:    opDelegateCall,
		dynamicGas: gasDelegateCallEIP4762,
		minStack:   minStack(6, 1),
		maxStack:   maxStack(6, 1),
		memorySize: memoryDelegateCall,
	}

	jt[PUSH1] = &operation{
		execute:     opPush1EIP4762,
		constantGas: GasFastestStep,
		minStack:    minStack(0, 1),
		maxStack:    maxStack(0, 1),
	}
	for i := 1; i < 32; i++ {
		jt[PUSH1+OpCode(i)] = &operation{
			execute:     makePushEIP4762(uint64(i+1), i+1),
			constantGas: GasFastestStep,
			minStack:    minStack(0, 1),
			maxStack:    maxStack(0, 1),
		}
	}
}

// enableEOF applies the EOF changes.
// OBS! For EOF, there are two changes:
//  1. Two separate jumptables are required. One, EOF-jumptable, is used by
//     eof contracts. This one contains things like RJUMP.
//  2. The regular non-eof jumptable also needs to be modified, specifically to
//     modify how EXTCODECOPY works under the hood.
//
// This method _only_ deals with case 1.
func enableEOF(jt *JumpTable) {
	// Deprecate opcodes
	undefined := &operation{
		execute:     opUndefined,
		constantGas: 0,
		minStack:    minStack(0, 0),
		maxStack:    maxStack(0, 0),
		undefined:   true,
	}
	jt[CALL] = undefined
	jt[CALLCODE] = undefined
	jt[DELEGATECALL] = undefined
	jt[STATICCALL] = undefined
	jt[SELFDESTRUCT] = undefined
	jt[JUMP] = undefined
	jt[JUMPI] = undefined
	jt[PC] = undefined
	jt[CREATE] = undefined
	jt[CREATE2] = undefined
	jt[CODESIZE] = undefined
	jt[CODECOPY] = undefined
	jt[EXTCODESIZE] = undefined
	jt[EXTCODECOPY] = undefined
	jt[EXTCODEHASH] = undefined
	jt[GAS] = undefined
	// Allow 0xFE to terminate sections
	jt[INVALID] = &operation{
		execute:     opUndefined,
		constantGas: 0,
		minStack:    minStack(0, 0),
		maxStack:    maxStack(0, 0),
	}

	// New opcodes
	jt[RJUMP] = &operation{
		execute:     opRjump,
		constantGas: GasQuickStep,
		minStack:    minStack(0, 0),
		maxStack:    maxStack(0, 0),
	}
	jt[RJUMPI] = &operation{
		execute:     opRjumpi,
		constantGas: GasFastishStep,
		minStack:    minStack(1, 0),
		maxStack:    maxStack(1, 0),
	}
	jt[RJUMPV] = &operation{
		execute:     opRjumpv,
		constantGas: GasFastishStep,
		minStack:    minStack(1, 0),
		maxStack:    maxStack(1, 0),
	}
	jt[CALLF] = &operation{
		execute:     opCallf,
		constantGas: GasFastStep,
		minStack:    minStack(0, 0),
		maxStack:    maxStack(0, 0),
	}
	jt[RETF] = &operation{
		execute:     opRetf,
		constantGas: GasFastestStep,
		minStack:    minStack(0, 0),
		maxStack:    maxStack(0, 0),
	}
	jt[JUMPF] = &operation{
		execute:     opJumpf,
		constantGas: GasFastStep,
		minStack:    minStack(0, 0),
		maxStack:    maxStack(0, 0),
	}
	jt[EOFCREATE] = &operation{
		execute:     opEOFCreate,
		constantGas: params.Create2Gas,
		dynamicGas:  gasEOFCreate,
		minStack:    minStack(4, 1),
		maxStack:    maxStack(4, 1),
		memorySize:  memoryEOFCreate,
	}
	jt[RETURNCONTRACT] = &operation{
		execute: opReturnContract,
		// returncontract has zero constant gas cost
		dynamicGas: pureMemoryGascost,
		minStack:   minStack(2, 0),
		maxStack:   maxStack(2, 0),
		memorySize: memoryReturnContract,
	}
	jt[DATALOAD] = &operation{
		execute:     opDataLoad,
		constantGas: GasFastishStep,
		minStack:    minStack(1, 1),
		maxStack:    maxStack(1, 1),
	}
	jt[DATALOADN] = &operation{
		execute:     opDataLoadN,
		constantGas: GasFastestStep,
		minStack:    minStack(0, 1),
		maxStack:    maxStack(0, 1),
	}
	jt[DATASIZE] = &operation{
		execute:     opDataSize,
		constantGas: GasQuickStep,
		minStack:    minStack(0, 1),
		maxStack:    maxStack(0, 1),
	}
	jt[DATACOPY] = &operation{
		execute:     opDataCopy,
		constantGas: GasFastestStep,
		dynamicGas:  memoryCopierGas(2),
		minStack:    minStack(3, 0),
		maxStack:    maxStack(3, 0),
		memorySize:  memoryDataCopy,
	}
	jt[DUPN] = &operation{
		execute:     opDupN,
		constantGas: GasFastestStep,
		minStack:    minStack(0, 1),
		maxStack:    maxStack(0, 1),
	}
	jt[SWAPN] = &operation{
		execute:     opSwapN,
		constantGas: GasFastestStep,
		minStack:    minStack(0, 0),
		maxStack:    maxStack(0, 0),
	}
	jt[EXCHANGE] = &operation{
		execute:     opExchange,
		constantGas: GasFastestStep,
		minStack:    minStack(0, 0),
		maxStack:    maxStack(0, 0),
	}
	jt[RETURNDATALOAD] = &operation{
		execute:     opReturnDataLoad,
		constantGas: GasFastestStep,
		minStack:    minStack(1, 1),
		maxStack:    maxStack(1, 1),
	}
	jt[EXTCALL] = &operation{
		execute:     opExtCall,
		constantGas: params.WarmStorageReadCostEIP2929,
		dynamicGas:  makeCallVariantGasCallEIP2929(gasExtCall, 0),
		minStack:    minStack(4, 1),
		maxStack:    maxStack(4, 1),
		memorySize:  memoryExtCall,
	}
	jt[EXTDELEGATECALL] = &operation{
		execute:     opExtDelegateCall,
		dynamicGas:  makeCallVariantGasCallEIP2929(gasExtDelegateCall, 0),
		constantGas: params.WarmStorageReadCostEIP2929,
		minStack:    minStack(3, 1),
		maxStack:    maxStack(3, 1),
		memorySize:  memoryExtCall,
	}
	jt[EXTSTATICCALL] = &operation{
		execute:     opExtStaticCall,
		constantGas: params.WarmStorageReadCostEIP2929,
		dynamicGas:  makeCallVariantGasCallEIP2929(gasExtStaticCall, 0),
		minStack:    minStack(3, 1),
		maxStack:    maxStack(3, 1),
		memorySize:  memoryExtCall,
	}
<<<<<<< HEAD
=======
}

// opExtCodeCopyEIP7702 implements the EIP-7702 variation of opExtCodeCopy.
func opExtCodeCopyEIP7702(pc *uint64, interpreter *EVMInterpreter, scope *ScopeContext) ([]byte, error) {
	var (
		stack      = scope.Stack
		a          = stack.pop()
		memOffset  = stack.pop()
		codeOffset = stack.pop()
		length     = stack.pop()
	)
	uint64CodeOffset, overflow := codeOffset.Uint64WithOverflow()
	if overflow {
		uint64CodeOffset = math.MaxUint64
	}
	code := interpreter.evm.StateDB.GetCode(common.Address(a.Bytes20()))
	if _, ok := types.ParseDelegation(code); ok {
		code = types.DelegationPrefix[:2]
	}
	codeCopy := getData(code, uint64CodeOffset, length.Uint64())
	scope.Memory.Set(memOffset.Uint64(), length.Uint64(), codeCopy)

	return nil, nil
}

// opExtCodeSizeEIP7702 implements the EIP-7702 variation of opExtCodeSize.
func opExtCodeSizeEIP7702(pc *uint64, interpreter *EVMInterpreter, scope *ScopeContext) ([]byte, error) {
	slot := scope.Stack.peek()
	code := interpreter.evm.StateDB.GetCode(common.Address(slot.Bytes20()))
	if _, ok := types.ParseDelegation(code); ok {
		code = types.DelegationPrefix[:2]
	}
	slot.SetUint64(uint64(len(code)))
	return nil, nil
}

// opExtCodeHashEIP7702 implements the EIP-7702 variation of opExtCodeHash.
func opExtCodeHashEIP7702(pc *uint64, interpreter *EVMInterpreter, scope *ScopeContext) ([]byte, error) {
	slot := scope.Stack.peek()
	addr := common.Address(slot.Bytes20())
	if interpreter.evm.StateDB.Empty(addr) {
		slot.Clear()
		return nil, nil
	}
	code := interpreter.evm.StateDB.GetCode(addr)
	if _, ok := types.ParseDelegation(code); ok {
		// If the code is a delegation, return the prefix without version.
		slot.SetBytes(crypto.Keccak256(types.DelegationPrefix[:2]))
	} else {
		// Otherwise, return normal code hash.
		slot.SetBytes(interpreter.evm.StateDB.GetCodeHash(addr).Bytes())
	}
	return nil, nil
}

// enable7702 the EIP-7702 changes to support delegation designators.
func enable7702(jt *JumpTable) {
	jt[EXTCODECOPY].execute = opExtCodeCopyEIP7702
	jt[EXTCODESIZE].execute = opExtCodeSizeEIP7702
	jt[EXTCODEHASH].execute = opExtCodeHashEIP7702

	jt[CALL].dynamicGas = gasCallEIP7702
	jt[CALLCODE].dynamicGas = gasCallCodeEIP7702
	jt[STATICCALL].dynamicGas = gasStaticCallEIP7702
	jt[DELEGATECALL].dynamicGas = gasDelegateCallEIP7702
>>>>>>> f0e8a3e9
}<|MERGE_RESOLUTION|>--- conflicted
+++ resolved
@@ -705,8 +705,6 @@
 		maxStack:    maxStack(3, 1),
 		memorySize:  memoryExtCall,
 	}
-<<<<<<< HEAD
-=======
 }
 
 // opExtCodeCopyEIP7702 implements the EIP-7702 variation of opExtCodeCopy.
@@ -772,5 +770,4 @@
 	jt[CALLCODE].dynamicGas = gasCallCodeEIP7702
 	jt[STATICCALL].dynamicGas = gasStaticCallEIP7702
 	jt[DELEGATECALL].dynamicGas = gasDelegateCallEIP7702
->>>>>>> f0e8a3e9
 }