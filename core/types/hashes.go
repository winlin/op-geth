--- conflicted
+++ resolved
@@ -40,12 +40,9 @@
 	// EmptyWithdrawalsHash is the known hash of the empty withdrawal set.
 	EmptyWithdrawalsHash = common.HexToHash("56e81f171bcc55a6ff8345e692c0f86e5b48e01b996cadc001622fb5e363b421")
 
-<<<<<<< HEAD
-=======
 	// EmptyRequestsHash is the known hash of an empty request set, sha256("").
 	EmptyRequestsHash = common.HexToHash("e3b0c44298fc1c149afbf4c8996fb92427ae41e4649b934ca495991b7852b855")
 
->>>>>>> f0e8a3e9
 	// EmptyVerkleHash is the known hash of an empty verkle trie.
 	EmptyVerkleHash = common.Hash{}
 )