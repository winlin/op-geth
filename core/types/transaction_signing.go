--- conflicted
+++ resolved
@@ -40,13 +40,9 @@
 func MakeSigner(config *params.ChainConfig, blockNumber *big.Int, blockTime uint64) Signer {
 	var signer Signer
 	switch {
-<<<<<<< HEAD
-	case config.IsCancun(blockNumber, blockTime) && !config.IsOptimism():
-=======
 	case config.IsPrague(blockNumber, blockTime):
 		signer = NewPragueSigner(config.ChainID)
-	case config.IsCancun(blockNumber, blockTime):
->>>>>>> f0e8a3e9
+	case config.IsCancun(blockNumber, blockTime) && !config.IsOptimism():
 		signer = NewCancunSigner(config.ChainID)
 	case config.IsLondon(blockNumber):
 		signer = NewLondonSigner(config.ChainID)
@@ -73,13 +69,9 @@
 	var signer Signer
 	if config.ChainID != nil {
 		switch {
-<<<<<<< HEAD
-		case config.CancunTime != nil && !config.IsOptimism():
-=======
 		case config.PragueTime != nil:
 			signer = NewPragueSigner(config.ChainID)
-		case config.CancunTime != nil:
->>>>>>> f0e8a3e9
+		case config.CancunTime != nil && !config.IsOptimism():
 			signer = NewCancunSigner(config.ChainID)
 		case config.LondonBlock != nil:
 			signer = NewLondonSigner(config.ChainID)
