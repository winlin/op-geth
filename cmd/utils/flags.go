--- conflicted
+++ resolved
@@ -1784,11 +1784,7 @@
 // SetEthConfig applies eth-related command line flags to the config.
 func SetEthConfig(ctx *cli.Context, stack *node.Node, cfg *ethconfig.Config) {
 	// Avoid conflicting network flags
-<<<<<<< HEAD
-	CheckExclusive(ctx, MainnetFlag, DeveloperFlag, GoerliFlag, SepoliaFlag, HoleskyFlag, OPNetworkFlag)
-=======
-	CheckExclusive(ctx, MainnetFlag, DeveloperFlag, SepoliaFlag, HoleskyFlag)
->>>>>>> 1015a42d
+	CheckExclusive(ctx, MainnetFlag, DeveloperFlag, SepoliaFlag, HoleskyFlag, OPNetworkFlag)
 	CheckExclusive(ctx, DeveloperFlag, ExternalSignerFlag) // Can't use both ephemeral unlocked and external signer
 
 	// Set configurations from CLI flags
@@ -2298,9 +2294,6 @@
 		genesis = core.DefaultHoleskyGenesisBlock()
 	case ctx.Bool(SepoliaFlag.Name):
 		genesis = core.DefaultSepoliaGenesisBlock()
-<<<<<<< HEAD
-	case ctx.Bool(GoerliFlag.Name):
-		genesis = core.DefaultGoerliGenesisBlock()
 	case ctx.IsSet(OPNetworkFlag.Name):
 		name := ctx.String(OPNetworkFlag.Name)
 		ch, err := params.OPStackChainIDByName(name)
@@ -2312,8 +2305,6 @@
 			Fatalf("failed to load genesis for OP-Stack chain %q (%d): %v", name, ch, err)
 		}
 		return genesis
-=======
->>>>>>> 1015a42d
 	case ctx.Bool(DeveloperFlag.Name):
 		Fatalf("Developer chains are ephemeral")
 	}
