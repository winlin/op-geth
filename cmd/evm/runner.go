// Copyright 2017 The go-ethereum Authors
// This file is part of go-ethereum.
//
// go-ethereum is free software: you can redistribute it and/or modify
// it under the terms of the GNU General Public License as published by
// the Free Software Foundation, either version 3 of the License, or
// (at your option) any later version.
//
// go-ethereum is distributed in the hope that it will be useful,
// but WITHOUT ANY WARRANTY; without even the implied warranty of
// MERCHANTABILITY or FITNESS FOR A PARTICULAR PURPOSE. See the
// GNU General Public License for more details.
//
// You should have received a copy of the GNU General Public License
// along with go-ethereum. If not, see <http://www.gnu.org/licenses/>.

package main

import (
	"bytes"
	"encoding/hex"
	"encoding/json"
	"fmt"
	"io"
	"math/big"
	"os"
	goruntime "runtime"
	"slices"
<<<<<<< HEAD
=======
	"strings"
>>>>>>> f0e8a3e9
	"testing"
	"time"

	"github.com/ethereum/go-ethereum/cmd/utils"
	"github.com/ethereum/go-ethereum/common"
	"github.com/ethereum/go-ethereum/core"
	"github.com/ethereum/go-ethereum/core/rawdb"
	"github.com/ethereum/go-ethereum/core/state"
	"github.com/ethereum/go-ethereum/core/tracing"
	"github.com/ethereum/go-ethereum/core/types"
	"github.com/ethereum/go-ethereum/core/vm"
	"github.com/ethereum/go-ethereum/core/vm/runtime"
	"github.com/ethereum/go-ethereum/internal/flags"
	"github.com/ethereum/go-ethereum/params"
	"github.com/ethereum/go-ethereum/triedb"
	"github.com/ethereum/go-ethereum/triedb/hashdb"
	"github.com/urfave/cli/v2"
)

var runCommand = &cli.Command{
	Action:      runCmd,
	Name:        "run",
	Usage:       "Run arbitrary evm binary",
	ArgsUsage:   "<code>",
	Description: `The run command runs arbitrary EVM code.`,
<<<<<<< HEAD
	Flags:       slices.Concat(vmFlags, traceFlags),
=======
	Flags: slices.Concat([]cli.Flag{
		BenchFlag,
		CodeFileFlag,
		CreateFlag,
		GasFlag,
		GenesisFlag,
		InputFlag,
		InputFileFlag,
		PriceFlag,
		ReceiverFlag,
		SenderFlag,
		ValueFlag,
		StatDumpFlag,
		DumpFlag,
	}, traceFlags),
>>>>>>> f0e8a3e9
}

var (
	CodeFileFlag = &cli.StringFlag{
		Name:     "codefile",
		Usage:    "File containing EVM code. If '-' is specified, code is read from stdin ",
		Category: flags.VMCategory,
	}
	CreateFlag = &cli.BoolFlag{
		Name:     "create",
		Usage:    "Indicates the action should be create rather than call",
		Category: flags.VMCategory,
	}
	GasFlag = &cli.Uint64Flag{
		Name:     "gas",
		Usage:    "Gas limit for the evm",
		Value:    10000000000,
		Category: flags.VMCategory,
	}
	GenesisFlag = &cli.StringFlag{
		Name:     "prestate",
		Usage:    "JSON file with prestate (genesis) config",
		Category: flags.VMCategory,
	}
	InputFlag = &cli.StringFlag{
		Name:     "input",
		Usage:    "Input for the EVM",
		Category: flags.VMCategory,
	}
	InputFileFlag = &cli.StringFlag{
		Name:     "inputfile",
		Usage:    "File containing input for the EVM",
		Category: flags.VMCategory,
	}
	PriceFlag = &flags.BigFlag{
		Name:     "price",
		Usage:    "Price set for the evm",
		Value:    new(big.Int),
		Category: flags.VMCategory,
	}
	ReceiverFlag = &cli.StringFlag{
		Name:     "receiver",
		Usage:    "The transaction receiver (execution context)",
		Category: flags.VMCategory,
	}
	SenderFlag = &cli.StringFlag{
		Name:     "sender",
		Usage:    "The transaction origin",
		Category: flags.VMCategory,
	}
	ValueFlag = &flags.BigFlag{
		Name:     "value",
		Usage:    "Value set for the evm",
		Value:    new(big.Int),
		Category: flags.VMCategory,
	}
)

// readGenesis will read the given JSON format genesis file and return
// the initialized Genesis structure
func readGenesis(genesisPath string) *core.Genesis {
	// Make sure we have a valid genesis JSON
	if len(genesisPath) == 0 {
		utils.Fatalf("Must supply path to genesis JSON file")
	}
	file, err := os.Open(genesisPath)
	if err != nil {
		utils.Fatalf("Failed to read genesis file: %v", err)
	}
	defer file.Close()

	genesis := new(core.Genesis)
	if err := json.NewDecoder(file).Decode(genesis); err != nil {
		utils.Fatalf("invalid genesis file: %v", err)
	}
	return genesis
}

type execStats struct {
	Time           time.Duration `json:"time"`           // The execution Time.
	Allocs         int64         `json:"allocs"`         // The number of heap allocations during execution.
	BytesAllocated int64         `json:"bytesAllocated"` // The cumulative number of bytes allocated during execution.
	GasUsed        uint64        `json:"gasUsed"`        // the amount of gas used during execution
}

func timedExec(bench bool, execFunc func() ([]byte, uint64, error)) ([]byte, execStats, error) {
	if bench {
<<<<<<< HEAD
=======
		testing.Init()
>>>>>>> f0e8a3e9
		// Do one warm-up run
		output, gasUsed, err := execFunc()
		result := testing.Benchmark(func(b *testing.B) {
			for i := 0; i < b.N; i++ {
				haveOutput, haveGasUsed, haveErr := execFunc()
				if !bytes.Equal(haveOutput, output) {
<<<<<<< HEAD
					b.Fatalf("output differs, have\n%x\nwant%x\n", haveOutput, output)
				}
				if haveGasUsed != gasUsed {
					b.Fatalf("gas differs, have %v want%v", haveGasUsed, gasUsed)
				}
				if haveErr != err {
					b.Fatalf("err differs, have %v want%v", haveErr, err)
=======
					panic(fmt.Sprintf("output differs\nhave %x\nwant %x\n", haveOutput, output))
				}
				if haveGasUsed != gasUsed {
					panic(fmt.Sprintf("gas differs, have %v want %v", haveGasUsed, gasUsed))
				}
				if haveErr != err {
					panic(fmt.Sprintf("err differs, have %v want %v", haveErr, err))
>>>>>>> f0e8a3e9
				}
			}
		})
		// Get the average execution time from the benchmarking result.
		// There are other useful stats here that could be reported.
		stats := execStats{
			Time:           time.Duration(result.NsPerOp()),
			Allocs:         result.AllocsPerOp(),
			BytesAllocated: result.AllocedBytesPerOp(),
			GasUsed:        gasUsed,
		}
		return output, stats, err
	}
	var memStatsBefore, memStatsAfter goruntime.MemStats
	goruntime.ReadMemStats(&memStatsBefore)
	t0 := time.Now()
	output, gasUsed, err := execFunc()
	duration := time.Since(t0)
	goruntime.ReadMemStats(&memStatsAfter)
	stats := execStats{
		Time:           duration,
		Allocs:         int64(memStatsAfter.Mallocs - memStatsBefore.Mallocs),
		BytesAllocated: int64(memStatsAfter.TotalAlloc - memStatsBefore.TotalAlloc),
		GasUsed:        gasUsed,
	}
	return output, stats, err
}

func runCmd(ctx *cli.Context) error {
	var (
		tracer      *tracing.Hooks
		prestate    *state.StateDB
		chainConfig *params.ChainConfig
		sender      = common.BytesToAddress([]byte("sender"))
		receiver    = common.BytesToAddress([]byte("receiver"))
		preimages   = ctx.Bool(DumpFlag.Name)
		blobHashes  []common.Hash  // TODO (MariusVanDerWijden) implement blob hashes in state tests
		blobBaseFee = new(big.Int) // TODO (MariusVanDerWijden) implement blob fee in state tests
	)
	tracer = tracerFromFlags(ctx)
	initialGas := ctx.Uint64(GasFlag.Name)
	genesisConfig := new(core.Genesis)
	genesisConfig.GasLimit = initialGas
	if ctx.String(GenesisFlag.Name) != "" {
		genesisConfig = readGenesis(ctx.String(GenesisFlag.Name))
		if genesisConfig.GasLimit != 0 {
			initialGas = genesisConfig.GasLimit
		}
	} else {
		genesisConfig.Config = params.AllDevChainProtocolChanges
	}

	db := rawdb.NewMemoryDatabase()
	triedb := triedb.NewDatabase(db, &triedb.Config{
		Preimages: preimages,
		HashDB:    hashdb.Defaults,
	})
	defer triedb.Close()
	genesis := genesisConfig.MustCommit(db, triedb)
	sdb := state.NewDatabase(triedb, nil)
	prestate, _ = state.New(genesis.Root(), sdb)
	chainConfig = genesisConfig.Config

	if ctx.String(SenderFlag.Name) != "" {
		sender = common.HexToAddress(ctx.String(SenderFlag.Name))
	}

	if ctx.String(ReceiverFlag.Name) != "" {
		receiver = common.HexToAddress(ctx.String(ReceiverFlag.Name))
	}

	var code []byte
	codeFileFlag := ctx.String(CodeFileFlag.Name)
	hexcode := ctx.Args().First()

	// The '--codefile' flag overrides code in state
	if codeFileFlag == "-" {
		// If - is specified, it means that code comes from stdin
		// Try reading from stdin
		input, err := io.ReadAll(os.Stdin)
		if err != nil {
			fmt.Printf("Could not load code from stdin: %v\n", err)
			os.Exit(1)
		}
		hexcode = string(input)
	} else if codeFileFlag != "" {
		// Codefile with hex assembly
		input, err := os.ReadFile(codeFileFlag)
		if err != nil {
			fmt.Printf("Could not load code from file: %v\n", err)
			os.Exit(1)
		}
		hexcode = string(input)
	}

	hexcode = strings.TrimSpace(hexcode)
	if len(hexcode)%2 != 0 {
		fmt.Printf("Invalid input length for hex data (%d)\n", len(hexcode))
		os.Exit(1)
	}
	code = common.FromHex(hexcode)

	runtimeConfig := runtime.Config{
		Origin:      sender,
		State:       prestate,
		GasLimit:    initialGas,
		GasPrice:    flags.GlobalBig(ctx, PriceFlag.Name),
		Value:       flags.GlobalBig(ctx, ValueFlag.Name),
		Difficulty:  genesisConfig.Difficulty,
		Time:        genesisConfig.Timestamp,
		Coinbase:    genesisConfig.Coinbase,
		BlockNumber: new(big.Int).SetUint64(genesisConfig.Number),
		BaseFee:     genesisConfig.BaseFee,
		BlobHashes:  blobHashes,
		BlobBaseFee: blobBaseFee,
		EVMConfig: vm.Config{
			Tracer: tracer,
		},
	}

	if chainConfig != nil {
		runtimeConfig.ChainConfig = chainConfig
	} else {
		runtimeConfig.ChainConfig = params.AllEthashProtocolChanges
	}

	var hexInput []byte
	if inputFileFlag := ctx.String(InputFileFlag.Name); inputFileFlag != "" {
		var err error
		if hexInput, err = os.ReadFile(inputFileFlag); err != nil {
			fmt.Printf("could not load input from file: %v\n", err)
			os.Exit(1)
		}
	} else {
		hexInput = []byte(ctx.String(InputFlag.Name))
	}
	hexInput = bytes.TrimSpace(hexInput)
	if len(hexInput)%2 != 0 {
		fmt.Println("input length must be even")
		os.Exit(1)
	}
	input := common.FromHex(string(hexInput))

	var execFunc func() ([]byte, uint64, error)
	if ctx.Bool(CreateFlag.Name) {
		input = append(code, input...)
		execFunc = func() ([]byte, uint64, error) {
			// don't mutate the state!
			runtimeConfig.State = prestate.Copy()
			output, _, gasLeft, err := runtime.Create(input, &runtimeConfig)
			return output, gasLeft, err
		}
	} else {
		if len(code) > 0 {
			prestate.SetCode(receiver, code)
		}
		execFunc = func() ([]byte, uint64, error) {
<<<<<<< HEAD
=======
			// don't mutate the state!
			runtimeConfig.State = prestate.Copy()
>>>>>>> f0e8a3e9
			output, gasLeft, err := runtime.Call(receiver, input, &runtimeConfig)
			return output, initialGas - gasLeft, err
		}
	}

	bench := ctx.Bool(BenchFlag.Name)
	output, stats, err := timedExec(bench, execFunc)

	if ctx.Bool(DumpFlag.Name) {
		root, err := runtimeConfig.State.Commit(genesisConfig.Number, true, false)
		if err != nil {
			fmt.Printf("Failed to commit changes %v\n", err)
			return err
		}
		dumpdb, err := state.New(root, sdb)
		if err != nil {
			fmt.Printf("Failed to open statedb %v\n", err)
			return err
		}
		fmt.Println(string(dumpdb.Dump(nil)))
	}

	if ctx.Bool(DebugFlag.Name) {
		if logs := runtimeConfig.State.Logs(); len(logs) > 0 {
			fmt.Fprintln(os.Stderr, "### LOGS")
			writeLogs(os.Stderr, logs)
		}
	}

	if bench || ctx.Bool(StatDumpFlag.Name) {
		fmt.Fprintf(os.Stderr, `EVM gas used:    %d
execution time:  %v
allocations:     %d
allocated bytes: %d
`, stats.GasUsed, stats.Time, stats.Allocs, stats.BytesAllocated)
	}
	if tracer == nil {
		fmt.Printf("%#x\n", output)
		if err != nil {
			fmt.Printf(" error: %v\n", err)
		}
	}

	return nil
}

// writeLogs writes vm logs in a readable format to the given writer
func writeLogs(writer io.Writer, logs []*types.Log) {
	for _, log := range logs {
		fmt.Fprintf(writer, "LOG%d: %x bn=%d txi=%x\n", len(log.Topics), log.Address, log.BlockNumber, log.TxIndex)

		for i, topic := range log.Topics {
			fmt.Fprintf(writer, "%08d  %x\n", i, topic)
		}
		fmt.Fprint(writer, hex.Dump(log.Data))
		fmt.Fprintln(writer)
	}
}<|MERGE_RESOLUTION|>--- conflicted
+++ resolved
@@ -26,10 +26,7 @@
 	"os"
 	goruntime "runtime"
 	"slices"
-<<<<<<< HEAD
-=======
 	"strings"
->>>>>>> f0e8a3e9
 	"testing"
 	"time"
 
@@ -55,9 +52,6 @@
 	Usage:       "Run arbitrary evm binary",
 	ArgsUsage:   "<code>",
 	Description: `The run command runs arbitrary EVM code.`,
-<<<<<<< HEAD
-	Flags:       slices.Concat(vmFlags, traceFlags),
-=======
 	Flags: slices.Concat([]cli.Flag{
 		BenchFlag,
 		CodeFileFlag,
@@ -73,7 +67,6 @@
 		StatDumpFlag,
 		DumpFlag,
 	}, traceFlags),
->>>>>>> f0e8a3e9
 }
 
 var (
@@ -161,25 +154,13 @@
 
 func timedExec(bench bool, execFunc func() ([]byte, uint64, error)) ([]byte, execStats, error) {
 	if bench {
-<<<<<<< HEAD
-=======
 		testing.Init()
->>>>>>> f0e8a3e9
 		// Do one warm-up run
 		output, gasUsed, err := execFunc()
 		result := testing.Benchmark(func(b *testing.B) {
 			for i := 0; i < b.N; i++ {
 				haveOutput, haveGasUsed, haveErr := execFunc()
 				if !bytes.Equal(haveOutput, output) {
-<<<<<<< HEAD
-					b.Fatalf("output differs, have\n%x\nwant%x\n", haveOutput, output)
-				}
-				if haveGasUsed != gasUsed {
-					b.Fatalf("gas differs, have %v want%v", haveGasUsed, gasUsed)
-				}
-				if haveErr != err {
-					b.Fatalf("err differs, have %v want%v", haveErr, err)
-=======
 					panic(fmt.Sprintf("output differs\nhave %x\nwant %x\n", haveOutput, output))
 				}
 				if haveGasUsed != gasUsed {
@@ -187,7 +168,6 @@
 				}
 				if haveErr != err {
 					panic(fmt.Sprintf("err differs, have %v want %v", haveErr, err))
->>>>>>> f0e8a3e9
 				}
 			}
 		})
@@ -345,11 +325,8 @@
 			prestate.SetCode(receiver, code)
 		}
 		execFunc = func() ([]byte, uint64, error) {
-<<<<<<< HEAD
-=======
 			// don't mutate the state!
 			runtimeConfig.State = prestate.Copy()
->>>>>>> f0e8a3e9
 			output, gasLeft, err := runtime.Call(receiver, input, &runtimeConfig)
 			return output, initialGas - gasLeft, err
 		}
