// Copyright 2017 The go-ethereum Authors
// This file is part of go-ethereum.
//
// go-ethereum is free software: you can redistribute it and/or modify
// it under the terms of the GNU General Public License as published by
// the Free Software Foundation, either version 3 of the License, or
// (at your option) any later version.
//
// go-ethereum is distributed in the hope that it will be useful,
// but WITHOUT ANY WARRANTY; without even the implied warranty of
// MERCHANTABILITY or FITNESS FOR A PARTICULAR PURPOSE. See the
// GNU General Public License for more details.
//
// You should have received a copy of the GNU General Public License
// along with go-ethereum. If not, see <http://www.gnu.org/licenses/>.

package main

import (
	"bufio"
	"encoding/json"
	"fmt"
	"os"
	"regexp"
	"slices"

	"github.com/ethereum/go-ethereum/common"
	"github.com/ethereum/go-ethereum/core/rawdb"
	"github.com/ethereum/go-ethereum/core/vm"
<<<<<<< HEAD
	"github.com/ethereum/go-ethereum/eth/tracers/logger"
=======
>>>>>>> f0e8a3e9
	"github.com/ethereum/go-ethereum/internal/flags"
	"github.com/ethereum/go-ethereum/tests"
	"github.com/urfave/cli/v2"
)

var (
	forkFlag = &cli.StringFlag{
		Name:     "statetest.fork",
<<<<<<< HEAD
		Usage:    "The hard-fork to run the test against",
=======
		Usage:    "Only run tests for the specified fork.",
>>>>>>> f0e8a3e9
		Category: flags.VMCategory,
	}
	idxFlag = &cli.IntFlag{
		Name:     "statetest.index",
<<<<<<< HEAD
		Usage:    "The index of the subtest to run",
		Category: flags.VMCategory,
		Value:    -1, // default to select all subtest indices
	}
	testNameFlag = &cli.StringFlag{
		Name:     "statetest.name",
		Usage:    "The name of the state test to run",
		Category: flags.VMCategory,
	}
=======
		Usage:    "The index of the subtest to run.",
		Category: flags.VMCategory,
		Value:    -1, // default to select all subtest indices
	}
>>>>>>> f0e8a3e9
)
var stateTestCommand = &cli.Command{
	Action:    stateTestCmd,
	Name:      "statetest",
	Usage:     "Executes the given state tests. Filenames can be fed via standard input (batch mode) or as an argument (one-off execution).",
	ArgsUsage: "<file>",
<<<<<<< HEAD
	Flags: []cli.Flag{
		forkFlag,
		idxFlag,
		testNameFlag,
	},
}

// StatetestResult contains the execution status after running a state test, any
// error that might have occurred and a dump of the final state if requested.
type StatetestResult struct {
	Name       string       `json:"name"`
	Pass       bool         `json:"pass"`
	Root       *common.Hash `json:"stateRoot,omitempty"`
	Fork       string       `json:"fork"`
	Error      string       `json:"error,omitempty"`
	State      *state.Dump  `json:"state,omitempty"`
	BenchStats *execStats   `json:"benchStats,omitempty"`
=======
	Flags: slices.Concat([]cli.Flag{
		BenchFlag,
		DumpFlag,
		HumanReadableFlag,
		RunFlag,
	}, traceFlags),
>>>>>>> f0e8a3e9
}

func stateTestCmd(ctx *cli.Context) error {
	path := ctx.Args().First()

<<<<<<< HEAD
	case ctx.Bool(DebugFlag.Name):
		cfg.Tracer = logger.NewStructLogger(config).Hooks()
	}
	// Load the test content from the input file
	if len(ctx.Args().First()) != 0 {
		return runStateTest(ctx, ctx.Args().First(), cfg, ctx.Bool(DumpFlag.Name), ctx.Bool(BenchFlag.Name))
=======
	// If path is provided, run the tests at that path.
	if len(path) != 0 {
		var (
			collected = collectFiles(path)
			results   []testResult
		)
		for _, fname := range collected {
			r, err := runStateTest(ctx, fname)
			if err != nil {
				return err
			}
			results = append(results, r...)
		}
		report(ctx, results)
		return nil
>>>>>>> f0e8a3e9
	}
	// Otherwise, read filenames from stdin and execute back-to-back.
	scanner := bufio.NewScanner(os.Stdin)
	for scanner.Scan() {
		fname := scanner.Text()
		if len(fname) == 0 {
			return nil
		}
<<<<<<< HEAD
		if err := runStateTest(ctx, fname, cfg, ctx.Bool(DumpFlag.Name), ctx.Bool(BenchFlag.Name)); err != nil {
=======
		results, err := runStateTest(ctx, fname)
		if err != nil {
>>>>>>> f0e8a3e9
			return err
		}
		report(ctx, results)
	}
	return nil
}

type stateTestCase struct {
	name string
	test tests.StateTest
	st   tests.StateSubtest
}

// collectMatchedSubtests returns test cases which match against provided filtering CLI parameters
func collectMatchedSubtests(ctx *cli.Context, testsByName map[string]tests.StateTest) []stateTestCase {
	var res []stateTestCase
	subtestName := ctx.String(testNameFlag.Name)
	if subtestName != "" {
		if subtest, ok := testsByName[subtestName]; ok {
			testsByName := make(map[string]tests.StateTest)
			testsByName[subtestName] = subtest
		}
	}
	idx := ctx.Int(idxFlag.Name)
	fork := ctx.String(forkFlag.Name)

	for key, test := range testsByName {
		for _, st := range test.Subtests() {
			if idx != -1 && st.Index != idx {
				continue
			}
			if fork != "" && st.Fork != fork {
				continue
			}
			res = append(res, stateTestCase{name: key, st: st, test: test})
		}
	}
	return res
}

// runStateTest loads the state-test given by fname, and executes the test.
<<<<<<< HEAD
func runStateTest(ctx *cli.Context, fname string, cfg vm.Config, dump bool, bench bool) error {
=======
func runStateTest(ctx *cli.Context, fname string) ([]testResult, error) {
>>>>>>> f0e8a3e9
	src, err := os.ReadFile(fname)
	if err != nil {
		return nil, err
	}
	var testsByName map[string]tests.StateTest
	if err := json.Unmarshal(src, &testsByName); err != nil {
		return nil, fmt.Errorf("unable to read test file %s: %w", fname, err)
	}

	cfg := vm.Config{Tracer: tracerFromFlags(ctx)}
	re, err := regexp.Compile(ctx.String(RunFlag.Name))
	if err != nil {
		return nil, fmt.Errorf("invalid regex -%s: %v", RunFlag.Name, err)
	}

	matchingTests := collectMatchedSubtests(ctx, testsByName)

	// Iterate over all the tests, run them and aggregate the results
<<<<<<< HEAD
	var results []StatetestResult
	for _, test := range matchingTests {
		// Run the test and aggregate the result
		result := &StatetestResult{Name: test.name, Fork: test.st.Fork, Pass: true}
		test.test.Run(test.st, cfg, false, rawdb.HashScheme, func(err error, tstate *tests.StateTestState) {
			var root common.Hash
			if tstate.StateDB != nil {
				root = tstate.StateDB.IntermediateRoot(false)
				result.Root = &root
				fmt.Fprintf(os.Stderr, "{\"stateRoot\": \"%#x\"}\n", root)
				if dump { // Dump any state to aid debugging
					cpy, _ := state.New(root, tstate.StateDB.Database())
					dump := cpy.RawDump(nil)
					result.State = &dump
=======
	results := make([]testResult, 0, len(testsByName))
	for key, test := range testsByName {
		if !re.MatchString(key) {
			continue
		}
		for i, st := range test.Subtests() {
			if idx := ctx.Int(idxFlag.Name); idx != -1 && idx != i {
				// If specific index requested, skip all tests that do not match.
				continue
			}
			if fork := ctx.String(forkFlag.Name); fork != "" && st.Fork != fork {
				// If specific fork requested, skip all tests that do not match.
				continue
			}
			// Run the test and aggregate the result
			result := &testResult{Name: key, Fork: st.Fork, Pass: true}
			test.Run(st, cfg, false, rawdb.HashScheme, func(err error, state *tests.StateTestState) {
				var root common.Hash
				if state.StateDB != nil {
					root = state.StateDB.IntermediateRoot(false)
					result.Root = &root
					fmt.Fprintf(os.Stderr, "{\"stateRoot\": \"%#x\"}\n", root)
					// Dump any state to aid debugging.
					if ctx.Bool(DumpFlag.Name) {
						result.State = dump(state.StateDB)
					}
				}
				// Collect bench stats if requested.
				if ctx.Bool(BenchFlag.Name) {
					_, stats, _ := timedExec(true, func() ([]byte, uint64, error) {
						_, _, gasUsed, _ := test.RunNoVerify(st, cfg, false, rawdb.HashScheme)
						return nil, gasUsed, nil
					})
					result.Stats = &stats
				}
				if err != nil {
					// Test failed, mark as so.
					result.Pass, result.Error = false, err.Error()
					return
>>>>>>> f0e8a3e9
				}
			}
			if err != nil {
				// Test failed, mark as so
				result.Pass, result.Error = false, err.Error()
			}
		})
		if bench {
			_, stats, _ := timedExec(true, func() ([]byte, uint64, error) {
				_, _, gasUsed, _ := test.test.RunNoVerify(test.st, cfg, false, rawdb.HashScheme)
				return nil, gasUsed, nil
			})
			result.BenchStats = &stats
		}
		results = append(results, *result)
	}
	return results, nil
}<|MERGE_RESOLUTION|>--- conflicted
+++ resolved
@@ -27,10 +27,6 @@
 	"github.com/ethereum/go-ethereum/common"
 	"github.com/ethereum/go-ethereum/core/rawdb"
 	"github.com/ethereum/go-ethereum/core/vm"
-<<<<<<< HEAD
-	"github.com/ethereum/go-ethereum/eth/tracers/logger"
-=======
->>>>>>> f0e8a3e9
 	"github.com/ethereum/go-ethereum/internal/flags"
 	"github.com/ethereum/go-ethereum/tests"
 	"github.com/urfave/cli/v2"
@@ -39,76 +35,32 @@
 var (
 	forkFlag = &cli.StringFlag{
 		Name:     "statetest.fork",
-<<<<<<< HEAD
-		Usage:    "The hard-fork to run the test against",
-=======
 		Usage:    "Only run tests for the specified fork.",
->>>>>>> f0e8a3e9
 		Category: flags.VMCategory,
 	}
 	idxFlag = &cli.IntFlag{
 		Name:     "statetest.index",
-<<<<<<< HEAD
-		Usage:    "The index of the subtest to run",
-		Category: flags.VMCategory,
-		Value:    -1, // default to select all subtest indices
-	}
-	testNameFlag = &cli.StringFlag{
-		Name:     "statetest.name",
-		Usage:    "The name of the state test to run",
-		Category: flags.VMCategory,
-	}
-=======
 		Usage:    "The index of the subtest to run.",
 		Category: flags.VMCategory,
 		Value:    -1, // default to select all subtest indices
 	}
->>>>>>> f0e8a3e9
 )
 var stateTestCommand = &cli.Command{
 	Action:    stateTestCmd,
 	Name:      "statetest",
 	Usage:     "Executes the given state tests. Filenames can be fed via standard input (batch mode) or as an argument (one-off execution).",
 	ArgsUsage: "<file>",
-<<<<<<< HEAD
-	Flags: []cli.Flag{
-		forkFlag,
-		idxFlag,
-		testNameFlag,
-	},
-}
-
-// StatetestResult contains the execution status after running a state test, any
-// error that might have occurred and a dump of the final state if requested.
-type StatetestResult struct {
-	Name       string       `json:"name"`
-	Pass       bool         `json:"pass"`
-	Root       *common.Hash `json:"stateRoot,omitempty"`
-	Fork       string       `json:"fork"`
-	Error      string       `json:"error,omitempty"`
-	State      *state.Dump  `json:"state,omitempty"`
-	BenchStats *execStats   `json:"benchStats,omitempty"`
-=======
 	Flags: slices.Concat([]cli.Flag{
 		BenchFlag,
 		DumpFlag,
 		HumanReadableFlag,
 		RunFlag,
 	}, traceFlags),
->>>>>>> f0e8a3e9
 }
 
 func stateTestCmd(ctx *cli.Context) error {
 	path := ctx.Args().First()
 
-<<<<<<< HEAD
-	case ctx.Bool(DebugFlag.Name):
-		cfg.Tracer = logger.NewStructLogger(config).Hooks()
-	}
-	// Load the test content from the input file
-	if len(ctx.Args().First()) != 0 {
-		return runStateTest(ctx, ctx.Args().First(), cfg, ctx.Bool(DumpFlag.Name), ctx.Bool(BenchFlag.Name))
-=======
 	// If path is provided, run the tests at that path.
 	if len(path) != 0 {
 		var (
@@ -124,7 +76,6 @@
 		}
 		report(ctx, results)
 		return nil
->>>>>>> f0e8a3e9
 	}
 	// Otherwise, read filenames from stdin and execute back-to-back.
 	scanner := bufio.NewScanner(os.Stdin)
@@ -133,12 +84,8 @@
 		if len(fname) == 0 {
 			return nil
 		}
-<<<<<<< HEAD
-		if err := runStateTest(ctx, fname, cfg, ctx.Bool(DumpFlag.Name), ctx.Bool(BenchFlag.Name)); err != nil {
-=======
 		results, err := runStateTest(ctx, fname)
 		if err != nil {
->>>>>>> f0e8a3e9
 			return err
 		}
 		report(ctx, results)
@@ -146,45 +93,8 @@
 	return nil
 }
 
-type stateTestCase struct {
-	name string
-	test tests.StateTest
-	st   tests.StateSubtest
-}
-
-// collectMatchedSubtests returns test cases which match against provided filtering CLI parameters
-func collectMatchedSubtests(ctx *cli.Context, testsByName map[string]tests.StateTest) []stateTestCase {
-	var res []stateTestCase
-	subtestName := ctx.String(testNameFlag.Name)
-	if subtestName != "" {
-		if subtest, ok := testsByName[subtestName]; ok {
-			testsByName := make(map[string]tests.StateTest)
-			testsByName[subtestName] = subtest
-		}
-	}
-	idx := ctx.Int(idxFlag.Name)
-	fork := ctx.String(forkFlag.Name)
-
-	for key, test := range testsByName {
-		for _, st := range test.Subtests() {
-			if idx != -1 && st.Index != idx {
-				continue
-			}
-			if fork != "" && st.Fork != fork {
-				continue
-			}
-			res = append(res, stateTestCase{name: key, st: st, test: test})
-		}
-	}
-	return res
-}
-
 // runStateTest loads the state-test given by fname, and executes the test.
-<<<<<<< HEAD
-func runStateTest(ctx *cli.Context, fname string, cfg vm.Config, dump bool, bench bool) error {
-=======
 func runStateTest(ctx *cli.Context, fname string) ([]testResult, error) {
->>>>>>> f0e8a3e9
 	src, err := os.ReadFile(fname)
 	if err != nil {
 		return nil, err
@@ -200,25 +110,7 @@
 		return nil, fmt.Errorf("invalid regex -%s: %v", RunFlag.Name, err)
 	}
 
-	matchingTests := collectMatchedSubtests(ctx, testsByName)
-
 	// Iterate over all the tests, run them and aggregate the results
-<<<<<<< HEAD
-	var results []StatetestResult
-	for _, test := range matchingTests {
-		// Run the test and aggregate the result
-		result := &StatetestResult{Name: test.name, Fork: test.st.Fork, Pass: true}
-		test.test.Run(test.st, cfg, false, rawdb.HashScheme, func(err error, tstate *tests.StateTestState) {
-			var root common.Hash
-			if tstate.StateDB != nil {
-				root = tstate.StateDB.IntermediateRoot(false)
-				result.Root = &root
-				fmt.Fprintf(os.Stderr, "{\"stateRoot\": \"%#x\"}\n", root)
-				if dump { // Dump any state to aid debugging
-					cpy, _ := state.New(root, tstate.StateDB.Database())
-					dump := cpy.RawDump(nil)
-					result.State = &dump
-=======
 	results := make([]testResult, 0, len(testsByName))
 	for key, test := range testsByName {
 		if !re.MatchString(key) {
@@ -258,22 +150,10 @@
 					// Test failed, mark as so.
 					result.Pass, result.Error = false, err.Error()
 					return
->>>>>>> f0e8a3e9
 				}
-			}
-			if err != nil {
-				// Test failed, mark as so
-				result.Pass, result.Error = false, err.Error()
-			}
-		})
-		if bench {
-			_, stats, _ := timedExec(true, func() ([]byte, uint64, error) {
-				_, _, gasUsed, _ := test.test.RunNoVerify(test.st, cfg, false, rawdb.HashScheme)
-				return nil, gasUsed, nil
 			})
-			result.BenchStats = &stats
+			results = append(results, *result)
 		}
-		results = append(results, *result)
 	}
 	return results, nil
 }