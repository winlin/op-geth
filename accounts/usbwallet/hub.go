// Copyright 2017 The go-ethereum Authors
// This file is part of the go-ethereum library.
//
// The go-ethereum library is free software: you can redistribute it and/or modify
// it under the terms of the GNU Lesser General Public License as published by
// the Free Software Foundation, either version 3 of the License, or
// (at your option) any later version.
//
// The go-ethereum library is distributed in the hope that it will be useful,
// but WITHOUT ANY WARRANTY; without even the implied warranty of
// MERCHANTABILITY or FITNESS FOR A PARTICULAR PURPOSE. See the
// GNU Lesser General Public License for more details.
//
// You should have received a copy of the GNU Lesser General Public License
// along with the go-ethereum library. If not, see <http://www.gnu.org/licenses/>.

package usbwallet

import (
	"errors"
	"runtime"
	"slices"
	"sync"
	"sync/atomic"
	"time"

	"github.com/ethereum/go-ethereum/accounts"
	"github.com/ethereum/go-ethereum/event"
	"github.com/ethereum/go-ethereum/log"
	"github.com/karalabe/hid"
)

// LedgerScheme is the protocol scheme prefixing account and wallet URLs.
const LedgerScheme = "ledger"

// TrezorScheme is the protocol scheme prefixing account and wallet URLs.
const TrezorScheme = "trezor"

// refreshCycle is the maximum time between wallet refreshes (if USB hotplug
// notifications don't work).
const refreshCycle = time.Second

// refreshThrottling is the minimum time between wallet refreshes to avoid USB
// trashing.
const refreshThrottling = 500 * time.Millisecond

// Hub is a accounts.Backend that can find and handle generic USB hardware wallets.
type Hub struct {
	scheme     string                  // Protocol scheme prefixing account and wallet URLs.
	vendorID   uint16                  // USB vendor identifier used for device discovery
	productIDs []uint16                // USB product identifiers used for device discovery
	usageIDs   []uint16                // USB usage page identifier used for macOS device discovery
	endpointID int                     // USB endpoint identifier used for non-macOS device discovery
	makeDriver func(log.Logger) driver // Factory method to construct a vendor specific driver

	refreshed   time.Time               // Time instance when the list of wallets was last refreshed
	wallets     []accounts.Wallet       // List of USB wallet devices currently tracking
	updateFeed  event.Feed              // Event feed to notify wallet additions/removals
	updateScope event.SubscriptionScope // Subscription scope tracking current live listeners
	updating    bool                    // Whether the event notification loop is running

	quit chan chan error

	stateLock sync.RWMutex // Protects the internals of the hub from racey access

	// TODO(karalabe): remove if hotplug lands on Windows
	commsPend int           // Number of operations blocking enumeration
	commsLock sync.Mutex    // Lock protecting the pending counter and enumeration
	enumFails atomic.Uint32 // Number of times enumeration has failed
}

// NewLedgerHub creates a new hardware wallet manager for Ledger devices.
func NewLedgerHub() (*Hub, error) {
	return newHub(LedgerScheme, 0x2c97, []uint16{

		// Device definitions taken from
		// https://github.com/LedgerHQ/ledger-live/blob/595cb73b7e6622dbbcfc11867082ddc886f1bf01/libs/ledgerjs/packages/devices/src/index.ts

		// Original product IDs
		0x0000, /* Ledger Blue */
		0x0001, /* Ledger Nano S */
		0x0004, /* Ledger Nano X */
		0x0005, /* Ledger Nano S Plus */
		0x0006, /* Ledger Nano FTS */
<<<<<<< HEAD

		0x0015, /* HID + U2F + WebUSB Ledger Blue */
		0x1015, /* HID + U2F + WebUSB Ledger Nano S */
		0x4015, /* HID + U2F + WebUSB Ledger Nano X */
		0x5015, /* HID + U2F + WebUSB Ledger Nano S Plus */
		0x6015, /* HID + U2F + WebUSB Ledger Nano FTS */

		0x0011, /* HID + WebUSB Ledger Blue */
		0x1011, /* HID + WebUSB Ledger Nano S */
		0x4011, /* HID + WebUSB Ledger Nano X */
		0x5011, /* HID + WebUSB Ledger Nano S Plus */
		0x6011, /* HID + WebUSB Ledger Nano FTS */
	}, []uint16{0xffa0, 0}, 2, newLedgerDriver)
=======
		0x0007, /* Ledger Flex */

		0x0000, /* WebUSB Ledger Blue */
		0x1000, /* WebUSB Ledger Nano S */
		0x4000, /* WebUSB Ledger Nano X */
		0x5000, /* WebUSB Ledger Nano S Plus */
		0x6000, /* WebUSB Ledger Nano FTS */
		0x7000, /* WebUSB Ledger Flex */
	}, 0xffa0, 0, newLedgerDriver)
>>>>>>> f0e8a3e9
}

// NewTrezorHubWithHID creates a new hardware wallet manager for Trezor devices.
func NewTrezorHubWithHID() (*Hub, error) {
	return newHub(TrezorScheme, 0x534c, []uint16{0x0001 /* Trezor HID */}, []uint16{0xff00}, 0, newTrezorDriver)
}

// NewTrezorHubWithWebUSB creates a new hardware wallet manager for Trezor devices with
// firmware version > 1.8.0
func NewTrezorHubWithWebUSB() (*Hub, error) {
	return newHub(TrezorScheme, 0x1209, []uint16{0x53c1 /* Trezor WebUSB */}, []uint16{0xffff} /* No usage id on webusb, don't match unset (0) */, 0, newTrezorDriver)
}

// newHub creates a new hardware wallet manager for generic USB devices.
func newHub(scheme string, vendorID uint16, productIDs []uint16, usageIDs []uint16, endpointID int, makeDriver func(log.Logger) driver) (*Hub, error) {
	if !hid.Supported() {
		return nil, errors.New("unsupported platform")
	}
	hub := &Hub{
		scheme:     scheme,
		vendorID:   vendorID,
		productIDs: productIDs,
		usageIDs:   usageIDs,
		endpointID: endpointID,
		makeDriver: makeDriver,
		quit:       make(chan chan error),
	}
	hub.refreshWallets()
	return hub, nil
}

// Wallets implements accounts.Backend, returning all the currently tracked USB
// devices that appear to be hardware wallets.
func (hub *Hub) Wallets() []accounts.Wallet {
	// Make sure the list of wallets is up to date
	hub.refreshWallets()

	hub.stateLock.RLock()
	defer hub.stateLock.RUnlock()

	cpy := make([]accounts.Wallet, len(hub.wallets))
	copy(cpy, hub.wallets)
	return cpy
}

// refreshWallets scans the USB devices attached to the machine and updates the
// list of wallets based on the found devices.
func (hub *Hub) refreshWallets() {
	// Don't scan the USB like crazy it the user fetches wallets in a loop
	hub.stateLock.RLock()
	elapsed := time.Since(hub.refreshed)
	hub.stateLock.RUnlock()

	if elapsed < refreshThrottling {
		return
	}
	// If USB enumeration is continually failing, don't keep trying indefinitely
	if hub.enumFails.Load() > 2 {
		return
	}
	// Retrieve the current list of USB wallet devices
	var devices []hid.DeviceInfo

	if runtime.GOOS == "linux" {
		// hidapi on Linux opens the device during enumeration to retrieve some infos,
		// breaking the Ledger protocol if that is waiting for user confirmation. This
		// is a bug acknowledged at Ledger, but it won't be fixed on old devices so we
		// need to prevent concurrent comms ourselves. The more elegant solution would
		// be to ditch enumeration in favor of hotplug events, but that don't work yet
		// on Windows so if we need to hack it anyway, this is more elegant for now.
		hub.commsLock.Lock()
		if hub.commsPend > 0 { // A confirmation is pending, don't refresh
			hub.commsLock.Unlock()
			return
		}
	}
	infos, err := hid.Enumerate(hub.vendorID, 0)
	if err != nil {
		failcount := hub.enumFails.Add(1)
		if runtime.GOOS == "linux" {
			// See rationale before the enumeration why this is needed and only on Linux.
			hub.commsLock.Unlock()
		}
		log.Error("Failed to enumerate USB devices", "hub", hub.scheme,
			"vendor", hub.vendorID, "failcount", failcount, "err", err)
		return
	}
	hub.enumFails.Store(0)

	for _, info := range infos {
		for _, id := range hub.productIDs {
			// We check both the raw ProductID (legacy) and just the upper byte, as Ledger
			// uses `MMII`, encoding a model (MM) and an interface bitfield (II)
			mmOnly := info.ProductID & 0xff00
			// Windows and Macos use UsageID matching, Linux uses Interface matching
<<<<<<< HEAD
			if info.ProductID == id &&
				info.Path != "" &&
				(slices.Contains(hub.usageIDs, info.UsagePage) || info.Interface == hub.endpointID) {
=======
			if (info.ProductID == id || mmOnly == id) && (info.UsagePage == hub.usageID || info.Interface == hub.endpointID) {
>>>>>>> f0e8a3e9
				devices = append(devices, info)
				break
			}
		}
	}
	if runtime.GOOS == "linux" {
		// See rationale before the enumeration why this is needed and only on Linux.
		hub.commsLock.Unlock()
	}
	// Transform the current list of wallets into the new one
	hub.stateLock.Lock()

	var (
		wallets = make([]accounts.Wallet, 0, len(devices))
		events  []accounts.WalletEvent
	)

	for _, device := range devices {
		url := accounts.URL{Scheme: hub.scheme, Path: device.Path}

		// Drop wallets in front of the next device or those that failed for some reason
		for len(hub.wallets) > 0 {
			// Abort if we're past the current device and found an operational one
			_, failure := hub.wallets[0].Status()
			if hub.wallets[0].URL().Cmp(url) >= 0 || failure == nil {
				break
			}
			// Drop the stale and failed devices
			events = append(events, accounts.WalletEvent{Wallet: hub.wallets[0], Kind: accounts.WalletDropped})
			hub.wallets = hub.wallets[1:]
		}
		// If there are no more wallets or the device is before the next, wrap new wallet
		if len(hub.wallets) == 0 || hub.wallets[0].URL().Cmp(url) > 0 {
			logger := log.New("url", url)
			wallet := &wallet{hub: hub, driver: hub.makeDriver(logger), url: &url, info: device, log: logger}

			events = append(events, accounts.WalletEvent{Wallet: wallet, Kind: accounts.WalletArrived})
			wallets = append(wallets, wallet)
			continue
		}
		// If the device is the same as the first wallet, keep it
		if hub.wallets[0].URL().Cmp(url) == 0 {
			wallets = append(wallets, hub.wallets[0])
			hub.wallets = hub.wallets[1:]
			continue
		}
	}
	// Drop any leftover wallets and set the new batch
	for _, wallet := range hub.wallets {
		events = append(events, accounts.WalletEvent{Wallet: wallet, Kind: accounts.WalletDropped})
	}
	hub.refreshed = time.Now()
	hub.wallets = wallets
	hub.stateLock.Unlock()

	// Fire all wallet events and return
	for _, event := range events {
		hub.updateFeed.Send(event)
	}
}

// Subscribe implements accounts.Backend, creating an async subscription to
// receive notifications on the addition or removal of USB wallets.
func (hub *Hub) Subscribe(sink chan<- accounts.WalletEvent) event.Subscription {
	// We need the mutex to reliably start/stop the update loop
	hub.stateLock.Lock()
	defer hub.stateLock.Unlock()

	// Subscribe the caller and track the subscriber count
	sub := hub.updateScope.Track(hub.updateFeed.Subscribe(sink))

	// Subscribers require an active notification loop, start it
	if !hub.updating {
		hub.updating = true
		go hub.updater()
	}
	return sub
}

// updater is responsible for maintaining an up-to-date list of wallets managed
// by the USB hub, and for firing wallet addition/removal events.
func (hub *Hub) updater() {
	for {
		// TODO: Wait for a USB hotplug event (not supported yet) or a refresh timeout
		// <-hub.changes
		time.Sleep(refreshCycle)

		// Run the wallet refresher
		hub.refreshWallets()

		// If all our subscribers left, stop the updater
		hub.stateLock.Lock()
		if hub.updateScope.Count() == 0 {
			hub.updating = false
			hub.stateLock.Unlock()
			return
		}
		hub.stateLock.Unlock()
	}
}<|MERGE_RESOLUTION|>--- conflicted
+++ resolved
@@ -82,21 +82,6 @@
 		0x0004, /* Ledger Nano X */
 		0x0005, /* Ledger Nano S Plus */
 		0x0006, /* Ledger Nano FTS */
-<<<<<<< HEAD
-
-		0x0015, /* HID + U2F + WebUSB Ledger Blue */
-		0x1015, /* HID + U2F + WebUSB Ledger Nano S */
-		0x4015, /* HID + U2F + WebUSB Ledger Nano X */
-		0x5015, /* HID + U2F + WebUSB Ledger Nano S Plus */
-		0x6015, /* HID + U2F + WebUSB Ledger Nano FTS */
-
-		0x0011, /* HID + WebUSB Ledger Blue */
-		0x1011, /* HID + WebUSB Ledger Nano S */
-		0x4011, /* HID + WebUSB Ledger Nano X */
-		0x5011, /* HID + WebUSB Ledger Nano S Plus */
-		0x6011, /* HID + WebUSB Ledger Nano FTS */
-	}, []uint16{0xffa0, 0}, 2, newLedgerDriver)
-=======
 		0x0007, /* Ledger Flex */
 
 		0x0000, /* WebUSB Ledger Blue */
@@ -105,8 +90,7 @@
 		0x5000, /* WebUSB Ledger Nano S Plus */
 		0x6000, /* WebUSB Ledger Nano FTS */
 		0x7000, /* WebUSB Ledger Flex */
-	}, 0xffa0, 0, newLedgerDriver)
->>>>>>> f0e8a3e9
+	}, []uint16{0xffa0, 0}, 2, newLedgerDriver)
 }
 
 // NewTrezorHubWithHID creates a new hardware wallet manager for Trezor devices.
@@ -202,13 +186,10 @@
 			// uses `MMII`, encoding a model (MM) and an interface bitfield (II)
 			mmOnly := info.ProductID & 0xff00
 			// Windows and Macos use UsageID matching, Linux uses Interface matching
-<<<<<<< HEAD
-			if info.ProductID == id &&
-				info.Path != "" &&
+			if (info.ProductID == id || mmOnly == id) &&
+				// TODO: we had the following check in op-geth only, ok to remove?
+				// info.Path != "" &&
 				(slices.Contains(hub.usageIDs, info.UsagePage) || info.Interface == hub.endpointID) {
-=======
-			if (info.ProductID == id || mmOnly == id) && (info.UsagePage == hub.usageID || info.Interface == hub.endpointID) {
->>>>>>> f0e8a3e9
 				devices = append(devices, info)
 				break
 			}
