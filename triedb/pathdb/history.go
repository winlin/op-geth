// Copyright 2022 The go-ethereum Authors
// This file is part of the go-ethereum library.
//
// The go-ethereum library is free software: you can redistribute it and/or modify
// it under the terms of the GNU Lesser General Public License as published by
// the Free Software Foundation, either version 3 of the License, or
// (at your option) any later version.
//
// The go-ethereum library is distributed in the hope that it will be useful,
// but WITHOUT ANY WARRANTY; without even the implied warranty of
// MERCHANTABILITY or FITNESS FOR A PARTICULAR PURPOSE. See the
// GNU Lesser General Public License for more details.
//
// You should have received a copy of the GNU Lesser General Public License
// along with the go-ethereum library. If not, see <http://www.gnu.org/licenses/>

package pathdb

import (
	"bytes"
	"encoding/binary"
	"errors"
	"fmt"
	"slices"
	"time"

	"github.com/ethereum/go-ethereum/common"
	"github.com/ethereum/go-ethereum/core/rawdb"
	"github.com/ethereum/go-ethereum/crypto"
	"github.com/ethereum/go-ethereum/ethdb"
	"github.com/ethereum/go-ethereum/log"
	"golang.org/x/exp/maps"
)

// State history records the state changes involved in executing a block. The
// state can be reverted to the previous version by applying the associated
// history object (state reverse diff). State history objects are kept to
// guarantee that the system can perform state rollbacks in case of deep reorg.
//
// Each state transition will generate a state history object. Note that not
// every block has a corresponding state history object. If a block performs
// no state changes whatsoever, no state is created for it. Each state history
// will have a sequentially increasing number acting as its unique identifier.
//
// The state history is written to disk (ancient store) when the corresponding
// diff layer is merged into the disk layer. At the same time, system can prune
// the oldest histories according to config.
//
//                                                        Disk State
//                                                            ^
//                                                            |
//   +------------+     +---------+     +---------+     +---------+
//   | Init State |---->| State 1 |---->|   ...   |---->| State n |
//   +------------+     +---------+     +---------+     +---------+
//
//                     +-----------+      +------+     +-----------+
//                     | History 1 |----> | ...  |---->| History n |
//                     +-----------+      +------+     +-----------+
//
// # Rollback
//
// If the system wants to roll back to a previous state n, it needs to ensure
// all history objects from n+1 up to the current disk layer are existent. The
// history objects are applied to the state in reverse order, starting from the
// current disk layer.

const (
	accountIndexSize = common.AddressLength + 13 // The length of encoded account index
	slotIndexSize    = common.HashLength + 5     // The length of encoded slot index
	historyMetaSize  = 9 + 2*common.HashLength   // The length of encoded history meta

	stateHistoryV0 = uint8(0)       // initial version of state history structure
	stateHistoryV1 = uint8(1)       // use the storage slot raw key as the identifier instead of the key hash
	historyVersion = stateHistoryV1 // the default state history version
)

// Each state history entry is consisted of five elements:
//
// # metadata
//  This object contains a few meta fields, such as the associated state root,
//  block number, version tag and so on. This object may contain an extra
//  accountHash list which means the storage changes belong to these accounts
//  are not complete due to large contract destruction. The incomplete history
//  can not be used for rollback and serving archive state request.
//
// # account index
//  This object contains some index information of account. For example, offset
//  and length indicate the location of the data belonging to the account. Besides,
//  storageOffset and storageSlots indicate the storage modification location
//  belonging to the account.
//
//  The size of each account index is *fixed*, and all indexes are sorted
//  lexicographically. Thus binary search can be performed to quickly locate a
//  specific account.
//
// # account data
//  Account data is a concatenated byte stream composed of all account data.
//  The account data can be solved by the offset and length info indicated
//  by corresponding account index.
//
//            fixed size
//         ^             ^
//        /               \
//        +-----------------+-----------------+----------------+-----------------+
//        | Account index 1 | Account index 2 |       ...      | Account index N |
//        +-----------------+-----------------+----------------+-----------------+
//        |
//        |     length
// offset |----------------+
//        v                v
//        +----------------+----------------+----------------+----------------+
//        | Account data 1 | Account data 2 |       ...      | Account data N |
//        +----------------+----------------+----------------+----------------+
//
// # storage index
//  This object is similar with account index. It's also fixed size and contains
//  the location info of storage slot data.
//
// # storage data
//  Storage data is a concatenated byte stream composed of all storage slot data.
//  The storage slot data can be solved by the location info indicated by
//  corresponding account index and storage slot index.
//
//                    fixed size
//                 ^             ^
//                /               \
//                +-----------------+-----------------+----------------+-----------------+
//                | Account index 1 | Account index 2 |       ...      | Account index N |
//                +-----------------+-----------------+----------------+-----------------+
//                |
//                |                    storage slots
// storage offset |-----------------------------------------------------+
//                v                                                     v
//                +-----------------+-----------------+-----------------+
//                | storage index 1 | storage index 2 | storage index 3 |
//                +-----------------+-----------------+-----------------+
//                |     length
//         offset |-------------+
//                v             v
//                +-------------+
//                | slot data 1 |
//                +-------------+

// accountIndex describes the metadata belonging to an account.
type accountIndex struct {
	address       common.Address // The address of account
	length        uint8          // The length of account data, size limited by 255
	offset        uint32         // The offset of item in account data table
	storageOffset uint32         // The offset of storage index in storage index table
	storageSlots  uint32         // The number of mutated storage slots belonging to the account
}

// encode packs account index into byte stream.
func (i *accountIndex) encode() []byte {
	var buf [accountIndexSize]byte
	copy(buf[:], i.address.Bytes())
	buf[common.AddressLength] = i.length
	binary.BigEndian.PutUint32(buf[common.AddressLength+1:], i.offset)
	binary.BigEndian.PutUint32(buf[common.AddressLength+5:], i.storageOffset)
	binary.BigEndian.PutUint32(buf[common.AddressLength+9:], i.storageSlots)
	return buf[:]
}

// decode unpacks account index from byte stream.
func (i *accountIndex) decode(blob []byte) {
	i.address = common.BytesToAddress(blob[:common.AddressLength])
	i.length = blob[common.AddressLength]
	i.offset = binary.BigEndian.Uint32(blob[common.AddressLength+1:])
	i.storageOffset = binary.BigEndian.Uint32(blob[common.AddressLength+5:])
	i.storageSlots = binary.BigEndian.Uint32(blob[common.AddressLength+9:])
}

// slotIndex describes the metadata belonging to a storage slot.
type slotIndex struct {
	// the identifier of the storage slot. Specifically
	// in v0, it's the hash of the raw storage slot key (32 bytes);
	// in v1, it's the raw storage slot key (32 bytes);
	id     common.Hash
	length uint8  // The length of storage slot, up to 32 bytes defined in protocol
	offset uint32 // The offset of item in storage slot data table
}

// encode packs slot index into byte stream.
func (i *slotIndex) encode() []byte {
	var buf [slotIndexSize]byte
	copy(buf[:common.HashLength], i.id.Bytes())
	buf[common.HashLength] = i.length
	binary.BigEndian.PutUint32(buf[common.HashLength+1:], i.offset)
	return buf[:]
}

// decode unpack slot index from the byte stream.
func (i *slotIndex) decode(blob []byte) {
	i.id = common.BytesToHash(blob[:common.HashLength])
	i.length = blob[common.HashLength]
	i.offset = binary.BigEndian.Uint32(blob[common.HashLength+1:])
}

// meta describes the meta data of state history object.
type meta struct {
	version uint8       // version tag of history object
	parent  common.Hash // prev-state root before the state transition
	root    common.Hash // post-state root after the state transition
	block   uint64      // associated block number
}

// encode packs the meta object into byte stream.
func (m *meta) encode() []byte {
	buf := make([]byte, historyMetaSize)
	buf[0] = m.version
	copy(buf[1:1+common.HashLength], m.parent.Bytes())
	copy(buf[1+common.HashLength:1+2*common.HashLength], m.root.Bytes())
	binary.BigEndian.PutUint64(buf[1+2*common.HashLength:historyMetaSize], m.block)
	return buf[:]
}

// decode unpacks the meta object from byte stream.
func (m *meta) decode(blob []byte) error {
	if len(blob) < 1 {
		return errors.New("no version tag")
	}
	switch blob[0] {
	case stateHistoryV0, stateHistoryV1:
		if len(blob) != historyMetaSize {
			return fmt.Errorf("invalid state history meta, len: %d", len(blob))
		}
		m.version = blob[0]
		m.parent = common.BytesToHash(blob[1 : 1+common.HashLength])
		m.root = common.BytesToHash(blob[1+common.HashLength : 1+2*common.HashLength])
		m.block = binary.BigEndian.Uint64(blob[1+2*common.HashLength : historyMetaSize])
		return nil
	default:
		return fmt.Errorf("unknown version %d", blob[0])
	}
}

// history represents a set of state changes belong to a block along with
// the metadata including the state roots involved in the state transition.
// State history objects in disk are linked with each other by a unique id
// (8-bytes integer), the oldest state history object can be pruned on demand
// in order to control the storage size.
type history struct {
	meta        *meta                                     // Meta data of history
	accounts    map[common.Address][]byte                 // Account data keyed by its address hash
	accountList []common.Address                          // Sorted account hash list
	storages    map[common.Address]map[common.Hash][]byte // Storage data keyed by its address hash and slot hash
	storageList map[common.Address][]common.Hash          // Sorted slot hash list
}

// newHistory constructs the state history object with provided state change set.
<<<<<<< HEAD
func newHistory(root common.Hash, parent common.Hash, block uint64, accounts map[common.Address][]byte, storages map[common.Address]map[common.Hash][]byte) *history {
=======
func newHistory(root common.Hash, parent common.Hash, block uint64, accounts map[common.Address][]byte, storages map[common.Address]map[common.Hash][]byte, rawStorageKey bool) *history {
>>>>>>> f0e8a3e9
	var (
		accountList = maps.Keys(accounts)
		storageList = make(map[common.Address][]common.Hash)
	)
	slices.SortFunc(accountList, common.Address.Cmp)

	for addr, slots := range storages {
		slist := maps.Keys(slots)
		slices.SortFunc(slist, common.Hash.Cmp)
		storageList[addr] = slist
	}
	version := historyVersion
	if !rawStorageKey {
		version = stateHistoryV0
	}
	return &history{
		meta: &meta{
			version: version,
			parent:  parent,
			root:    root,
			block:   block,
		},
		accounts:    accounts,
		accountList: accountList,
		storages:    storages,
		storageList: storageList,
	}
}

// stateSet returns the state set, keyed by the hash of the account address
// and the hash of the storage slot key.
func (h *history) stateSet() (map[common.Hash][]byte, map[common.Hash]map[common.Hash][]byte) {
	var (
		buff     = crypto.NewKeccakState()
		accounts = make(map[common.Hash][]byte)
		storages = make(map[common.Hash]map[common.Hash][]byte)
	)
	for addr, blob := range h.accounts {
		addrHash := crypto.HashData(buff, addr.Bytes())
		accounts[addrHash] = blob

		storage, exist := h.storages[addr]
		if !exist {
			continue
		}
		if h.meta.version == stateHistoryV0 {
			storages[addrHash] = storage
		} else {
			subset := make(map[common.Hash][]byte)
			for key, slot := range storage {
				subset[crypto.HashData(buff, key.Bytes())] = slot
			}
			storages[addrHash] = subset
		}
	}
	return accounts, storages
}

// encode serializes the state history and returns four byte streams represent
// concatenated account/storage data, account/storage indexes respectively.
func (h *history) encode() ([]byte, []byte, []byte, []byte) {
	var (
		slotNumber     uint32 // the number of processed slots
		accountData    []byte // the buffer for concatenated account data
		storageData    []byte // the buffer for concatenated storage data
		accountIndexes []byte // the buffer for concatenated account index
		storageIndexes []byte // the buffer for concatenated storage index
	)
	for _, addr := range h.accountList {
		accIndex := accountIndex{
			address: addr,
			length:  uint8(len(h.accounts[addr])),
			offset:  uint32(len(accountData)),
		}
		slots, exist := h.storages[addr]
		if exist {
			// Encode storage slots in order
			for _, slotHash := range h.storageList[addr] {
				sIndex := slotIndex{
					id:     slotHash,
					length: uint8(len(slots[slotHash])),
					offset: uint32(len(storageData)),
				}
				storageData = append(storageData, slots[slotHash]...)
				storageIndexes = append(storageIndexes, sIndex.encode()...)
			}
			// Fill up the storage meta in account index
			accIndex.storageOffset = slotNumber
			accIndex.storageSlots = uint32(len(slots))
			slotNumber += uint32(len(slots))
		}
		accountData = append(accountData, h.accounts[addr]...)
		accountIndexes = append(accountIndexes, accIndex.encode()...)
	}
	return accountData, storageData, accountIndexes, storageIndexes
}

// decoder wraps the byte streams for decoding with extra meta fields.
type decoder struct {
	accountData    []byte // the buffer for concatenated account data
	storageData    []byte // the buffer for concatenated storage data
	accountIndexes []byte // the buffer for concatenated account index
	storageIndexes []byte // the buffer for concatenated storage index

	lastAccount       *common.Address // the address of last resolved account
	lastAccountRead   uint32          // the read-cursor position of account data
	lastSlotIndexRead uint32          // the read-cursor position of storage slot index
	lastSlotDataRead  uint32          // the read-cursor position of storage slot data
}

// verify validates the provided byte streams for decoding state history. A few
// checks will be performed to quickly detect data corruption. The byte stream
// is regarded as corrupted if:
//
// - account indexes buffer is empty(empty state set is invalid)
// - account indexes/storage indexer buffer is not aligned
//
// note, these situations are allowed:
//
// - empty account data: all accounts were not present
// - empty storage set: no slots are modified
func (r *decoder) verify() error {
	if len(r.accountIndexes)%accountIndexSize != 0 || len(r.accountIndexes) == 0 {
		return fmt.Errorf("invalid account index, len: %d", len(r.accountIndexes))
	}
	if len(r.storageIndexes)%slotIndexSize != 0 {
		return fmt.Errorf("invalid storage index, len: %d", len(r.storageIndexes))
	}
	return nil
}

// readAccount parses the account from the byte stream with specified position.
func (r *decoder) readAccount(pos int) (accountIndex, []byte, error) {
	// Decode account index from the index byte stream.
	var index accountIndex
	if (pos+1)*accountIndexSize > len(r.accountIndexes) {
		return accountIndex{}, nil, errors.New("account data buffer is corrupted")
	}
	index.decode(r.accountIndexes[pos*accountIndexSize : (pos+1)*accountIndexSize])

	// Perform validation before parsing account data, ensure
	// - account is sorted in order in byte stream
	// - account data is strictly encoded with no gap inside
	// - account data is not out-of-slice
	if r.lastAccount != nil { // zero address is possible
		if bytes.Compare(r.lastAccount.Bytes(), index.address.Bytes()) >= 0 {
			return accountIndex{}, nil, errors.New("account is not in order")
		}
	}
	if index.offset != r.lastAccountRead {
		return accountIndex{}, nil, errors.New("account data buffer is gaped")
	}
	last := index.offset + uint32(index.length)
	if uint32(len(r.accountData)) < last {
		return accountIndex{}, nil, errors.New("account data buffer is corrupted")
	}
	data := r.accountData[index.offset:last]

	r.lastAccount = &index.address
	r.lastAccountRead = last

	return index, data, nil
}

// readStorage parses the storage slots from the byte stream with specified account.
func (r *decoder) readStorage(accIndex accountIndex) ([]common.Hash, map[common.Hash][]byte, error) {
	var (
		last    *common.Hash
		count   = int(accIndex.storageSlots)
		list    = make([]common.Hash, 0, count)
		storage = make(map[common.Hash][]byte, count)
	)
	for j := 0; j < count; j++ {
		var (
			index slotIndex
			start = (accIndex.storageOffset + uint32(j)) * uint32(slotIndexSize)
			end   = (accIndex.storageOffset + uint32(j+1)) * uint32(slotIndexSize)
		)
		// Perform validation before parsing storage slot data, ensure
		// - slot index is not out-of-slice
		// - slot data is not out-of-slice
		// - slot is sorted in order in byte stream
		// - slot indexes is strictly encoded with no gap inside
		// - slot data is strictly encoded with no gap inside
		if start != r.lastSlotIndexRead {
			return nil, nil, errors.New("storage index buffer is gapped")
		}
		if uint32(len(r.storageIndexes)) < end {
			return nil, nil, errors.New("storage index buffer is corrupted")
		}
		index.decode(r.storageIndexes[start:end])

		if last != nil {
			if bytes.Compare(last.Bytes(), index.id.Bytes()) >= 0 {
				return nil, nil, fmt.Errorf("storage slot is not in order, last: %x, current: %x", *last, index.id)
			}
		}
		if index.offset != r.lastSlotDataRead {
			return nil, nil, errors.New("storage data buffer is gapped")
		}
		sEnd := index.offset + uint32(index.length)
		if uint32(len(r.storageData)) < sEnd {
			return nil, nil, errors.New("storage data buffer is corrupted")
		}
		storage[index.id] = r.storageData[r.lastSlotDataRead:sEnd]
		list = append(list, index.id)

		last = &index.id
		r.lastSlotIndexRead = end
		r.lastSlotDataRead = sEnd
	}
	return list, storage, nil
}

// decode deserializes the account and storage data from the provided byte stream.
func (h *history) decode(accountData, storageData, accountIndexes, storageIndexes []byte) error {
	var (
		count       = len(accountIndexes) / accountIndexSize
		accounts    = make(map[common.Address][]byte, count)
		storages    = make(map[common.Address]map[common.Hash][]byte)
		accountList = make([]common.Address, 0, count)
		storageList = make(map[common.Address][]common.Hash)

		r = &decoder{
			accountData:    accountData,
			storageData:    storageData,
			accountIndexes: accountIndexes,
			storageIndexes: storageIndexes,
		}
	)
	if err := r.verify(); err != nil {
		return err
	}
	for i := 0; i < count; i++ {
		// Resolve account first
		accIndex, accData, err := r.readAccount(i)
		if err != nil {
			return err
		}
		accounts[accIndex.address] = accData
		accountList = append(accountList, accIndex.address)

		// Resolve storage slots
		slotList, slotData, err := r.readStorage(accIndex)
		if err != nil {
			return err
		}
		if len(slotList) > 0 {
			storageList[accIndex.address] = slotList
			storages[accIndex.address] = slotData
		}
	}
	h.accounts = accounts
	h.accountList = accountList
	h.storages = storages
	h.storageList = storageList
	return nil
}

// readHistory reads and decodes the state history object by the given id.
func readHistory(reader ethdb.AncientReader, id uint64) (*history, error) {
	blob := rawdb.ReadStateHistoryMeta(reader, id)
	if len(blob) == 0 {
		return nil, fmt.Errorf("state history not found %d", id)
	}
	var m meta
	if err := m.decode(blob); err != nil {
		return nil, err
	}
	var (
		dec            = history{meta: &m}
		accountData    = rawdb.ReadStateAccountHistory(reader, id)
		storageData    = rawdb.ReadStateStorageHistory(reader, id)
		accountIndexes = rawdb.ReadStateAccountIndex(reader, id)
		storageIndexes = rawdb.ReadStateStorageIndex(reader, id)
	)
	if err := dec.decode(accountData, storageData, accountIndexes, storageIndexes); err != nil {
		return nil, err
	}
	return &dec, nil
}

// writeHistory persists the state history with the provided state set.
func writeHistory(writer ethdb.AncientWriter, dl *diffLayer) error {
	// Short circuit if state set is not available.
	if dl.states == nil {
		return errors.New("state change set is not available")
	}
	var (
		start   = time.Now()
<<<<<<< HEAD
		history = newHistory(dl.rootHash(), dl.parentLayer().rootHash(), dl.block, dl.states.accountOrigin, dl.states.storageOrigin)
=======
		history = newHistory(dl.rootHash(), dl.parentLayer().rootHash(), dl.block, dl.states.accountOrigin, dl.states.storageOrigin, dl.states.rawStorageKey)
>>>>>>> f0e8a3e9
	)
	accountData, storageData, accountIndex, storageIndex := history.encode()
	dataSize := common.StorageSize(len(accountData) + len(storageData))
	indexSize := common.StorageSize(len(accountIndex) + len(storageIndex))

	// Write history data into five freezer table respectively.
	rawdb.WriteStateHistory(writer, dl.stateID(), history.meta.encode(), accountIndex, storageIndex, accountData, storageData)

	historyDataBytesMeter.Mark(int64(dataSize))
	historyIndexBytesMeter.Mark(int64(indexSize))
	historyBuildTimeMeter.UpdateSince(start)
	log.Debug("Stored state history", "id", dl.stateID(), "block", dl.block, "data", dataSize, "index", indexSize, "elapsed", common.PrettyDuration(time.Since(start)))

	return nil
}

// checkHistories retrieves a batch of meta objects with the specified range
// and performs the callback on each item.
func checkHistories(reader ethdb.AncientReader, start, count uint64, check func(*meta) error) error {
	for count > 0 {
		number := count
		if number > 10000 {
			number = 10000 // split the big read into small chunks
		}
		blobs, err := rawdb.ReadStateHistoryMetaList(reader, start, number)
		if err != nil {
			return err
		}
		for _, blob := range blobs {
			var dec meta
			if err := dec.decode(blob); err != nil {
				return err
			}
			if err := check(&dec); err != nil {
				return err
			}
		}
		count -= uint64(len(blobs))
		start += uint64(len(blobs))
	}
	return nil
}

// truncateFromHead removes the extra state histories from the head with the given
// parameters. It returns the number of items removed from the head.
func truncateFromHead(db ethdb.Batcher, store ethdb.AncientStore, nhead uint64) (int, error) {
	ohead, err := store.Ancients()
	if err != nil {
		return 0, err
	}
	otail, err := store.Tail()
	if err != nil {
		return 0, err
	}
	// Ensure that the truncation target falls within the specified range.
	if ohead < nhead || nhead < otail {
		return 0, fmt.Errorf("out of range, tail: %d, head: %d, target: %d", otail, ohead, nhead)
	}
	// Short circuit if nothing to truncate.
	if ohead == nhead {
		return 0, nil
	}
	// Load the meta objects in range [nhead+1, ohead]
	blobs, err := rawdb.ReadStateHistoryMetaList(store, nhead+1, ohead-nhead)
	if err != nil {
		return 0, err
	}
	batch := db.NewBatch()
	for _, blob := range blobs {
		var m meta
		if err := m.decode(blob); err != nil {
			return 0, err
		}
		rawdb.DeleteStateID(batch, m.root)
	}
	if err := batch.Write(); err != nil {
		return 0, err
	}
	ohead, err = store.TruncateHead(nhead)
	if err != nil {
		return 0, err
	}
	return int(ohead - nhead), nil
}

// truncateFromTail removes the extra state histories from the tail with the given
// parameters. It returns the number of items removed from the tail.
func truncateFromTail(db ethdb.Batcher, store ethdb.AncientStore, ntail uint64) (int, error) {
	ohead, err := store.Ancients()
	if err != nil {
		return 0, err
	}
	otail, err := store.Tail()
	if err != nil {
		return 0, err
	}
	// Ensure that the truncation target falls within the specified range.
	if otail > ntail || ntail > ohead {
		return 0, fmt.Errorf("out of range, tail: %d, head: %d, target: %d", otail, ohead, ntail)
	}
	// Short circuit if nothing to truncate.
	if otail == ntail {
		return 0, nil
	}
	// Load the meta objects in range [otail+1, ntail]
	blobs, err := rawdb.ReadStateHistoryMetaList(store, otail+1, ntail-otail)
	if err != nil {
		return 0, err
	}
	batch := db.NewBatch()
	for _, blob := range blobs {
		var m meta
		if err := m.decode(blob); err != nil {
			return 0, err
		}
		rawdb.DeleteStateID(batch, m.root)
	}
	if err := batch.Write(); err != nil {
		return 0, err
	}
	otail, err = store.TruncateTail(ntail)
	if err != nil {
		return 0, err
	}
	return int(ntail - otail), nil
}<|MERGE_RESOLUTION|>--- conflicted
+++ resolved
@@ -248,11 +248,7 @@
 }
 
 // newHistory constructs the state history object with provided state change set.
-<<<<<<< HEAD
-func newHistory(root common.Hash, parent common.Hash, block uint64, accounts map[common.Address][]byte, storages map[common.Address]map[common.Hash][]byte) *history {
-=======
 func newHistory(root common.Hash, parent common.Hash, block uint64, accounts map[common.Address][]byte, storages map[common.Address]map[common.Hash][]byte, rawStorageKey bool) *history {
->>>>>>> f0e8a3e9
 	var (
 		accountList = maps.Keys(accounts)
 		storageList = make(map[common.Address][]common.Hash)
@@ -543,11 +539,7 @@
 	}
 	var (
 		start   = time.Now()
-<<<<<<< HEAD
-		history = newHistory(dl.rootHash(), dl.parentLayer().rootHash(), dl.block, dl.states.accountOrigin, dl.states.storageOrigin)
-=======
 		history = newHistory(dl.rootHash(), dl.parentLayer().rootHash(), dl.block, dl.states.accountOrigin, dl.states.storageOrigin, dl.states.rawStorageKey)
->>>>>>> f0e8a3e9
 	)
 	accountData, storageData, accountIndex, storageIndex := history.encode()
 	dataSize := common.StorageSize(len(accountData) + len(storageData))
