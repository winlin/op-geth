// Copyright 2015 The go-ethereum Authors
// This file is part of the go-ethereum library.
//
// The go-ethereum library is free software: you can redistribute it and/or modify
// it under the terms of the GNU Lesser General Public License as published by
// the Free Software Foundation, either version 3 of the License, or
// (at your option) any later version.
//
// The go-ethereum library is distributed in the hope that it will be useful,
// but WITHOUT ANY WARRANTY; without even the implied warranty of
// MERCHANTABILITY or FITNESS FOR A PARTICULAR PURPOSE. See the
// GNU Lesser General Public License for more details.
//
// You should have received a copy of the GNU Lesser General Public License
// along with the go-ethereum library. If not, see <http://www.gnu.org/licenses/>.

package ethapi

import (
	"context"
	"encoding/hex"
	"errors"
	"fmt"
<<<<<<< HEAD
	"maps"
=======
>>>>>>> f0e8a3e9
	gomath "math"
	"math/big"
	"strings"
	"time"

	"github.com/davecgh/go-spew/spew"
	"github.com/ethereum/go-ethereum"
	"github.com/ethereum/go-ethereum/accounts"
	"github.com/ethereum/go-ethereum/common"
	"github.com/ethereum/go-ethereum/common/hexutil"
	"github.com/ethereum/go-ethereum/common/math"
	"github.com/ethereum/go-ethereum/consensus"
	"github.com/ethereum/go-ethereum/consensus/misc/eip1559"
	"github.com/ethereum/go-ethereum/core"
	"github.com/ethereum/go-ethereum/core/state"
	"github.com/ethereum/go-ethereum/core/types"
	"github.com/ethereum/go-ethereum/core/vm"
	"github.com/ethereum/go-ethereum/crypto"
	"github.com/ethereum/go-ethereum/eth/gasestimator"
	"github.com/ethereum/go-ethereum/eth/tracers/logger"
	"github.com/ethereum/go-ethereum/internal/ethapi/override"
	"github.com/ethereum/go-ethereum/log"
	"github.com/ethereum/go-ethereum/p2p"
	"github.com/ethereum/go-ethereum/params"
	"github.com/ethereum/go-ethereum/rlp"
	"github.com/ethereum/go-ethereum/rpc"
	"github.com/ethereum/go-ethereum/trie"
<<<<<<< HEAD
	"github.com/holiman/uint256"
=======
>>>>>>> f0e8a3e9
)

// estimateGasErrorRatio is the amount of overestimation eth_estimateGas is
// allowed to produce in order to speed up calculations.
const estimateGasErrorRatio = 0.015

var errBlobTxNotSupported = errors.New("signing blob transactions not supported")

// EthereumAPI provides an API to access Ethereum related information.
type EthereumAPI struct {
	b Backend
}

// NewEthereumAPI creates a new Ethereum protocol API.
func NewEthereumAPI(b Backend) *EthereumAPI {
	return &EthereumAPI{b}
}

// GasPrice returns a suggestion for a gas price for legacy transactions.
func (api *EthereumAPI) GasPrice(ctx context.Context) (*hexutil.Big, error) {
	tipcap, err := api.b.SuggestGasTipCap(ctx)
	if err != nil {
		return nil, err
	}
	if head := api.b.CurrentHeader(); head.BaseFee != nil {
		tipcap.Add(tipcap, head.BaseFee)
	}
	return (*hexutil.Big)(tipcap), err
}

// MaxPriorityFeePerGas returns a suggestion for a gas tip cap for dynamic fee transactions.
func (api *EthereumAPI) MaxPriorityFeePerGas(ctx context.Context) (*hexutil.Big, error) {
	tipcap, err := api.b.SuggestGasTipCap(ctx)
	if err != nil {
		return nil, err
	}
	return (*hexutil.Big)(tipcap), err
}

type feeHistoryResult struct {
	OldestBlock      *hexutil.Big     `json:"oldestBlock"`
	Reward           [][]*hexutil.Big `json:"reward,omitempty"`
	BaseFee          []*hexutil.Big   `json:"baseFeePerGas,omitempty"`
	GasUsedRatio     []float64        `json:"gasUsedRatio"`
	BlobBaseFee      []*hexutil.Big   `json:"baseFeePerBlobGas,omitempty"`
	BlobGasUsedRatio []float64        `json:"blobGasUsedRatio,omitempty"`
}

// FeeHistory returns the fee market history.
func (api *EthereumAPI) FeeHistory(ctx context.Context, blockCount math.HexOrDecimal64, lastBlock rpc.BlockNumber, rewardPercentiles []float64) (*feeHistoryResult, error) {
	oldest, reward, baseFee, gasUsed, blobBaseFee, blobGasUsed, err := api.b.FeeHistory(ctx, uint64(blockCount), lastBlock, rewardPercentiles)
	if err != nil {
		return nil, err
	}
	results := &feeHistoryResult{
		OldestBlock:  (*hexutil.Big)(oldest),
		GasUsedRatio: gasUsed,
	}
	if reward != nil {
		results.Reward = make([][]*hexutil.Big, len(reward))
		for i, w := range reward {
			results.Reward[i] = make([]*hexutil.Big, len(w))
			for j, v := range w {
				results.Reward[i][j] = (*hexutil.Big)(v)
			}
		}
	}
	if baseFee != nil {
		results.BaseFee = make([]*hexutil.Big, len(baseFee))
		for i, v := range baseFee {
			results.BaseFee[i] = (*hexutil.Big)(v)
		}
	}
	if blobBaseFee != nil {
		results.BlobBaseFee = make([]*hexutil.Big, len(blobBaseFee))
		for i, v := range blobBaseFee {
			results.BlobBaseFee[i] = (*hexutil.Big)(v)
		}
	}
	if blobGasUsed != nil {
		results.BlobGasUsedRatio = blobGasUsed
	}
	return results, nil
}

// BlobBaseFee returns the base fee for blob gas at the current head.
func (api *EthereumAPI) BlobBaseFee(ctx context.Context) *hexutil.Big {
	return (*hexutil.Big)(api.b.BlobBaseFee(ctx))
}

// Syncing returns false in case the node is currently not syncing with the network. It can be up-to-date or has not
// yet received the latest block headers from its peers. In case it is synchronizing:
// - startingBlock: block number this node started to synchronize from
// - currentBlock:  block number this node is currently importing
// - highestBlock:  block number of the highest block header this node has received from peers
// - pulledStates:  number of state entries processed until now
// - knownStates:   number of known state entries that still need to be pulled
func (api *EthereumAPI) Syncing() (interface{}, error) {
	progress := api.b.SyncProgress()

	// Return not syncing if the synchronisation already completed
	if progress.Done() {
		return false, nil
	}
	// Otherwise gather the block sync stats
	return map[string]interface{}{
		"startingBlock":          hexutil.Uint64(progress.StartingBlock),
		"currentBlock":           hexutil.Uint64(progress.CurrentBlock),
		"highestBlock":           hexutil.Uint64(progress.HighestBlock),
		"syncedAccounts":         hexutil.Uint64(progress.SyncedAccounts),
		"syncedAccountBytes":     hexutil.Uint64(progress.SyncedAccountBytes),
		"syncedBytecodes":        hexutil.Uint64(progress.SyncedBytecodes),
		"syncedBytecodeBytes":    hexutil.Uint64(progress.SyncedBytecodeBytes),
		"syncedStorage":          hexutil.Uint64(progress.SyncedStorage),
		"syncedStorageBytes":     hexutil.Uint64(progress.SyncedStorageBytes),
		"healedTrienodes":        hexutil.Uint64(progress.HealedTrienodes),
		"healedTrienodeBytes":    hexutil.Uint64(progress.HealedTrienodeBytes),
		"healedBytecodes":        hexutil.Uint64(progress.HealedBytecodes),
		"healedBytecodeBytes":    hexutil.Uint64(progress.HealedBytecodeBytes),
		"healingTrienodes":       hexutil.Uint64(progress.HealingTrienodes),
		"healingBytecode":        hexutil.Uint64(progress.HealingBytecode),
		"txIndexFinishedBlocks":  hexutil.Uint64(progress.TxIndexFinishedBlocks),
		"txIndexRemainingBlocks": hexutil.Uint64(progress.TxIndexRemainingBlocks),
	}, nil
}

// TxPoolAPI offers and API for the transaction pool. It only operates on data that is non-confidential.
type TxPoolAPI struct {
	b Backend
}

// NewTxPoolAPI creates a new tx pool service that gives information about the transaction pool.
func NewTxPoolAPI(b Backend) *TxPoolAPI {
	return &TxPoolAPI{b}
}

// Content returns the transactions contained within the transaction pool.
func (api *TxPoolAPI) Content() map[string]map[string]map[string]*RPCTransaction {
	content := map[string]map[string]map[string]*RPCTransaction{
		"pending": make(map[string]map[string]*RPCTransaction),
		"queued":  make(map[string]map[string]*RPCTransaction),
	}
	pending, queue := api.b.TxPoolContent()
	curHeader := api.b.CurrentHeader()
	// Flatten the pending transactions
	for account, txs := range pending {
		dump := make(map[string]*RPCTransaction)
		for _, tx := range txs {
			dump[fmt.Sprintf("%d", tx.Nonce())] = NewRPCPendingTransaction(tx, curHeader, api.b.ChainConfig())
		}
		content["pending"][account.Hex()] = dump
	}
	// Flatten the queued transactions
	for account, txs := range queue {
		dump := make(map[string]*RPCTransaction)
		for _, tx := range txs {
			dump[fmt.Sprintf("%d", tx.Nonce())] = NewRPCPendingTransaction(tx, curHeader, api.b.ChainConfig())
		}
		content["queued"][account.Hex()] = dump
	}
	return content
}

// ContentFrom returns the transactions contained within the transaction pool.
func (api *TxPoolAPI) ContentFrom(addr common.Address) map[string]map[string]*RPCTransaction {
	content := make(map[string]map[string]*RPCTransaction, 2)
	pending, queue := api.b.TxPoolContentFrom(addr)
	curHeader := api.b.CurrentHeader()

	// Build the pending transactions
	dump := make(map[string]*RPCTransaction, len(pending))
	for _, tx := range pending {
		dump[fmt.Sprintf("%d", tx.Nonce())] = NewRPCPendingTransaction(tx, curHeader, api.b.ChainConfig())
	}
	content["pending"] = dump

	// Build the queued transactions
	dump = make(map[string]*RPCTransaction, len(queue))
	for _, tx := range queue {
		dump[fmt.Sprintf("%d", tx.Nonce())] = NewRPCPendingTransaction(tx, curHeader, api.b.ChainConfig())
	}
	content["queued"] = dump

	return content
}

// Status returns the number of pending and queued transaction in the pool.
func (api *TxPoolAPI) Status() map[string]hexutil.Uint {
	pending, queue := api.b.Stats()
	return map[string]hexutil.Uint{
		"pending": hexutil.Uint(pending),
		"queued":  hexutil.Uint(queue),
	}
}

// Inspect retrieves the content of the transaction pool and flattens it into an
// easily inspectable list.
func (api *TxPoolAPI) Inspect() map[string]map[string]map[string]string {
	content := map[string]map[string]map[string]string{
		"pending": make(map[string]map[string]string),
		"queued":  make(map[string]map[string]string),
	}
	pending, queue := api.b.TxPoolContent()

	// Define a formatter to flatten a transaction into a string
	format := func(tx *types.Transaction) string {
		if to := tx.To(); to != nil {
			return fmt.Sprintf("%s: %v wei + %v gas × %v wei", tx.To().Hex(), tx.Value(), tx.Gas(), tx.GasPrice())
		}
		return fmt.Sprintf("contract creation: %v wei + %v gas × %v wei", tx.Value(), tx.Gas(), tx.GasPrice())
	}
	// Flatten the pending transactions
	for account, txs := range pending {
		dump := make(map[string]string)
		for _, tx := range txs {
			dump[fmt.Sprintf("%d", tx.Nonce())] = format(tx)
		}
		content["pending"][account.Hex()] = dump
	}
	// Flatten the queued transactions
	for account, txs := range queue {
		dump := make(map[string]string)
		for _, tx := range txs {
			dump[fmt.Sprintf("%d", tx.Nonce())] = format(tx)
		}
		content["queued"][account.Hex()] = dump
	}
	return content
}

// EthereumAccountAPI provides an API to access accounts managed by this node.
// It offers only methods that can retrieve accounts.
type EthereumAccountAPI struct {
	am *accounts.Manager
}

// NewEthereumAccountAPI creates a new EthereumAccountAPI.
func NewEthereumAccountAPI(am *accounts.Manager) *EthereumAccountAPI {
	return &EthereumAccountAPI{am: am}
}

// Accounts returns the collection of accounts this node manages.
func (api *EthereumAccountAPI) Accounts() []common.Address {
	return api.am.Accounts()
}

// BlockChainAPI provides an API to access Ethereum blockchain data.
type BlockChainAPI struct {
	b Backend
}

// NewBlockChainAPI creates a new Ethereum blockchain API.
func NewBlockChainAPI(b Backend) *BlockChainAPI {
	return &BlockChainAPI{b}
}

// ChainId is the EIP-155 replay-protection chain id for the current Ethereum chain config.
//
// Note, this method does not conform to EIP-695 because the configured chain ID is always
// returned, regardless of the current head block. We used to return an error when the chain
// wasn't synced up to a block where EIP-155 is enabled, but this behavior caused issues
// in CL clients.
func (api *BlockChainAPI) ChainId() *hexutil.Big {
	return (*hexutil.Big)(api.b.ChainConfig().ChainID)
}

// BlockNumber returns the block number of the chain head.
func (api *BlockChainAPI) BlockNumber() hexutil.Uint64 {
	header, _ := api.b.HeaderByNumber(context.Background(), rpc.LatestBlockNumber) // latest header should always be available
	return hexutil.Uint64(header.Number.Uint64())
}

// GetBalance returns the amount of wei for the given address in the state of the
// given block number. The rpc.LatestBlockNumber and rpc.PendingBlockNumber meta
// block numbers are also allowed.
func (api *BlockChainAPI) GetBalance(ctx context.Context, address common.Address, blockNrOrHash rpc.BlockNumberOrHash) (*hexutil.Big, error) {
	header, err := headerByNumberOrHash(ctx, api.b, blockNrOrHash)
	if err != nil {
		return nil, err
	}

	if api.b.ChainConfig().IsOptimismPreBedrock(header.Number) {
		if api.b.HistoricalRPCService() != nil {
			var res hexutil.Big
			err := api.b.HistoricalRPCService().CallContext(ctx, &res, "eth_getBalance", address, blockNrOrHash)
			if err != nil {
				return nil, fmt.Errorf("historical backend error: %w", err)
			}
			return &res, nil
		} else {
			return nil, rpc.ErrNoHistoricalFallback
		}
	}

	state, _, err := api.b.StateAndHeaderByNumberOrHash(ctx, blockNrOrHash)
	if state == nil || err != nil {
		return nil, err
	}
	b := state.GetBalance(address).ToBig()
	return (*hexutil.Big)(b), state.Error()
}

// AccountResult structs for GetProof
type AccountResult struct {
	Address      common.Address  `json:"address"`
	AccountProof []string        `json:"accountProof"`
	Balance      *hexutil.Big    `json:"balance"`
	CodeHash     common.Hash     `json:"codeHash"`
	Nonce        hexutil.Uint64  `json:"nonce"`
	StorageHash  common.Hash     `json:"storageHash"`
	StorageProof []StorageResult `json:"storageProof"`
}

type StorageResult struct {
	Key   string       `json:"key"`
	Value *hexutil.Big `json:"value"`
	Proof []string     `json:"proof"`
}

// proofList implements ethdb.KeyValueWriter and collects the proofs as
// hex-strings for delivery to rpc-caller.
type proofList []string

func (n *proofList) Put(key []byte, value []byte) error {
	*n = append(*n, hexutil.Encode(value))
	return nil
}

func (n *proofList) Delete(key []byte) error {
	panic("not supported")
}

// GetProof returns the Merkle-proof for a given account and optionally some storage keys.
func (api *BlockChainAPI) GetProof(ctx context.Context, address common.Address, storageKeys []string, blockNrOrHash rpc.BlockNumberOrHash) (*AccountResult, error) {
	header, err := headerByNumberOrHash(ctx, api.b, blockNrOrHash)
	if err != nil {
		return nil, err
	}
	if api.b.ChainConfig().IsOptimismPreBedrock(header.Number) {
		if api.b.HistoricalRPCService() != nil {
			var res AccountResult
			err := api.b.HistoricalRPCService().CallContext(ctx, &res, "eth_getProof", address, storageKeys, blockNrOrHash)
			if err != nil {
				return nil, fmt.Errorf("historical backend error: %w", err)
			}
			return &res, nil
		} else {
			return nil, rpc.ErrNoHistoricalFallback
		}
	}
	var (
		keys         = make([]common.Hash, len(storageKeys))
		keyLengths   = make([]int, len(storageKeys))
		storageProof = make([]StorageResult, len(storageKeys))
	)
	// Deserialize all keys. This prevents state access on invalid input.
	for i, hexKey := range storageKeys {
		var err error
		keys[i], keyLengths[i], err = decodeHash(hexKey)
		if err != nil {
			return nil, err
		}
	}
	statedb, header, err := api.b.StateAndHeaderByNumberOrHash(ctx, blockNrOrHash)
	if statedb == nil || err != nil {
		return nil, err
	}
	codeHash := statedb.GetCodeHash(address)
	storageRoot := statedb.GetStorageRoot(address)

	if len(keys) > 0 {
		var storageTrie state.Trie
		if storageRoot != types.EmptyRootHash && storageRoot != (common.Hash{}) {
			id := trie.StorageTrieID(header.Root, crypto.Keccak256Hash(address.Bytes()), storageRoot)
			st, err := trie.NewStateTrie(id, statedb.Database().TrieDB())
			if err != nil {
				return nil, err
			}
			storageTrie = st
		}
		// Create the proofs for the storageKeys.
		for i, key := range keys {
			// Output key encoding is a bit special: if the input was a 32-byte hash, it is
			// returned as such. Otherwise, we apply the QUANTITY encoding mandated by the
			// JSON-RPC spec for getProof. This behavior exists to preserve backwards
			// compatibility with older client versions.
			var outputKey string
			if keyLengths[i] != 32 {
				outputKey = hexutil.EncodeBig(key.Big())
			} else {
				outputKey = hexutil.Encode(key[:])
			}
			if storageTrie == nil {
				storageProof[i] = StorageResult{outputKey, &hexutil.Big{}, []string{}}
				continue
			}
			var proof proofList
			if err := storageTrie.Prove(crypto.Keccak256(key.Bytes()), &proof); err != nil {
				return nil, err
			}
			value := (*hexutil.Big)(statedb.GetState(address, key).Big())
			storageProof[i] = StorageResult{outputKey, value, proof}
		}
	}
	// Create the accountProof.
	tr, err := trie.NewStateTrie(trie.StateTrieID(header.Root), statedb.Database().TrieDB())
	if err != nil {
		return nil, err
	}
	var accountProof proofList
	if err := tr.Prove(crypto.Keccak256(address.Bytes()), &accountProof); err != nil {
		return nil, err
	}
	balance := statedb.GetBalance(address).ToBig()
	return &AccountResult{
		Address:      address,
		AccountProof: accountProof,
		Balance:      (*hexutil.Big)(balance),
		CodeHash:     codeHash,
		Nonce:        hexutil.Uint64(statedb.GetNonce(address)),
		StorageHash:  storageRoot,
		StorageProof: storageProof,
	}, statedb.Error()
}

// decodeHash parses a hex-encoded 32-byte hash. The input may optionally
// be prefixed by 0x and can have a byte length up to 32.
func decodeHash(s string) (h common.Hash, inputLength int, err error) {
	if strings.HasPrefix(s, "0x") || strings.HasPrefix(s, "0X") {
		s = s[2:]
	}
	if (len(s) & 1) > 0 {
		s = "0" + s
	}
	b, err := hex.DecodeString(s)
	if err != nil {
		return common.Hash{}, 0, errors.New("hex string invalid")
	}
	if len(b) > 32 {
		return common.Hash{}, len(b), errors.New("hex string too long, want at most 32 bytes")
	}
	return common.BytesToHash(b), len(b), nil
}

// GetHeaderByNumber returns the requested canonical block header.
//   - When blockNr is -1 the chain pending header is returned.
//   - When blockNr is -2 the chain latest header is returned.
//   - When blockNr is -3 the chain finalized header is returned.
//   - When blockNr is -4 the chain safe header is returned.
func (api *BlockChainAPI) GetHeaderByNumber(ctx context.Context, number rpc.BlockNumber) (map[string]interface{}, error) {
	header, err := api.b.HeaderByNumber(ctx, number)
	if header != nil && err == nil {
		response := RPCMarshalHeader(header)
		if number == rpc.PendingBlockNumber && api.b.ChainConfig().Optimism == nil {
			// Pending header need to nil out a few fields
			for _, field := range []string{"hash", "nonce", "miner"} {
				response[field] = nil
			}
		}
		return response, err
	}
	return nil, err
}

// GetHeaderByHash returns the requested header by hash.
func (api *BlockChainAPI) GetHeaderByHash(ctx context.Context, hash common.Hash) map[string]interface{} {
	header, _ := api.b.HeaderByHash(ctx, hash)
	if header != nil {
		return RPCMarshalHeader(header)
	}
	return nil
}

// GetBlockByNumber returns the requested canonical block.
//   - When blockNr is -1 the chain pending block is returned.
//   - When blockNr is -2 the chain latest block is returned.
//   - When blockNr is -3 the chain finalized block is returned.
//   - When blockNr is -4 the chain safe block is returned.
//   - When fullTx is true all transactions in the block are returned, otherwise
//     only the transaction hash is returned.
func (api *BlockChainAPI) GetBlockByNumber(ctx context.Context, number rpc.BlockNumber, fullTx bool) (map[string]interface{}, error) {
	block, err := api.b.BlockByNumber(ctx, number)
	if block != nil && err == nil {
		response, err := RPCMarshalBlock(ctx, block, true, fullTx, api.b.ChainConfig(), api.b)
		if err == nil && number == rpc.PendingBlockNumber && api.b.ChainConfig().Optimism == nil {
			// Pending blocks need to nil out a few fields
			for _, field := range []string{"hash", "nonce", "miner"} {
				response[field] = nil
			}
		}
		return response, err
	}
	return nil, err
}

// GetBlockByHash returns the requested block. When fullTx is true all transactions in the block are returned in full
// detail, otherwise only the transaction hash is returned.
func (api *BlockChainAPI) GetBlockByHash(ctx context.Context, hash common.Hash, fullTx bool) (map[string]interface{}, error) {
	block, err := api.b.BlockByHash(ctx, hash)
	if block != nil {
		return RPCMarshalBlock(ctx, block, true, fullTx, api.b.ChainConfig(), api.b)
	}
	return nil, err
}

// GetUncleByBlockNumberAndIndex returns the uncle block for the given block hash and index.
func (api *BlockChainAPI) GetUncleByBlockNumberAndIndex(ctx context.Context, blockNr rpc.BlockNumber, index hexutil.Uint) (map[string]interface{}, error) {
	block, err := api.b.BlockByNumber(ctx, blockNr)
	if block != nil {
		uncles := block.Uncles()
		if index >= hexutil.Uint(len(uncles)) {
			log.Debug("Requested uncle not found", "number", blockNr, "hash", block.Hash(), "index", index)
			return nil, nil
		}
		block = types.NewBlockWithHeader(uncles[index])
		return RPCMarshalBlock(ctx, block, false, false, api.b.ChainConfig(), api.b)
	}
	return nil, err
}

// GetUncleByBlockHashAndIndex returns the uncle block for the given block hash and index.
func (api *BlockChainAPI) GetUncleByBlockHashAndIndex(ctx context.Context, blockHash common.Hash, index hexutil.Uint) (map[string]interface{}, error) {
	block, err := api.b.BlockByHash(ctx, blockHash)
	if block != nil {
		uncles := block.Uncles()
		if index >= hexutil.Uint(len(uncles)) {
			log.Debug("Requested uncle not found", "number", block.Number(), "hash", blockHash, "index", index)
			return nil, nil
		}
		block = types.NewBlockWithHeader(uncles[index])
		return RPCMarshalBlock(ctx, block, false, false, api.b.ChainConfig(), api.b)
	}
	return nil, err
}

// GetUncleCountByBlockNumber returns number of uncles in the block for the given block number
func (api *BlockChainAPI) GetUncleCountByBlockNumber(ctx context.Context, blockNr rpc.BlockNumber) *hexutil.Uint {
	if block, _ := api.b.BlockByNumber(ctx, blockNr); block != nil {
		n := hexutil.Uint(len(block.Uncles()))
		return &n
	}
	return nil
}

// GetUncleCountByBlockHash returns number of uncles in the block for the given block hash
func (api *BlockChainAPI) GetUncleCountByBlockHash(ctx context.Context, blockHash common.Hash) *hexutil.Uint {
	if block, _ := api.b.BlockByHash(ctx, blockHash); block != nil {
		n := hexutil.Uint(len(block.Uncles()))
		return &n
	}
	return nil
}

// GetCode returns the code stored at the given address in the state for the given block number.
func (api *BlockChainAPI) GetCode(ctx context.Context, address common.Address, blockNrOrHash rpc.BlockNumberOrHash) (hexutil.Bytes, error) {
	header, err := headerByNumberOrHash(ctx, api.b, blockNrOrHash)
	if err != nil {
		return nil, err
	}

	if api.b.ChainConfig().IsOptimismPreBedrock(header.Number) {
		if api.b.HistoricalRPCService() != nil {
			var res hexutil.Bytes
			err := api.b.HistoricalRPCService().CallContext(ctx, &res, "eth_getCode", address, blockNrOrHash)
			if err != nil {
				return nil, fmt.Errorf("historical backend error: %w", err)
			}
			return res, nil
		} else {
			return nil, rpc.ErrNoHistoricalFallback
		}
	}

	state, _, err := api.b.StateAndHeaderByNumberOrHash(ctx, blockNrOrHash)
	if state == nil || err != nil {
		return nil, err
	}

	code := state.GetCode(address)
	return code, state.Error()
}

// GetStorageAt returns the storage from the state at the given address, key and
// block number. The rpc.LatestBlockNumber and rpc.PendingBlockNumber meta block
// numbers are also allowed.
func (api *BlockChainAPI) GetStorageAt(ctx context.Context, address common.Address, hexKey string, blockNrOrHash rpc.BlockNumberOrHash) (hexutil.Bytes, error) {
	header, err := headerByNumberOrHash(ctx, api.b, blockNrOrHash)
	if err != nil {
		return nil, err
	}

	if api.b.ChainConfig().IsOptimismPreBedrock(header.Number) {
		if api.b.HistoricalRPCService() != nil {
			var res hexutil.Bytes
			err := api.b.HistoricalRPCService().CallContext(ctx, &res, "eth_getStorageAt", address, hexKey, blockNrOrHash)
			if err != nil {
				return nil, fmt.Errorf("historical backend error: %w", err)
			}
			return res, nil
		} else {
			return nil, rpc.ErrNoHistoricalFallback
		}
	}

	state, _, err := api.b.StateAndHeaderByNumberOrHash(ctx, blockNrOrHash)
	if state == nil || err != nil {
		return nil, err
	}

	key, _, err := decodeHash(hexKey)
	if err != nil {
		return nil, fmt.Errorf("unable to decode storage key: %s", err)
	}
	res := state.GetState(address, key)
	return res[:], state.Error()
}

// The HeaderByNumberOrHash method returns a nil error and nil header
// if the header is not found, but only for nonexistent block numbers. This is
// different from StateAndHeaderByNumberOrHash. To account for this discrepancy,
// headerOrNumberByHash will properly convert the error into an ethereum.NotFound.
func headerByNumberOrHash(ctx context.Context, b Backend, blockNrOrHash rpc.BlockNumberOrHash) (*types.Header, error) {
	header, err := b.HeaderByNumberOrHash(ctx, blockNrOrHash)
	if header == nil {
		return nil, fmt.Errorf("header %w", ethereum.NotFound)
	}
	return header, err
}

// GetBlockReceipts returns the block receipts for the given block hash or number or tag.
func (api *BlockChainAPI) GetBlockReceipts(ctx context.Context, blockNrOrHash rpc.BlockNumberOrHash) ([]map[string]interface{}, error) {
	block, err := api.b.BlockByNumberOrHash(ctx, blockNrOrHash)
	if block == nil || err != nil {
		// When the block doesn't exist, the RPC method should return JSON null
		// as per specification.
		return nil, nil
	}
	receipts, err := api.b.GetReceipts(ctx, block.Hash())
	if err != nil {
		return nil, err
	}
	txs := block.Transactions()
	if len(txs) != len(receipts) {
		return nil, fmt.Errorf("receipts length mismatch: %d vs %d", len(txs), len(receipts))
	}

	// Derive the sender.
	signer := types.MakeSigner(api.b.ChainConfig(), block.Number(), block.Time())

	result := make([]map[string]interface{}, len(receipts))
	for i, receipt := range receipts {
		result[i] = marshalReceipt(receipt, block.Hash(), block.NumberU64(), signer, txs[i], i, api.b.ChainConfig())
	}

	return result, nil
}

// ChainContextBackend provides methods required to implement ChainContext.
type ChainContextBackend interface {
	Engine() consensus.Engine
	HeaderByNumber(context.Context, rpc.BlockNumber) (*types.Header, error)
}

// ChainContext is an implementation of core.ChainContext. It's main use-case
// is instantiating a vm.BlockContext without having access to the BlockChain object.
type ChainContext struct {
	b   ChainContextBackend
	ctx context.Context
}

// NewChainContext creates a new ChainContext object.
func NewChainContext(ctx context.Context, backend ChainContextBackend) *ChainContext {
	return &ChainContext{ctx: ctx, b: backend}
}

func (context *ChainContext) Engine() consensus.Engine {
	return context.b.Engine()
}

func (context *ChainContext) GetHeader(hash common.Hash, number uint64) *types.Header {
	// This method is called to get the hash for a block number when executing the BLOCKHASH
	// opcode. Hence no need to search for non-canonical blocks.
	header, err := context.b.HeaderByNumber(context.ctx, rpc.BlockNumber(number))
	if err != nil || header.Hash() != hash {
		return nil
	}
	return header
}

<<<<<<< HEAD
func doCall(ctx context.Context, b Backend, args TransactionArgs, state *state.StateDB, header *types.Header, overrides *StateOverride, blockOverrides *BlockOverrides, timeout time.Duration, globalGasCap uint64) (*core.ExecutionResult, error) {
	blockCtx := core.NewEVMBlockContext(header, NewChainContext(ctx, b), nil, b.ChainConfig(), state)
=======
func doCall(ctx context.Context, b Backend, args TransactionArgs, state *state.StateDB, header *types.Header, overrides *override.StateOverride, blockOverrides *override.BlockOverrides, timeout time.Duration, globalGasCap uint64) (*core.ExecutionResult, error) {
	blockCtx := core.NewEVMBlockContext(header, NewChainContext(ctx, b), nil)
>>>>>>> f0e8a3e9
	if blockOverrides != nil {
		blockOverrides.Apply(&blockCtx)
	}
	rules := b.ChainConfig().Rules(blockCtx.BlockNumber, blockCtx.Random != nil, blockCtx.Time)
	precompiles := vm.ActivePrecompiledContracts(rules)
	if err := overrides.Apply(state, precompiles); err != nil {
		return nil, err
	}

	// Setup context so it may be cancelled the call has completed
	// or, in case of unmetered gas, setup a context with a timeout.
	var cancel context.CancelFunc
	if timeout > 0 {
		ctx, cancel = context.WithTimeout(ctx, timeout)
	} else {
		ctx, cancel = context.WithCancel(ctx)
	}
	// Make sure the context is cancelled when the call has completed
	// this makes sure resources are cleaned up.
	defer cancel()
	gp := new(core.GasPool)
	if globalGasCap == 0 {
		gp.AddGas(gomath.MaxUint64)
	} else {
		gp.AddGas(globalGasCap)
	}
	return applyMessage(ctx, b, args, state, header, timeout, gp, &blockCtx, &vm.Config{NoBaseFee: true}, precompiles, true)
}

func applyMessage(ctx context.Context, b Backend, args TransactionArgs, state *state.StateDB, header *types.Header, timeout time.Duration, gp *core.GasPool, blockContext *vm.BlockContext, vmConfig *vm.Config, precompiles vm.PrecompiledContracts, skipChecks bool) (*core.ExecutionResult, error) {
	// Get a new instance of the EVM.
	if err := args.CallDefaults(gp.Gas(), blockContext.BaseFee, b.ChainConfig().ChainID); err != nil {
		return nil, err
	}
	msg := args.ToMessage(header.BaseFee, skipChecks, skipChecks)
	// Lower the basefee to 0 to avoid breaking EVM
	// invariants (basefee < feecap).
	if msg.GasPrice.Sign() == 0 {
		blockContext.BaseFee = new(big.Int)
	}
	if msg.BlobGasFeeCap != nil && msg.BlobGasFeeCap.BitLen() == 0 {
		blockContext.BlobBaseFee = new(big.Int)
	}
	evm := b.GetEVM(ctx, state, header, vmConfig, blockContext)
	if precompiles != nil {
		evm.SetPrecompiles(precompiles)
	}
	res, err := applyMessageWithEVM(ctx, evm, msg, timeout, gp)
	// If an internal state error occurred, let that have precedence. Otherwise,
	// a "trie root missing" type of error will masquerade as e.g. "insufficient gas"
	if err := state.Error(); err != nil {
		return nil, err
	}
	return res, err
}

func applyMessageWithEVM(ctx context.Context, evm *vm.EVM, msg *core.Message, timeout time.Duration, gp *core.GasPool) (*core.ExecutionResult, error) {
	// Wait for the context to be done and cancel the evm. Even if the
	// EVM has finished, cancelling may be done (repeatedly)
	go func() {
		<-ctx.Done()
		evm.Cancel()
	}()

	// Execute the message.
	result, err := core.ApplyMessage(evm, msg, gp)

	// If the timer caused an abort, return an appropriate error message
	if evm.Cancelled() {
		return nil, fmt.Errorf("execution aborted (timeout = %v)", timeout)
	}
	if err != nil {
		return result, fmt.Errorf("err: %w (supplied gas %d)", err, msg.GasLimit)
	}
	return result, nil
}

func DoCall(ctx context.Context, b Backend, args TransactionArgs, blockNrOrHash rpc.BlockNumberOrHash, overrides *override.StateOverride, blockOverrides *override.BlockOverrides, timeout time.Duration, globalGasCap uint64) (*core.ExecutionResult, error) {
	defer func(start time.Time) { log.Debug("Executing EVM call finished", "runtime", time.Since(start)) }(time.Now())

	state, header, err := b.StateAndHeaderByNumberOrHash(ctx, blockNrOrHash)
	if state == nil || err != nil {
		return nil, err
	}
	return doCall(ctx, b, args, state, header, overrides, blockOverrides, timeout, globalGasCap)
}

// Call executes the given transaction on the state for the given block number.
//
// Additionally, the caller can specify a batch of contract for fields overriding.
//
// Note, this function doesn't make and changes in the state/blockchain and is
// useful to execute and retrieve values.
func (api *BlockChainAPI) Call(ctx context.Context, args TransactionArgs, blockNrOrHash *rpc.BlockNumberOrHash, overrides *override.StateOverride, blockOverrides *override.BlockOverrides) (hexutil.Bytes, error) {
	if blockNrOrHash == nil {
		latest := rpc.BlockNumberOrHashWithNumber(rpc.LatestBlockNumber)
		blockNrOrHash = &latest
	}

	header, err := headerByNumberOrHash(ctx, api.b, *blockNrOrHash)
	if err != nil {
		return nil, err
	}

	if api.b.ChainConfig().IsOptimismPreBedrock(header.Number) {
		if api.b.HistoricalRPCService() != nil {
			var res hexutil.Bytes
			err := api.b.HistoricalRPCService().CallContext(ctx, &res, "eth_call", args, blockNrOrHash, overrides)
			if err != nil {
				return nil, fmt.Errorf("historical backend error: %w", err)
			}
			return res, nil
		} else {
			return nil, rpc.ErrNoHistoricalFallback
		}
	}

	result, err := DoCall(ctx, api.b, args, *blockNrOrHash, overrides, blockOverrides, api.b.RPCEVMTimeout(), api.b.RPCGasCap())
	if err != nil {
		return nil, err
	}
	// If the result contains a revert reason, try to unpack and return it.
	if len(result.Revert()) > 0 {
		return nil, newRevertError(result.Revert())
	}
	return result.Return(), result.Err
}

// SimulateV1 executes series of transactions on top of a base state.
// The transactions are packed into blocks. For each block, block header
// fields can be overridden. The state can also be overridden prior to
// execution of each block.
//
// Note, this function doesn't make any changes in the state/blockchain and is
// useful to execute and retrieve values.
func (api *BlockChainAPI) SimulateV1(ctx context.Context, opts simOpts, blockNrOrHash *rpc.BlockNumberOrHash) ([]map[string]interface{}, error) {
	if len(opts.BlockStateCalls) == 0 {
		return nil, &invalidParamsError{message: "empty input"}
	} else if len(opts.BlockStateCalls) > maxSimulateBlocks {
		return nil, &clientLimitExceededError{message: "too many blocks"}
	}
	if blockNrOrHash == nil {
		n := rpc.BlockNumberOrHashWithNumber(rpc.LatestBlockNumber)
		blockNrOrHash = &n
	}
	state, base, err := api.b.StateAndHeaderByNumberOrHash(ctx, *blockNrOrHash)
	if state == nil || err != nil {
		return nil, err
	}
	gasCap := api.b.RPCGasCap()
	if gasCap == 0 {
		gasCap = gomath.MaxUint64
	}
	sim := &simulator{
		b:           api.b,
		state:       state,
		base:        base,
		chainConfig: api.b.ChainConfig(),
		// Each tx and all the series of txes shouldn't consume more gas than cap
		gp:             new(core.GasPool).AddGas(gasCap),
		traceTransfers: opts.TraceTransfers,
		validate:       opts.Validation,
		fullTx:         opts.ReturnFullTransactions,
	}
	return sim.execute(ctx, opts.BlockStateCalls)
}

// DoEstimateGas returns the lowest possible gas limit that allows the transaction to run
// successfully at block `blockNrOrHash`. It returns error if the transaction would revert, or if
// there are unexpected failures. The gas limit is capped by both `args.Gas` (if non-nil &
// non-zero) and `gasCap` (if non-zero).
func DoEstimateGas(ctx context.Context, b Backend, args TransactionArgs, blockNrOrHash rpc.BlockNumberOrHash, overrides *override.StateOverride, blockOverrides *override.BlockOverrides, gasCap uint64) (hexutil.Uint64, error) {
	// Retrieve the base state and mutate it with any overrides
	state, header, err := b.StateAndHeaderByNumberOrHash(ctx, blockNrOrHash)
	if state == nil || err != nil {
		return 0, err
	}
	if err := overrides.Apply(state, nil); err != nil {
		return 0, err
	}
	// Construct the gas estimator option from the user input
	opts := &gasestimator.Options{
		Config:         b.ChainConfig(),
		Chain:          NewChainContext(ctx, b),
		Header:         header,
		BlockOverrides: blockOverrides,
		State:          state,
		ErrorRatio:     estimateGasErrorRatio,
	}
	// Set any required transaction default, but make sure the gas cap itself is not messed with
	// if it was not specified in the original argument list.
	if args.Gas == nil {
		args.Gas = new(hexutil.Uint64)
	}
	if err := args.CallDefaults(gasCap, header.BaseFee, b.ChainConfig().ChainID); err != nil {
		return 0, err
	}
	call := args.ToMessage(header.BaseFee, true, true)

	// Run the gas estimation and wrap any revertals into a custom return
	estimate, revert, err := gasestimator.Estimate(ctx, call, opts, gasCap)
	if err != nil {
		if len(revert) > 0 {
			return 0, newRevertError(revert)
		}
		return 0, err
	}
	return hexutil.Uint64(estimate), nil
}

// EstimateGas returns the lowest possible gas limit that allows the transaction to run
// successfully at block `blockNrOrHash`, or the latest block if `blockNrOrHash` is unspecified. It
// returns error if the transaction would revert or if there are unexpected failures. The returned
// value is capped by both `args.Gas` (if non-nil & non-zero) and the backend's RPCGasCap
// configuration (if non-zero).
// Note: Required blob gas is not computed in this method.
func (api *BlockChainAPI) EstimateGas(ctx context.Context, args TransactionArgs, blockNrOrHash *rpc.BlockNumberOrHash, overrides *override.StateOverride, blockOverrides *override.BlockOverrides) (hexutil.Uint64, error) {
	bNrOrHash := rpc.BlockNumberOrHashWithNumber(rpc.LatestBlockNumber)
	if blockNrOrHash != nil {
		bNrOrHash = *blockNrOrHash
	}
<<<<<<< HEAD

	header, err := headerByNumberOrHash(ctx, api.b, bNrOrHash)
	if err != nil {
		return 0, err
	}

	if api.b.ChainConfig().IsOptimismPreBedrock(header.Number) {
		if api.b.HistoricalRPCService() != nil {
			var res hexutil.Uint64
			err := api.b.HistoricalRPCService().CallContext(ctx, &res, "eth_estimateGas", args, blockNrOrHash)
			if err != nil {
				return 0, fmt.Errorf("historical backend error: %w", err)
			}
			return res, nil
		} else {
			return 0, rpc.ErrNoHistoricalFallback
		}
	}

	return DoEstimateGas(ctx, api.b, args, bNrOrHash, overrides, api.b.RPCGasCap())
=======
	return DoEstimateGas(ctx, api.b, args, bNrOrHash, overrides, blockOverrides, api.b.RPCGasCap())
>>>>>>> f0e8a3e9
}

// RPCMarshalHeader converts the given header to the RPC output .
func RPCMarshalHeader(head *types.Header) map[string]interface{} {
	result := map[string]interface{}{
		"number":           (*hexutil.Big)(head.Number),
		"hash":             head.Hash(),
		"parentHash":       head.ParentHash,
		"nonce":            head.Nonce,
		"mixHash":          head.MixDigest,
		"sha3Uncles":       head.UncleHash,
		"logsBloom":        head.Bloom,
		"stateRoot":        head.Root,
		"miner":            head.Coinbase,
		"difficulty":       (*hexutil.Big)(head.Difficulty),
		"extraData":        hexutil.Bytes(head.Extra),
		"gasLimit":         hexutil.Uint64(head.GasLimit),
		"gasUsed":          hexutil.Uint64(head.GasUsed),
		"timestamp":        hexutil.Uint64(head.Time),
		"transactionsRoot": head.TxHash,
		"receiptsRoot":     head.ReceiptHash,
	}
	if head.BaseFee != nil {
		result["baseFeePerGas"] = (*hexutil.Big)(head.BaseFee)
	}
	if head.WithdrawalsHash != nil {
		result["withdrawalsRoot"] = head.WithdrawalsHash
	}
	if head.BlobGasUsed != nil {
		result["blobGasUsed"] = hexutil.Uint64(*head.BlobGasUsed)
	}
	if head.ExcessBlobGas != nil {
		result["excessBlobGas"] = hexutil.Uint64(*head.ExcessBlobGas)
	}
	if head.ParentBeaconRoot != nil {
		result["parentBeaconBlockRoot"] = head.ParentBeaconRoot
	}
	if head.RequestsHash != nil {
		result["requestsHash"] = head.RequestsHash
	}
	return result
}

// RPCMarshalBlock converts the given block to the RPC output which depends on fullTx. If inclTx is true transactions are
// returned. When fullTx is true the returned block contains full transaction details, otherwise it will only contain
// transaction hashes.
func RPCMarshalBlock(ctx context.Context, block *types.Block, inclTx bool, fullTx bool, config *params.ChainConfig, backend Backend) (map[string]interface{}, error) {
	fields := RPCMarshalHeader(block.Header())
	fields["size"] = hexutil.Uint64(block.Size())

	if inclTx {
		formatTx := func(idx int, tx *types.Transaction) interface{} {
			return tx.Hash()
		}
		if fullTx {
			formatTx = func(idx int, tx *types.Transaction) interface{} {
				return newRPCTransactionFromBlockIndex(ctx, block, uint64(idx), config, backend)
			}
		}
		txs := block.Transactions()
		transactions := make([]interface{}, len(txs))
		for i, tx := range txs {
			transactions[i] = formatTx(i, tx)
		}
		fields["transactions"] = transactions
	}
	uncles := block.Uncles()
	uncleHashes := make([]common.Hash, len(uncles))
	for i, uncle := range uncles {
		uncleHashes[i] = uncle.Hash()
	}
	fields["uncles"] = uncleHashes
	if block.Withdrawals() != nil {
		fields["withdrawals"] = block.Withdrawals()
	}
<<<<<<< HEAD
	return fields, nil
=======
	return fields
>>>>>>> f0e8a3e9
}

// RPCTransaction represents a transaction that will serialize to the RPC representation of a transaction
type RPCTransaction struct {
<<<<<<< HEAD
	BlockHash           *common.Hash      `json:"blockHash"`
	BlockNumber         *hexutil.Big      `json:"blockNumber"`
	From                common.Address    `json:"from"`
	Gas                 hexutil.Uint64    `json:"gas"`
	GasPrice            *hexutil.Big      `json:"gasPrice"`
	GasFeeCap           *hexutil.Big      `json:"maxFeePerGas,omitempty"`
	GasTipCap           *hexutil.Big      `json:"maxPriorityFeePerGas,omitempty"`
	MaxFeePerBlobGas    *hexutil.Big      `json:"maxFeePerBlobGas,omitempty"`
	Hash                common.Hash       `json:"hash"`
	Input               hexutil.Bytes     `json:"input"`
	Nonce               hexutil.Uint64    `json:"nonce"`
	To                  *common.Address   `json:"to"`
	TransactionIndex    *hexutil.Uint64   `json:"transactionIndex"`
	Value               *hexutil.Big      `json:"value"`
	Type                hexutil.Uint64    `json:"type"`
	Accesses            *types.AccessList `json:"accessList,omitempty"`
	ChainID             *hexutil.Big      `json:"chainId,omitempty"`
	BlobVersionedHashes []common.Hash     `json:"blobVersionedHashes,omitempty"`
	V                   *hexutil.Big      `json:"v"`
	R                   *hexutil.Big      `json:"r"`
	S                   *hexutil.Big      `json:"s"`
	YParity             *hexutil.Uint64   `json:"yParity,omitempty"`

	// deposit-tx only
	SourceHash *common.Hash `json:"sourceHash,omitempty"`
	Mint       *hexutil.Big `json:"mint,omitempty"`
	IsSystemTx *bool        `json:"isSystemTx,omitempty"`
	// deposit-tx post-Canyon only
	DepositReceiptVersion *hexutil.Uint64 `json:"depositReceiptVersion,omitempty"`
=======
	BlockHash           *common.Hash                 `json:"blockHash"`
	BlockNumber         *hexutil.Big                 `json:"blockNumber"`
	From                common.Address               `json:"from"`
	Gas                 hexutil.Uint64               `json:"gas"`
	GasPrice            *hexutil.Big                 `json:"gasPrice"`
	GasFeeCap           *hexutil.Big                 `json:"maxFeePerGas,omitempty"`
	GasTipCap           *hexutil.Big                 `json:"maxPriorityFeePerGas,omitempty"`
	MaxFeePerBlobGas    *hexutil.Big                 `json:"maxFeePerBlobGas,omitempty"`
	Hash                common.Hash                  `json:"hash"`
	Input               hexutil.Bytes                `json:"input"`
	Nonce               hexutil.Uint64               `json:"nonce"`
	To                  *common.Address              `json:"to"`
	TransactionIndex    *hexutil.Uint64              `json:"transactionIndex"`
	Value               *hexutil.Big                 `json:"value"`
	Type                hexutil.Uint64               `json:"type"`
	Accesses            *types.AccessList            `json:"accessList,omitempty"`
	ChainID             *hexutil.Big                 `json:"chainId,omitempty"`
	BlobVersionedHashes []common.Hash                `json:"blobVersionedHashes,omitempty"`
	AuthorizationList   []types.SetCodeAuthorization `json:"authorizationList,omitempty"`
	V                   *hexutil.Big                 `json:"v"`
	R                   *hexutil.Big                 `json:"r"`
	S                   *hexutil.Big                 `json:"s"`
	YParity             *hexutil.Uint64              `json:"yParity,omitempty"`
>>>>>>> f0e8a3e9
}

// newRPCTransaction returns a transaction that will serialize to the RPC
// representation, with the given location metadata set (if available).
func newRPCTransaction(tx *types.Transaction, blockHash common.Hash, blockNumber uint64, blockTime uint64, index uint64, baseFee *big.Int, config *params.ChainConfig, receipt *types.Receipt) *RPCTransaction {
	signer := types.MakeSigner(config, new(big.Int).SetUint64(blockNumber), blockTime)
	from, _ := types.Sender(signer, tx)
	v, r, s := tx.RawSignatureValues()
	result := &RPCTransaction{
		Type:     hexutil.Uint64(tx.Type()),
		From:     from,
		Gas:      hexutil.Uint64(tx.Gas()),
		GasPrice: (*hexutil.Big)(tx.GasPrice()),
		Hash:     tx.Hash(),
		Input:    hexutil.Bytes(tx.Data()),
		Nonce:    hexutil.Uint64(tx.Nonce()),
		To:       tx.To(),
		Value:    (*hexutil.Big)(tx.Value()),
		V:        (*hexutil.Big)(v),
		R:        (*hexutil.Big)(r),
		S:        (*hexutil.Big)(s),
	}
	if blockHash != (common.Hash{}) {
		result.BlockHash = &blockHash
		result.BlockNumber = (*hexutil.Big)(new(big.Int).SetUint64(blockNumber))
		result.TransactionIndex = (*hexutil.Uint64)(&index)
	}

	switch tx.Type() {
	case types.DepositTxType:
		srcHash := tx.SourceHash()
		isSystemTx := tx.IsSystemTx()
		result.SourceHash = &srcHash
		if isSystemTx {
			// Only include IsSystemTx when true
			result.IsSystemTx = &isSystemTx
		}
		result.Mint = (*hexutil.Big)(tx.Mint())
		if receipt != nil && receipt.DepositNonce != nil {
			result.Nonce = hexutil.Uint64(*receipt.DepositNonce)
			if receipt.DepositReceiptVersion != nil {
				result.DepositReceiptVersion = new(hexutil.Uint64)
				*result.DepositReceiptVersion = hexutil.Uint64(*receipt.DepositReceiptVersion)
			}
		}
	case types.LegacyTxType:
		if v.Sign() == 0 && r.Sign() == 0 && s.Sign() == 0 { // pre-bedrock relayed tx does not have a signature
			result.ChainID = (*hexutil.Big)(new(big.Int).Set(config.ChainID))
			break
		}
		// if a legacy transaction has an EIP-155 chain id, include it explicitly
		if id := tx.ChainId(); id.Sign() != 0 {
			result.ChainID = (*hexutil.Big)(id)
		}

	case types.AccessListTxType:
		al := tx.AccessList()
		yparity := hexutil.Uint64(v.Sign())
		result.Accesses = &al
		result.ChainID = (*hexutil.Big)(tx.ChainId())
		result.YParity = &yparity

	case types.DynamicFeeTxType:
		al := tx.AccessList()
		yparity := hexutil.Uint64(v.Sign())
		result.Accesses = &al
		result.ChainID = (*hexutil.Big)(tx.ChainId())
		result.YParity = &yparity
		result.GasFeeCap = (*hexutil.Big)(tx.GasFeeCap())
		result.GasTipCap = (*hexutil.Big)(tx.GasTipCap())
		// if the transaction has been mined, compute the effective gas price
		if baseFee != nil && blockHash != (common.Hash{}) {
			// price = min(gasTipCap + baseFee, gasFeeCap)
			result.GasPrice = (*hexutil.Big)(effectiveGasPrice(tx, baseFee))
		} else {
			result.GasPrice = (*hexutil.Big)(tx.GasFeeCap())
		}

	case types.BlobTxType:
		al := tx.AccessList()
		yparity := hexutil.Uint64(v.Sign())
		result.Accesses = &al
		result.ChainID = (*hexutil.Big)(tx.ChainId())
		result.YParity = &yparity
		result.GasFeeCap = (*hexutil.Big)(tx.GasFeeCap())
		result.GasTipCap = (*hexutil.Big)(tx.GasTipCap())
		// if the transaction has been mined, compute the effective gas price
		if baseFee != nil && blockHash != (common.Hash{}) {
			result.GasPrice = (*hexutil.Big)(effectiveGasPrice(tx, baseFee))
		} else {
			result.GasPrice = (*hexutil.Big)(tx.GasFeeCap())
		}
		result.MaxFeePerBlobGas = (*hexutil.Big)(tx.BlobGasFeeCap())
		result.BlobVersionedHashes = tx.BlobHashes()

	case types.SetCodeTxType:
		al := tx.AccessList()
		yparity := hexutil.Uint64(v.Sign())
		result.Accesses = &al
		result.ChainID = (*hexutil.Big)(tx.ChainId())
		result.YParity = &yparity
		result.GasFeeCap = (*hexutil.Big)(tx.GasFeeCap())
		result.GasTipCap = (*hexutil.Big)(tx.GasTipCap())
		// if the transaction has been mined, compute the effective gas price
		if baseFee != nil && blockHash != (common.Hash{}) {
			result.GasPrice = (*hexutil.Big)(effectiveGasPrice(tx, baseFee))
		} else {
			result.GasPrice = (*hexutil.Big)(tx.GasFeeCap())
		}
		result.AuthorizationList = tx.SetCodeAuthorizations()
	}
	return result
}

// effectiveGasPrice computes the transaction gas fee, based on the given basefee value.
//
//	price = min(gasTipCap + baseFee, gasFeeCap)
func effectiveGasPrice(tx *types.Transaction, baseFee *big.Int) *big.Int {
	fee := tx.GasTipCap()
	fee = fee.Add(fee, baseFee)
	if tx.GasFeeCapIntCmp(fee) < 0 {
		return tx.GasFeeCap()
	}
	return fee
}

// NewRPCPendingTransaction returns a pending transaction that will serialize to the RPC representation
func NewRPCPendingTransaction(tx *types.Transaction, current *types.Header, config *params.ChainConfig) *RPCTransaction {
	var (
		baseFee     *big.Int
		blockNumber = uint64(0)
		blockTime   = uint64(0)
	)
	if current != nil {
		baseFee = eip1559.CalcBaseFee(config, current, current.Time+1)
		blockNumber = current.Number.Uint64()
		blockTime = current.Time
	}
	return newRPCTransaction(tx, common.Hash{}, blockNumber, blockTime, 0, baseFee, config, nil)
}

// newRPCTransactionFromBlockIndex returns a transaction that will serialize to the RPC representation.
func newRPCTransactionFromBlockIndex(ctx context.Context, b *types.Block, index uint64, config *params.ChainConfig, backend Backend) *RPCTransaction {
	txs := b.Transactions()
	if index >= uint64(len(txs)) {
		return nil
	}
	tx := txs[index]
	rcpt := depositTxReceipt(ctx, b.Hash(), index, backend, tx)
	return newRPCTransaction(tx, b.Hash(), b.NumberU64(), b.Time(), index, b.BaseFee(), config, rcpt)
}

func depositTxReceipt(ctx context.Context, blockHash common.Hash, index uint64, backend Backend, tx *types.Transaction) *types.Receipt {
	if tx.Type() != types.DepositTxType {
		return nil
	}
	receipts, err := backend.GetReceipts(ctx, blockHash)
	if err != nil {
		return nil
	}
	if index >= uint64(len(receipts)) {
		return nil
	}
	return receipts[index]
}

// newRPCRawTransactionFromBlockIndex returns the bytes of a transaction given a block and a transaction index.
func newRPCRawTransactionFromBlockIndex(b *types.Block, index uint64) hexutil.Bytes {
	txs := b.Transactions()
	if index >= uint64(len(txs)) {
		return nil
	}
	blob, _ := txs[index].MarshalBinary()
	return blob
}

// accessListResult returns an optional accesslist
// It's the result of the `debug_createAccessList` RPC call.
// It contains an error if the transaction itself failed.
type accessListResult struct {
	Accesslist *types.AccessList `json:"accessList"`
	Error      string            `json:"error,omitempty"`
	GasUsed    hexutil.Uint64    `json:"gasUsed"`
}

// CreateAccessList creates an EIP-2930 type AccessList for the given transaction.
// Reexec and BlockNrOrHash can be specified to create the accessList on top of a certain state.
func (api *BlockChainAPI) CreateAccessList(ctx context.Context, args TransactionArgs, state *state.StateDB, blockNrOrHash *rpc.BlockNumberOrHash) (*accessListResult, error) {
	bNrOrHash := rpc.BlockNumberOrHashWithNumber(rpc.LatestBlockNumber)
	if blockNrOrHash != nil {
		bNrOrHash = *blockNrOrHash
	}

	header, err := headerByNumberOrHash(ctx, api.b, bNrOrHash)
	if err == nil && header != nil && api.b.ChainConfig().IsOptimismPreBedrock(header.Number) {
		if api.b.HistoricalRPCService() != nil {
			var res accessListResult
			err := api.b.HistoricalRPCService().CallContext(ctx, &res, "eth_createAccessList", args, blockNrOrHash)
			if err != nil {
				return nil, fmt.Errorf("historical backend error: %w", err)
			}
			return &res, nil
		} else {
			return nil, rpc.ErrNoHistoricalFallback
		}
	}

	acl, gasUsed, vmerr, err := AccessList(ctx, api.b, bNrOrHash, args, state)
	if err != nil {
		return nil, err
	}
	result := &accessListResult{Accesslist: &acl, GasUsed: hexutil.Uint64(gasUsed)}
	if vmerr != nil {
		result.Error = vmerr.Error()
	}
	return result, nil
}

// AccessList creates an access list for the given transaction.
// If the accesslist creation fails an error is returned.
// If the transaction itself fails, an vmErr is returned.
func AccessList(ctx context.Context, b Backend, blockNrOrHash rpc.BlockNumberOrHash, args TransactionArgs, state *state.StateDB) (acl types.AccessList, gasUsed uint64, vmErr error, err error) {
	// Retrieve the execution context
	db, header, err := b.StateAndHeaderByNumberOrHash(ctx, blockNrOrHash)
	if db == nil || err != nil {
		return nil, 0, nil, err
	}

	// Ensure any missing fields are filled, extract the recipient and input data
	if err = args.setFeeDefaults(ctx, b, header); err != nil {
		return nil, 0, nil, err
	}
	if args.Nonce == nil {
		nonce := hexutil.Uint64(db.GetNonce(args.from()))
		args.Nonce = &nonce
	}
<<<<<<< HEAD
	blockCtx := core.NewEVMBlockContext(header, NewChainContext(ctx, b), nil, b.ChainConfig(), state)
=======
	blockCtx := core.NewEVMBlockContext(header, NewChainContext(ctx, b), nil)
>>>>>>> f0e8a3e9
	if err = args.CallDefaults(b.RPCGasCap(), blockCtx.BaseFee, b.ChainConfig().ChainID); err != nil {
		return nil, 0, nil, err
	}

	var to common.Address
	if args.To != nil {
		to = *args.To
	} else {
		to = crypto.CreateAddress(args.from(), uint64(*args.Nonce))
	}
	isPostMerge := header.Difficulty.Sign() == 0
	// Retrieve the precompiles since they don't need to be added to the access list
	precompiles := vm.ActivePrecompiles(b.ChainConfig().Rules(header.Number, isPostMerge, header.Time))

	// Create an initial tracer
	prevTracer := logger.NewAccessListTracer(nil, args.from(), to, precompiles)
	if args.AccessList != nil {
		prevTracer = logger.NewAccessListTracer(*args.AccessList, args.from(), to, precompiles)
	}
	for {
		if err := ctx.Err(); err != nil {
			return nil, 0, nil, err
		}
		// Retrieve the current access list to expand
		accessList := prevTracer.AccessList()
		log.Trace("Creating access list", "input", accessList)

		// Copy the original db so we don't modify it
		statedb := db.Copy()
		// Set the accesslist to the last al
		args.AccessList = &accessList
		msg := args.ToMessage(header.BaseFee, true, true)

		// Apply the transaction with the access list tracer
		tracer := logger.NewAccessListTracer(accessList, args.from(), to, precompiles)
		config := vm.Config{Tracer: tracer.Hooks(), NoBaseFee: true}
		evm := b.GetEVM(ctx, statedb, header, &config, nil)

		// Lower the basefee to 0 to avoid breaking EVM
		// invariants (basefee < feecap).
		if msg.GasPrice.Sign() == 0 {
			evm.Context.BaseFee = new(big.Int)
		}
		if msg.BlobGasFeeCap != nil && msg.BlobGasFeeCap.BitLen() == 0 {
			evm.Context.BlobBaseFee = new(big.Int)
		}
		res, err := core.ApplyMessage(evm, msg, new(core.GasPool).AddGas(msg.GasLimit))
		if err != nil {
			return nil, 0, nil, fmt.Errorf("failed to apply transaction: %v err: %v", args.ToTransaction(types.LegacyTxType).Hash(), err)
		}
		if tracer.Equal(prevTracer) {
			return accessList, res.UsedGas, res.Err, nil
		}
		prevTracer = tracer
	}
}

// TransactionAPI exposes methods for reading and creating transaction data.
type TransactionAPI struct {
	b         Backend
	nonceLock *AddrLocker
	signer    types.Signer
}

// NewTransactionAPI creates a new RPC service with methods for interacting with transactions.
func NewTransactionAPI(b Backend, nonceLock *AddrLocker) *TransactionAPI {
	// The signer used by the API should always be the 'latest' known one because we expect
	// signers to be backwards-compatible with old transactions.
	signer := types.LatestSigner(b.ChainConfig())
	return &TransactionAPI{b, nonceLock, signer}
}

// GetBlockTransactionCountByNumber returns the number of transactions in the block with the given block number.
func (api *TransactionAPI) GetBlockTransactionCountByNumber(ctx context.Context, blockNr rpc.BlockNumber) *hexutil.Uint {
	if block, _ := api.b.BlockByNumber(ctx, blockNr); block != nil {
		n := hexutil.Uint(len(block.Transactions()))
		return &n
	}
	return nil
}

// GetBlockTransactionCountByHash returns the number of transactions in the block with the given hash.
func (api *TransactionAPI) GetBlockTransactionCountByHash(ctx context.Context, blockHash common.Hash) *hexutil.Uint {
	if block, _ := api.b.BlockByHash(ctx, blockHash); block != nil {
		n := hexutil.Uint(len(block.Transactions()))
		return &n
	}
	return nil
}

// GetTransactionByBlockNumberAndIndex returns the transaction for the given block number and index.
func (api *TransactionAPI) GetTransactionByBlockNumberAndIndex(ctx context.Context, blockNr rpc.BlockNumber, index hexutil.Uint) *RPCTransaction {
	if block, _ := api.b.BlockByNumber(ctx, blockNr); block != nil {
		return newRPCTransactionFromBlockIndex(ctx, block, uint64(index), api.b.ChainConfig(), api.b)
	}
	return nil
}

// GetTransactionByBlockHashAndIndex returns the transaction for the given block hash and index.
func (api *TransactionAPI) GetTransactionByBlockHashAndIndex(ctx context.Context, blockHash common.Hash, index hexutil.Uint) *RPCTransaction {
	if block, _ := api.b.BlockByHash(ctx, blockHash); block != nil {
		return newRPCTransactionFromBlockIndex(ctx, block, uint64(index), api.b.ChainConfig(), api.b)
	}
	return nil
}

// GetRawTransactionByBlockNumberAndIndex returns the bytes of the transaction for the given block number and index.
func (api *TransactionAPI) GetRawTransactionByBlockNumberAndIndex(ctx context.Context, blockNr rpc.BlockNumber, index hexutil.Uint) hexutil.Bytes {
	if block, _ := api.b.BlockByNumber(ctx, blockNr); block != nil {
		return newRPCRawTransactionFromBlockIndex(block, uint64(index))
	}
	return nil
}

// GetRawTransactionByBlockHashAndIndex returns the bytes of the transaction for the given block hash and index.
func (api *TransactionAPI) GetRawTransactionByBlockHashAndIndex(ctx context.Context, blockHash common.Hash, index hexutil.Uint) hexutil.Bytes {
	if block, _ := api.b.BlockByHash(ctx, blockHash); block != nil {
		return newRPCRawTransactionFromBlockIndex(block, uint64(index))
	}
	return nil
}

// GetTransactionCount returns the number of transactions the given address has sent for the given block number
func (api *TransactionAPI) GetTransactionCount(ctx context.Context, address common.Address, blockNrOrHash rpc.BlockNumberOrHash) (*hexutil.Uint64, error) {
	// Ask transaction pool for the nonce which includes pending transactions
	if blockNr, ok := blockNrOrHash.Number(); ok && blockNr == rpc.PendingBlockNumber {
		nonce, err := api.b.GetPoolNonce(ctx, address)
		if err != nil {
			return nil, err
		}
		return (*hexutil.Uint64)(&nonce), nil
	}
	// Resolve block number and use its state to ask for the nonce
	header, err := headerByNumberOrHash(ctx, api.b, blockNrOrHash)
	if err != nil {
		return nil, err
	}

	if api.b.ChainConfig().IsOptimismPreBedrock(header.Number) {
		if api.b.HistoricalRPCService() != nil {
			var res hexutil.Uint64
			err := api.b.HistoricalRPCService().CallContext(ctx, &res, "eth_getTransactionCount", address, blockNrOrHash)
			if err != nil {
				return nil, fmt.Errorf("historical backend error: %w", err)
			}
			return &res, nil
		} else {
			return nil, rpc.ErrNoHistoricalFallback
		}
	}

	state, _, err := api.b.StateAndHeaderByNumberOrHash(ctx, blockNrOrHash)
	if state == nil || err != nil {
		return nil, err
	}

	nonce := state.GetNonce(address)
	return (*hexutil.Uint64)(&nonce), state.Error()
}

// GetTransactionByHash returns the transaction for the given hash
func (api *TransactionAPI) GetTransactionByHash(ctx context.Context, hash common.Hash) (*RPCTransaction, error) {
	// Try to return an already finalized transaction
	found, tx, blockHash, blockNumber, index, err := api.b.GetTransaction(ctx, hash)
	if !found {
		// No finalized transaction, try to retrieve it from the pool
		if tx := api.b.GetPoolTransaction(hash); tx != nil {
			return NewRPCPendingTransaction(tx, api.b.CurrentHeader(), api.b.ChainConfig()), nil
		}
		if err == nil {
			return nil, nil
		}
		return nil, NewTxIndexingError()
	}
	header, err := api.b.HeaderByHash(ctx, blockHash)
	if err != nil {
		return nil, err
	}
	rcpt := depositTxReceipt(ctx, blockHash, index, api.b, tx)
	return newRPCTransaction(tx, blockHash, blockNumber, header.Time, index, header.BaseFee, api.b.ChainConfig(), rcpt), nil
}

// GetRawTransactionByHash returns the bytes of the transaction for the given hash.
func (api *TransactionAPI) GetRawTransactionByHash(ctx context.Context, hash common.Hash) (hexutil.Bytes, error) {
	// Retrieve a finalized transaction, or a pooled otherwise
	found, tx, _, _, _, err := api.b.GetTransaction(ctx, hash)
	if !found {
		if tx = api.b.GetPoolTransaction(hash); tx != nil {
			return tx.MarshalBinary()
		}
		if err == nil {
			return nil, nil
		}
		return nil, NewTxIndexingError()
	}
	return tx.MarshalBinary()
}

// GetTransactionReceipt returns the transaction receipt for the given transaction hash.
func (api *TransactionAPI) GetTransactionReceipt(ctx context.Context, hash common.Hash) (map[string]interface{}, error) {
	found, tx, blockHash, blockNumber, index, err := api.b.GetTransaction(ctx, hash)
	if err != nil {
		return nil, NewTxIndexingError() // transaction is not fully indexed
	}
	if !found {
		return nil, nil // transaction is not existent or reachable
	}
	header, err := api.b.HeaderByHash(ctx, blockHash)
	if err != nil {
		return nil, err
	}
	receipts, err := api.b.GetReceipts(ctx, blockHash)
	if err != nil {
		return nil, err
	}
	if uint64(len(receipts)) <= index {
		return nil, nil
	}
	receipt := receipts[index]

	// Derive the sender.
	signer := types.MakeSigner(api.b.ChainConfig(), header.Number, header.Time)
	return marshalReceipt(receipt, blockHash, blockNumber, signer, tx, int(index), api.b.ChainConfig()), nil
}

// marshalReceipt marshals a transaction receipt into a JSON object.
func marshalReceipt(receipt *types.Receipt, blockHash common.Hash, blockNumber uint64, signer types.Signer, tx *types.Transaction, txIndex int, chainConfig *params.ChainConfig) map[string]interface{} {
	from, _ := types.Sender(signer, tx)

	fields := map[string]interface{}{
		"blockHash":         blockHash,
		"blockNumber":       hexutil.Uint64(blockNumber),
		"transactionHash":   tx.Hash(),
		"transactionIndex":  hexutil.Uint64(txIndex),
		"from":              from,
		"to":                tx.To(),
		"gasUsed":           hexutil.Uint64(receipt.GasUsed),
		"cumulativeGasUsed": hexutil.Uint64(receipt.CumulativeGasUsed),
		"contractAddress":   nil,
		"logs":              receipt.Logs,
		"logsBloom":         receipt.Bloom,
		"type":              hexutil.Uint(tx.Type()),
		"effectiveGasPrice": (*hexutil.Big)(receipt.EffectiveGasPrice),
	}

	if chainConfig.Optimism != nil && !tx.IsDepositTx() {
		fields["l1GasPrice"] = (*hexutil.Big)(receipt.L1GasPrice)
		fields["l1GasUsed"] = (*hexutil.Big)(receipt.L1GasUsed)
		fields["l1Fee"] = (*hexutil.Big)(receipt.L1Fee)
		// Fields removed with Ecotone
		if receipt.FeeScalar != nil {
			fields["l1FeeScalar"] = receipt.FeeScalar.String()
		}
		// Fields added in Ecotone
		if receipt.L1BlobBaseFee != nil {
			fields["l1BlobBaseFee"] = (*hexutil.Big)(receipt.L1BlobBaseFee)
		}
		if receipt.L1BaseFeeScalar != nil {
			fields["l1BaseFeeScalar"] = hexutil.Uint64(*receipt.L1BaseFeeScalar)
		}
		if receipt.L1BlobBaseFeeScalar != nil {
			fields["l1BlobBaseFeeScalar"] = hexutil.Uint64(*receipt.L1BlobBaseFeeScalar)
		}
	}
	if chainConfig.Optimism != nil && tx.IsDepositTx() && receipt.DepositNonce != nil {
		fields["depositNonce"] = hexutil.Uint64(*receipt.DepositNonce)
		if receipt.DepositReceiptVersion != nil {
			fields["depositReceiptVersion"] = hexutil.Uint64(*receipt.DepositReceiptVersion)
		}
	}

	// Assign receipt status or post state.
	if len(receipt.PostState) > 0 {
		fields["root"] = hexutil.Bytes(receipt.PostState)
	} else {
		fields["status"] = hexutil.Uint(receipt.Status)
	}
	if receipt.Logs == nil {
		fields["logs"] = []*types.Log{}
	}

	if tx.Type() == types.BlobTxType {
		fields["blobGasUsed"] = hexutil.Uint64(receipt.BlobGasUsed)
		fields["blobGasPrice"] = (*hexutil.Big)(receipt.BlobGasPrice)
	}

	// If the ContractAddress is 20 0x0 bytes, assume it is not a contract creation
	if receipt.ContractAddress != (common.Address{}) {
		fields["contractAddress"] = receipt.ContractAddress
	}
	return fields
}

// sign is a helper function that signs a transaction with the private key of the given address.
func (api *TransactionAPI) sign(addr common.Address, tx *types.Transaction) (*types.Transaction, error) {
	// Look up the wallet containing the requested signer
	account := accounts.Account{Address: addr}

	wallet, err := api.b.AccountManager().Find(account)
	if err != nil {
		return nil, err
	}
	// Request the wallet to sign the transaction
	return wallet.SignTx(account, tx, api.b.ChainConfig().ChainID)
}

// SubmitTransaction is a helper function that submits tx to txPool and logs a message.
func SubmitTransaction(ctx context.Context, b Backend, tx *types.Transaction) (common.Hash, error) {
	// If the transaction fee cap is already specified, ensure the
	// fee of the given transaction is _reasonable_.
	if err := checkTxFee(tx.GasPrice(), tx.Gas(), b.RPCTxFeeCap()); err != nil {
		return common.Hash{}, err
	}
	if !b.UnprotectedAllowed() && !tx.Protected() {
		// Ensure only eip155 signed transactions are submitted if EIP155Required is set.
		return common.Hash{}, errors.New("only replay-protected (EIP-155) transactions allowed over RPC")
	}
	if err := b.SendTx(ctx, tx); err != nil {
		return common.Hash{}, err
	}
	// Print a log with full tx details for manual investigations and interventions
	head := b.CurrentBlock()
	signer := types.MakeSigner(b.ChainConfig(), head.Number, head.Time)
	from, err := types.Sender(signer, tx)
	if err != nil {
		return common.Hash{}, err
	}

	if tx.To() == nil {
		addr := crypto.CreateAddress(from, tx.Nonce())
		log.Info("Submitted contract creation", "hash", tx.Hash().Hex(), "from", from, "nonce", tx.Nonce(), "contract", addr.Hex(), "value", tx.Value())
	} else {
		log.Info("Submitted transaction", "hash", tx.Hash().Hex(), "from", from, "nonce", tx.Nonce(), "recipient", tx.To(), "value", tx.Value())
	}
	return tx.Hash(), nil
}

// SendTransaction creates a transaction for the given argument, sign it and submit it to the
// transaction pool.
func (api *TransactionAPI) SendTransaction(ctx context.Context, args TransactionArgs) (common.Hash, error) {
	// Look up the wallet containing the requested signer
	account := accounts.Account{Address: args.from()}

	wallet, err := api.b.AccountManager().Find(account)
	if err != nil {
		return common.Hash{}, err
	}

	if args.Nonce == nil {
		// Hold the mutex around signing to prevent concurrent assignment of
		// the same nonce to multiple accounts.
		api.nonceLock.LockAddr(args.from())
		defer api.nonceLock.UnlockAddr(args.from())
	}
	if args.IsEIP4844() {
		return common.Hash{}, errBlobTxNotSupported
	}

	// Set some sanity defaults and terminate on failure
	if err := args.setDefaults(ctx, api.b, false); err != nil {
		return common.Hash{}, err
	}
	// Assemble the transaction and sign with the wallet
	tx := args.ToTransaction(types.LegacyTxType)

	signed, err := wallet.SignTx(account, tx, api.b.ChainConfig().ChainID)
	if err != nil {
		return common.Hash{}, err
	}
	return SubmitTransaction(ctx, api.b, signed)
}

// FillTransaction fills the defaults (nonce, gas, gasPrice or 1559 fields)
// on a given unsigned transaction, and returns it to the caller for further
// processing (signing + broadcast).
func (api *TransactionAPI) FillTransaction(ctx context.Context, args TransactionArgs) (*SignTransactionResult, error) {
	args.blobSidecarAllowed = true

	// Set some sanity defaults and terminate on failure
	if err := args.setDefaults(ctx, api.b, false); err != nil {
		return nil, err
	}
	// Assemble the transaction and obtain rlp
	tx := args.ToTransaction(types.LegacyTxType)
	data, err := tx.MarshalBinary()
	if err != nil {
		return nil, err
	}
	return &SignTransactionResult{data, tx}, nil
}

// SendRawTransaction will add the signed transaction to the transaction pool.
// The sender is responsible for signing the transaction and using the correct nonce.
func (api *TransactionAPI) SendRawTransaction(ctx context.Context, input hexutil.Bytes) (common.Hash, error) {
	tx := new(types.Transaction)
	if err := tx.UnmarshalBinary(input); err != nil {
		return common.Hash{}, err
	}
	return SubmitTransaction(ctx, api.b, tx)
}

// Sign calculates an ECDSA signature for:
// keccak256("\x19Ethereum Signed Message:\n" + len(message) + message).
//
// Note, the produced signature conforms to the secp256k1 curve R, S and V values,
// where the V value will be 27 or 28 for legacy reasons.
//
// The account associated with addr must be unlocked.
//
// https://github.com/ethereum/wiki/wiki/JSON-RPC#eth_sign
func (api *TransactionAPI) Sign(addr common.Address, data hexutil.Bytes) (hexutil.Bytes, error) {
	// Look up the wallet containing the requested signer
	account := accounts.Account{Address: addr}

	wallet, err := api.b.AccountManager().Find(account)
	if err != nil {
		return nil, err
	}
	// Sign the requested hash with the wallet
	signature, err := wallet.SignText(account, data)
	if err == nil {
		signature[64] += 27 // Transform V from 0/1 to 27/28 according to the yellow paper
	}
	return signature, err
}

// SignTransactionResult represents a RLP encoded signed transaction.
type SignTransactionResult struct {
	Raw hexutil.Bytes      `json:"raw"`
	Tx  *types.Transaction `json:"tx"`
}

// SignTransaction will sign the given transaction with the from account.
// The node needs to have the private key of the account corresponding with
// the given from address and it needs to be unlocked.
func (api *TransactionAPI) SignTransaction(ctx context.Context, args TransactionArgs) (*SignTransactionResult, error) {
	args.blobSidecarAllowed = true

	if args.Gas == nil {
		return nil, errors.New("gas not specified")
	}
	if args.GasPrice == nil && (args.MaxPriorityFeePerGas == nil || args.MaxFeePerGas == nil) {
		return nil, errors.New("missing gasPrice or maxFeePerGas/maxPriorityFeePerGas")
	}
	if args.IsEIP4844() {
		return nil, errBlobTxNotSupported
	}
	if args.Nonce == nil {
		return nil, errors.New("nonce not specified")
	}
	if err := args.setDefaults(ctx, api.b, false); err != nil {
		return nil, err
	}
	// Before actually sign the transaction, ensure the transaction fee is reasonable.
	tx := args.ToTransaction(types.LegacyTxType)
	if err := checkTxFee(tx.GasPrice(), tx.Gas(), api.b.RPCTxFeeCap()); err != nil {
		return nil, err
	}
	signed, err := api.sign(args.from(), tx)
	if err != nil {
		return nil, err
	}
	// If the transaction-to-sign was a blob transaction, then the signed one
	// no longer retains the blobs, only the blob hashes. In this step, we need
	// to put back the blob(s).
	if args.IsEIP4844() {
		signed = signed.WithBlobTxSidecar(&types.BlobTxSidecar{
			Blobs:       args.Blobs,
			Commitments: args.Commitments,
			Proofs:      args.Proofs,
		})
	}
	data, err := signed.MarshalBinary()
	if err != nil {
		return nil, err
	}
	return &SignTransactionResult{data, signed}, nil
}

// PendingTransactions returns the transactions that are in the transaction pool
// and have a from address that is one of the accounts this node manages.
func (api *TransactionAPI) PendingTransactions() ([]*RPCTransaction, error) {
	pending, err := api.b.GetPoolTransactions()
	if err != nil {
		return nil, err
	}
	accounts := make(map[common.Address]struct{})
	for _, wallet := range api.b.AccountManager().Wallets() {
		for _, account := range wallet.Accounts() {
			accounts[account.Address] = struct{}{}
		}
	}
	curHeader := api.b.CurrentHeader()
	transactions := make([]*RPCTransaction, 0, len(pending))
	for _, tx := range pending {
		from, _ := types.Sender(api.signer, tx)
		if _, exists := accounts[from]; exists {
			transactions = append(transactions, NewRPCPendingTransaction(tx, curHeader, api.b.ChainConfig()))
		}
	}
	return transactions, nil
}

// Resend accepts an existing transaction and a new gas price and limit. It will remove
// the given transaction from the pool and reinsert it with the new gas price and limit.
func (api *TransactionAPI) Resend(ctx context.Context, sendArgs TransactionArgs, gasPrice *hexutil.Big, gasLimit *hexutil.Uint64) (common.Hash, error) {
	if sendArgs.Nonce == nil {
		return common.Hash{}, errors.New("missing transaction nonce in transaction spec")
	}
	if err := sendArgs.setDefaults(ctx, api.b, false); err != nil {
		return common.Hash{}, err
	}
	matchTx := sendArgs.ToTransaction(types.LegacyTxType)

	// Before replacing the old transaction, ensure the _new_ transaction fee is reasonable.
	price := matchTx.GasPrice()
	if gasPrice != nil {
		price = gasPrice.ToInt()
	}
	gas := matchTx.Gas()
	if gasLimit != nil {
		gas = uint64(*gasLimit)
	}
	if err := checkTxFee(price, gas, api.b.RPCTxFeeCap()); err != nil {
		return common.Hash{}, err
	}
	// Iterate the pending list for replacement
	pending, err := api.b.GetPoolTransactions()
	if err != nil {
		return common.Hash{}, err
	}
	for _, p := range pending {
		wantSigHash := api.signer.Hash(matchTx)
		pFrom, err := types.Sender(api.signer, p)
		if err == nil && pFrom == sendArgs.from() && api.signer.Hash(p) == wantSigHash {
			// Match. Re-sign and send the transaction.
			if gasPrice != nil && (*big.Int)(gasPrice).Sign() != 0 {
				sendArgs.GasPrice = gasPrice
			}
			if gasLimit != nil && *gasLimit != 0 {
				sendArgs.Gas = gasLimit
			}
			signedTx, err := api.sign(sendArgs.from(), sendArgs.ToTransaction(types.LegacyTxType))
			if err != nil {
				return common.Hash{}, err
			}
			if err = api.b.SendTx(ctx, signedTx); err != nil {
				return common.Hash{}, err
			}
			return signedTx.Hash(), nil
		}
	}
	return common.Hash{}, fmt.Errorf("transaction %#x not found", matchTx.Hash())
}

// DebugAPI is the collection of Ethereum APIs exposed over the debugging
// namespace.
type DebugAPI struct {
	b Backend
}

// NewDebugAPI creates a new instance of DebugAPI.
func NewDebugAPI(b Backend) *DebugAPI {
	return &DebugAPI{b: b}
}

// GetRawHeader retrieves the RLP encoding for a single header.
func (api *DebugAPI) GetRawHeader(ctx context.Context, blockNrOrHash rpc.BlockNumberOrHash) (hexutil.Bytes, error) {
	var hash common.Hash
	if h, ok := blockNrOrHash.Hash(); ok {
		hash = h
	} else {
		block, err := api.b.BlockByNumberOrHash(ctx, blockNrOrHash)
		if err != nil {
			return nil, err
		}
		hash = block.Hash()
	}
	header, _ := api.b.HeaderByHash(ctx, hash)
	if header == nil {
		return nil, fmt.Errorf("header #%d not found", hash)
	}
	return rlp.EncodeToBytes(header)
}

// GetRawBlock retrieves the RLP encoded for a single block.
func (api *DebugAPI) GetRawBlock(ctx context.Context, blockNrOrHash rpc.BlockNumberOrHash) (hexutil.Bytes, error) {
	var hash common.Hash
	if h, ok := blockNrOrHash.Hash(); ok {
		hash = h
	} else {
		block, err := api.b.BlockByNumberOrHash(ctx, blockNrOrHash)
		if err != nil {
			return nil, err
		}
		hash = block.Hash()
	}
	block, _ := api.b.BlockByHash(ctx, hash)
	if block == nil {
		return nil, fmt.Errorf("block #%d not found", hash)
	}
	return rlp.EncodeToBytes(block)
}

// GetRawReceipts retrieves the binary-encoded receipts of a single block.
func (api *DebugAPI) GetRawReceipts(ctx context.Context, blockNrOrHash rpc.BlockNumberOrHash) ([]hexutil.Bytes, error) {
	var hash common.Hash
	if h, ok := blockNrOrHash.Hash(); ok {
		hash = h
	} else {
		block, err := api.b.BlockByNumberOrHash(ctx, blockNrOrHash)
		if err != nil {
			return nil, err
		}
		hash = block.Hash()
	}
	receipts, err := api.b.GetReceipts(ctx, hash)
	if err != nil {
		return nil, err
	}
	result := make([]hexutil.Bytes, len(receipts))
	for i, receipt := range receipts {
		b, err := receipt.MarshalBinary()
		if err != nil {
			return nil, err
		}
		result[i] = b
	}
	return result, nil
}

// GetRawTransaction returns the bytes of the transaction for the given hash.
func (api *DebugAPI) GetRawTransaction(ctx context.Context, hash common.Hash) (hexutil.Bytes, error) {
	// Retrieve a finalized transaction, or a pooled otherwise
	found, tx, _, _, _, err := api.b.GetTransaction(ctx, hash)
	if !found {
		if tx = api.b.GetPoolTransaction(hash); tx != nil {
			return tx.MarshalBinary()
		}
		if err == nil {
			return nil, nil
		}
		return nil, NewTxIndexingError()
	}
	return tx.MarshalBinary()
}

// PrintBlock retrieves a block and returns its pretty printed form.
func (api *DebugAPI) PrintBlock(ctx context.Context, number uint64) (string, error) {
	block, _ := api.b.BlockByNumber(ctx, rpc.BlockNumber(number))
	if block == nil {
		return "", fmt.Errorf("block #%d not found", number)
	}
	return spew.Sdump(block), nil
}

// ChaindbProperty returns leveldb properties of the key-value database.
func (api *DebugAPI) ChaindbProperty() (string, error) {
	return api.b.ChainDb().Stat()
}

// ChaindbCompact flattens the entire key-value database into a single level,
// removing all unused slots and merging all keys.
func (api *DebugAPI) ChaindbCompact() error {
	cstart := time.Now()
	for b := 0; b <= 255; b++ {
		var (
			start = []byte{byte(b)}
			end   = []byte{byte(b + 1)}
		)
		if b == 255 {
			end = nil
		}
		log.Info("Compacting database", "range", fmt.Sprintf("%#X-%#X", start, end), "elapsed", common.PrettyDuration(time.Since(cstart)))
		if err := api.b.ChainDb().Compact(start, end); err != nil {
			log.Error("Database compaction failed", "err", err)
			return err
		}
	}
	return nil
}

// SetHead rewinds the head of the blockchain to a previous block.
func (api *DebugAPI) SetHead(number hexutil.Uint64) {
	api.b.SetHead(uint64(number))
}

func (api *DebugAPI) ChainConfig() *params.ChainConfig {
	return api.b.ChainConfig()
}

// NetAPI offers network related RPC methods
type NetAPI struct {
	net            *p2p.Server
	networkVersion uint64
}

// NewNetAPI creates a new net API instance.
func NewNetAPI(net *p2p.Server, networkVersion uint64) *NetAPI {
	return &NetAPI{net, networkVersion}
}

// Listening returns an indication if the node is listening for network connections.
func (api *NetAPI) Listening() bool {
	return true // always listening
}

// PeerCount returns the number of connected peers
func (api *NetAPI) PeerCount() hexutil.Uint {
	return hexutil.Uint(api.net.PeerCount())
}

// Version returns the current ethereum protocol version.
func (api *NetAPI) Version() string {
	return fmt.Sprintf("%d", api.networkVersion)
}

// checkTxFee is an internal function used to check whether the fee of
// the given transaction is _reasonable_(under the cap).
func checkTxFee(gasPrice *big.Int, gas uint64, cap float64) error {
	// Short circuit if there is no cap for transaction fee at all.
	if cap == 0 {
		return nil
	}
	feeEth := new(big.Float).Quo(new(big.Float).SetInt(new(big.Int).Mul(gasPrice, new(big.Int).SetUint64(gas))), new(big.Float).SetInt(big.NewInt(params.Ether)))
	feeFloat, _ := feeEth.Float64()
	if feeFloat > cap {
		return fmt.Errorf("tx fee (%.2f ether) exceeds the configured cap (%.2f ether)", feeFloat, cap)
	}
	return nil
}

// CheckTxFee exports a helper function used to check whether the fee is reasonable
func CheckTxFee(gasPrice *big.Int, gas uint64, cap float64) error {
	return checkTxFee(gasPrice, gas, cap)
}<|MERGE_RESOLUTION|>--- conflicted
+++ resolved
@@ -21,10 +21,6 @@
 	"encoding/hex"
 	"errors"
 	"fmt"
-<<<<<<< HEAD
-	"maps"
-=======
->>>>>>> f0e8a3e9
 	gomath "math"
 	"math/big"
 	"strings"
@@ -52,10 +48,6 @@
 	"github.com/ethereum/go-ethereum/rlp"
 	"github.com/ethereum/go-ethereum/rpc"
 	"github.com/ethereum/go-ethereum/trie"
-<<<<<<< HEAD
-	"github.com/holiman/uint256"
-=======
->>>>>>> f0e8a3e9
 )
 
 // estimateGasErrorRatio is the amount of overestimation eth_estimateGas is
@@ -745,13 +737,8 @@
 	return header
 }
 
-<<<<<<< HEAD
-func doCall(ctx context.Context, b Backend, args TransactionArgs, state *state.StateDB, header *types.Header, overrides *StateOverride, blockOverrides *BlockOverrides, timeout time.Duration, globalGasCap uint64) (*core.ExecutionResult, error) {
+func doCall(ctx context.Context, b Backend, args TransactionArgs, state *state.StateDB, header *types.Header, overrides *override.StateOverride, blockOverrides *override.BlockOverrides, timeout time.Duration, globalGasCap uint64) (*core.ExecutionResult, error) {
 	blockCtx := core.NewEVMBlockContext(header, NewChainContext(ctx, b), nil, b.ChainConfig(), state)
-=======
-func doCall(ctx context.Context, b Backend, args TransactionArgs, state *state.StateDB, header *types.Header, overrides *override.StateOverride, blockOverrides *override.BlockOverrides, timeout time.Duration, globalGasCap uint64) (*core.ExecutionResult, error) {
-	blockCtx := core.NewEVMBlockContext(header, NewChainContext(ctx, b), nil)
->>>>>>> f0e8a3e9
 	if blockOverrides != nil {
 		blockOverrides.Apply(&blockCtx)
 	}
@@ -973,7 +960,6 @@
 	if blockNrOrHash != nil {
 		bNrOrHash = *blockNrOrHash
 	}
-<<<<<<< HEAD
 
 	header, err := headerByNumberOrHash(ctx, api.b, bNrOrHash)
 	if err != nil {
@@ -993,10 +979,7 @@
 		}
 	}
 
-	return DoEstimateGas(ctx, api.b, args, bNrOrHash, overrides, api.b.RPCGasCap())
-=======
 	return DoEstimateGas(ctx, api.b, args, bNrOrHash, overrides, blockOverrides, api.b.RPCGasCap())
->>>>>>> f0e8a3e9
 }
 
 // RPCMarshalHeader converts the given header to the RPC output .
@@ -1072,46 +1055,11 @@
 	if block.Withdrawals() != nil {
 		fields["withdrawals"] = block.Withdrawals()
 	}
-<<<<<<< HEAD
 	return fields, nil
-=======
-	return fields
->>>>>>> f0e8a3e9
 }
 
 // RPCTransaction represents a transaction that will serialize to the RPC representation of a transaction
 type RPCTransaction struct {
-<<<<<<< HEAD
-	BlockHash           *common.Hash      `json:"blockHash"`
-	BlockNumber         *hexutil.Big      `json:"blockNumber"`
-	From                common.Address    `json:"from"`
-	Gas                 hexutil.Uint64    `json:"gas"`
-	GasPrice            *hexutil.Big      `json:"gasPrice"`
-	GasFeeCap           *hexutil.Big      `json:"maxFeePerGas,omitempty"`
-	GasTipCap           *hexutil.Big      `json:"maxPriorityFeePerGas,omitempty"`
-	MaxFeePerBlobGas    *hexutil.Big      `json:"maxFeePerBlobGas,omitempty"`
-	Hash                common.Hash       `json:"hash"`
-	Input               hexutil.Bytes     `json:"input"`
-	Nonce               hexutil.Uint64    `json:"nonce"`
-	To                  *common.Address   `json:"to"`
-	TransactionIndex    *hexutil.Uint64   `json:"transactionIndex"`
-	Value               *hexutil.Big      `json:"value"`
-	Type                hexutil.Uint64    `json:"type"`
-	Accesses            *types.AccessList `json:"accessList,omitempty"`
-	ChainID             *hexutil.Big      `json:"chainId,omitempty"`
-	BlobVersionedHashes []common.Hash     `json:"blobVersionedHashes,omitempty"`
-	V                   *hexutil.Big      `json:"v"`
-	R                   *hexutil.Big      `json:"r"`
-	S                   *hexutil.Big      `json:"s"`
-	YParity             *hexutil.Uint64   `json:"yParity,omitempty"`
-
-	// deposit-tx only
-	SourceHash *common.Hash `json:"sourceHash,omitempty"`
-	Mint       *hexutil.Big `json:"mint,omitempty"`
-	IsSystemTx *bool        `json:"isSystemTx,omitempty"`
-	// deposit-tx post-Canyon only
-	DepositReceiptVersion *hexutil.Uint64 `json:"depositReceiptVersion,omitempty"`
-=======
 	BlockHash           *common.Hash                 `json:"blockHash"`
 	BlockNumber         *hexutil.Big                 `json:"blockNumber"`
 	From                common.Address               `json:"from"`
@@ -1135,7 +1083,13 @@
 	R                   *hexutil.Big                 `json:"r"`
 	S                   *hexutil.Big                 `json:"s"`
 	YParity             *hexutil.Uint64              `json:"yParity,omitempty"`
->>>>>>> f0e8a3e9
+
+	// deposit-tx only
+	SourceHash *common.Hash `json:"sourceHash,omitempty"`
+	Mint       *hexutil.Big `json:"mint,omitempty"`
+	IsSystemTx *bool        `json:"isSystemTx,omitempty"`
+	// deposit-tx post-Canyon only
+	DepositReceiptVersion *hexutil.Uint64 `json:"depositReceiptVersion,omitempty"`
 }
 
 // newRPCTransaction returns a transaction that will serialize to the RPC
@@ -1372,11 +1326,7 @@
 		nonce := hexutil.Uint64(db.GetNonce(args.from()))
 		args.Nonce = &nonce
 	}
-<<<<<<< HEAD
 	blockCtx := core.NewEVMBlockContext(header, NewChainContext(ctx, b), nil, b.ChainConfig(), state)
-=======
-	blockCtx := core.NewEVMBlockContext(header, NewChainContext(ctx, b), nil)
->>>>>>> f0e8a3e9
 	if err = args.CallDefaults(b.RPCGasCap(), blockCtx.BaseFee, b.ChainConfig().ChainID); err != nil {
 		return nil, 0, nil, err
 	}
