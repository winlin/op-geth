// Copyright 2015 The go-ethereum Authors
// This file is part of the go-ethereum library.
//
// The go-ethereum library is free software: you can redistribute it and/or modify
// it under the terms of the GNU Lesser General Public License as published by
// the Free Software Foundation, either version 3 of the License, or
// (at your option) any later version.
//
// The go-ethereum library is distributed in the hope that it will be useful,
// but WITHOUT ANY WARRANTY; without even the implied warranty of
// MERCHANTABILITY or FITNESS FOR A PARTICULAR PURPOSE. See the
// GNU Lesser General Public License for more details.
//
// You should have received a copy of the GNU Lesser General Public License
// along with the go-ethereum library. If not, see <http://www.gnu.org/licenses/>.

package ethapi

import (
	"context"
	"encoding/hex"
	"errors"
	"fmt"
	"math/big"
	"strings"
	"time"

	"github.com/ethereum/go-ethereum"

	"github.com/davecgh/go-spew/spew"
	"github.com/tyler-smith/go-bip39"

	"github.com/ethereum/go-ethereum/accounts"
	"github.com/ethereum/go-ethereum/accounts/abi"
	"github.com/ethereum/go-ethereum/accounts/keystore"
	"github.com/ethereum/go-ethereum/accounts/scwallet"
	"github.com/ethereum/go-ethereum/common"
	"github.com/ethereum/go-ethereum/common/hexutil"
	"github.com/ethereum/go-ethereum/common/math"
	"github.com/ethereum/go-ethereum/consensus"
	"github.com/ethereum/go-ethereum/consensus/misc"
	"github.com/ethereum/go-ethereum/core"
	"github.com/ethereum/go-ethereum/core/state"
	"github.com/ethereum/go-ethereum/core/types"
	"github.com/ethereum/go-ethereum/core/vm"
	"github.com/ethereum/go-ethereum/crypto"
	"github.com/ethereum/go-ethereum/crypto/kzg4844"
	"github.com/ethereum/go-ethereum/eth/tracers/logger"
	"github.com/ethereum/go-ethereum/log"
	"github.com/ethereum/go-ethereum/p2p"
	"github.com/ethereum/go-ethereum/params"
	"github.com/ethereum/go-ethereum/rlp"
	"github.com/ethereum/go-ethereum/rpc"
)

// EthereumAPI provides an API to access Ethereum related information.
type EthereumAPI struct {
	b Backend
}

// NewEthereumAPI creates a new Ethereum protocol API.
func NewEthereumAPI(b Backend) *EthereumAPI {
	return &EthereumAPI{b}
}

// GasPrice returns a suggestion for a gas price for legacy transactions.
func (s *EthereumAPI) GasPrice(ctx context.Context) (*hexutil.Big, error) {
	tipcap, err := s.b.SuggestGasTipCap(ctx)
	if err != nil {
		return nil, err
	}
	if head := s.b.CurrentHeader(); head.BaseFee != nil {
		tipcap.Add(tipcap, head.BaseFee)
	}
	return (*hexutil.Big)(tipcap), err
}

// MaxPriorityFeePerGas returns a suggestion for a gas tip cap for dynamic fee transactions.
func (s *EthereumAPI) MaxPriorityFeePerGas(ctx context.Context) (*hexutil.Big, error) {
	tipcap, err := s.b.SuggestGasTipCap(ctx)
	if err != nil {
		return nil, err
	}
	return (*hexutil.Big)(tipcap), err
}

type feeHistoryResult struct {
	OldestBlock  *hexutil.Big     `json:"oldestBlock"`
	Reward       [][]*hexutil.Big `json:"reward,omitempty"`
	BaseFee      []*hexutil.Big   `json:"baseFeePerGas,omitempty"`
	GasUsedRatio []float64        `json:"gasUsedRatio"`
}

// FeeHistory returns the fee market history.
func (s *EthereumAPI) FeeHistory(ctx context.Context, blockCount math.HexOrDecimal64, lastBlock rpc.BlockNumber, rewardPercentiles []float64) (*feeHistoryResult, error) {
	oldest, reward, baseFee, gasUsed, err := s.b.FeeHistory(ctx, uint64(blockCount), lastBlock, rewardPercentiles)
	if err != nil {
		return nil, err
	}
	results := &feeHistoryResult{
		OldestBlock:  (*hexutil.Big)(oldest),
		GasUsedRatio: gasUsed,
	}
	if reward != nil {
		results.Reward = make([][]*hexutil.Big, len(reward))
		for i, w := range reward {
			results.Reward[i] = make([]*hexutil.Big, len(w))
			for j, v := range w {
				results.Reward[i][j] = (*hexutil.Big)(v)
			}
		}
	}
	if baseFee != nil {
		results.BaseFee = make([]*hexutil.Big, len(baseFee))
		for i, v := range baseFee {
			results.BaseFee[i] = (*hexutil.Big)(v)
		}
	}
	return results, nil
}

// Syncing returns false in case the node is currently not syncing with the network. It can be up-to-date or has not
// yet received the latest block headers from its pears. In case it is synchronizing:
// - startingBlock: block number this node started to synchronize from
// - currentBlock:  block number this node is currently importing
// - highestBlock:  block number of the highest block header this node has received from peers
// - pulledStates:  number of state entries processed until now
// - knownStates:   number of known state entries that still need to be pulled
func (s *EthereumAPI) Syncing() (interface{}, error) {
	progress := s.b.SyncProgress()

	// Return not syncing if the synchronisation already completed
	if progress.CurrentBlock >= progress.HighestBlock {
		return false, nil
	}
	// Otherwise gather the block sync stats
	return map[string]interface{}{
		"startingBlock":       hexutil.Uint64(progress.StartingBlock),
		"currentBlock":        hexutil.Uint64(progress.CurrentBlock),
		"highestBlock":        hexutil.Uint64(progress.HighestBlock),
		"syncedAccounts":      hexutil.Uint64(progress.SyncedAccounts),
		"syncedAccountBytes":  hexutil.Uint64(progress.SyncedAccountBytes),
		"syncedBytecodes":     hexutil.Uint64(progress.SyncedBytecodes),
		"syncedBytecodeBytes": hexutil.Uint64(progress.SyncedBytecodeBytes),
		"syncedStorage":       hexutil.Uint64(progress.SyncedStorage),
		"syncedStorageBytes":  hexutil.Uint64(progress.SyncedStorageBytes),
		"healedTrienodes":     hexutil.Uint64(progress.HealedTrienodes),
		"healedTrienodeBytes": hexutil.Uint64(progress.HealedTrienodeBytes),
		"healedBytecodes":     hexutil.Uint64(progress.HealedBytecodes),
		"healedBytecodeBytes": hexutil.Uint64(progress.HealedBytecodeBytes),
		"healingTrienodes":    hexutil.Uint64(progress.HealingTrienodes),
		"healingBytecode":     hexutil.Uint64(progress.HealingBytecode),
	}, nil
}

// TxPoolAPI offers and API for the transaction pool. It only operates on data that is non-confidential.
type TxPoolAPI struct {
	b Backend
}

// NewTxPoolAPI creates a new tx pool service that gives information about the transaction pool.
func NewTxPoolAPI(b Backend) *TxPoolAPI {
	return &TxPoolAPI{b}
}

// Content returns the transactions contained within the transaction pool.
func (s *TxPoolAPI) Content() map[string]map[string]map[string]*RPCTransaction {
	content := map[string]map[string]map[string]*RPCTransaction{
		"pending": make(map[string]map[string]*RPCTransaction),
		"queued":  make(map[string]map[string]*RPCTransaction),
	}
	pending, queue := s.b.TxPoolContent()
	curHeader := s.b.CurrentHeader()
	// Flatten the pending transactions
	for account, txs := range pending {
		dump := make(map[string]*RPCTransaction)
		for _, tx := range txs {
			dump[fmt.Sprintf("%d", tx.Nonce())] = NewRPCPendingTransaction(tx, curHeader, s.b.ChainConfig())
		}
		content["pending"][account.Hex()] = dump
	}
	// Flatten the queued transactions
	for account, txs := range queue {
		dump := make(map[string]*RPCTransaction)
		for _, tx := range txs {
			dump[fmt.Sprintf("%d", tx.Nonce())] = NewRPCPendingTransaction(tx, curHeader, s.b.ChainConfig())
		}
		content["queued"][account.Hex()] = dump
	}
	return content
}

// ContentFrom returns the transactions contained within the transaction pool.
func (s *TxPoolAPI) ContentFrom(addr common.Address) map[string]map[string]*RPCTransaction {
	content := make(map[string]map[string]*RPCTransaction, 2)
	pending, queue := s.b.TxPoolContentFrom(addr)
	curHeader := s.b.CurrentHeader()

	// Build the pending transactions
	dump := make(map[string]*RPCTransaction, len(pending))
	for _, tx := range pending {
		dump[fmt.Sprintf("%d", tx.Nonce())] = NewRPCPendingTransaction(tx, curHeader, s.b.ChainConfig())
	}
	content["pending"] = dump

	// Build the queued transactions
	dump = make(map[string]*RPCTransaction, len(queue))
	for _, tx := range queue {
		dump[fmt.Sprintf("%d", tx.Nonce())] = NewRPCPendingTransaction(tx, curHeader, s.b.ChainConfig())
	}
	content["queued"] = dump

	return content
}

// Status returns the number of pending and queued transaction in the pool.
func (s *TxPoolAPI) Status() map[string]hexutil.Uint {
	pending, queue := s.b.Stats()
	return map[string]hexutil.Uint{
		"pending": hexutil.Uint(pending),
		"queued":  hexutil.Uint(queue),
	}
}

// Inspect retrieves the content of the transaction pool and flattens it into an
// easily inspectable list.
func (s *TxPoolAPI) Inspect() map[string]map[string]map[string]string {
	content := map[string]map[string]map[string]string{
		"pending": make(map[string]map[string]string),
		"queued":  make(map[string]map[string]string),
	}
	pending, queue := s.b.TxPoolContent()

	// Define a formatter to flatten a transaction into a string
	var format = func(tx *types.Transaction) string {
		if to := tx.To(); to != nil {
			return fmt.Sprintf("%s: %v wei + %v gas × %v wei", tx.To().Hex(), tx.Value(), tx.Gas(), tx.GasPrice())
		}
		return fmt.Sprintf("contract creation: %v wei + %v gas × %v wei", tx.Value(), tx.Gas(), tx.GasPrice())
	}
	// Flatten the pending transactions
	for account, txs := range pending {
		dump := make(map[string]string)
		for _, tx := range txs {
			dump[fmt.Sprintf("%d", tx.Nonce())] = format(tx)
		}
		content["pending"][account.Hex()] = dump
	}
	// Flatten the queued transactions
	for account, txs := range queue {
		dump := make(map[string]string)
		for _, tx := range txs {
			dump[fmt.Sprintf("%d", tx.Nonce())] = format(tx)
		}
		content["queued"][account.Hex()] = dump
	}
	return content
}

// EthereumAccountAPI provides an API to access accounts managed by this node.
// It offers only methods that can retrieve accounts.
type EthereumAccountAPI struct {
	am *accounts.Manager
}

// NewEthereumAccountAPI creates a new EthereumAccountAPI.
func NewEthereumAccountAPI(am *accounts.Manager) *EthereumAccountAPI {
	return &EthereumAccountAPI{am: am}
}

// Accounts returns the collection of accounts this node manages.
func (s *EthereumAccountAPI) Accounts() []common.Address {
	return s.am.Accounts()
}

// PersonalAccountAPI provides an API to access accounts managed by this node.
// It offers methods to create, (un)lock en list accounts. Some methods accept
// passwords and are therefore considered private by default.
type PersonalAccountAPI struct {
	am        *accounts.Manager
	nonceLock *AddrLocker
	b         Backend
}

// NewPersonalAccountAPI create a new PersonalAccountAPI.
func NewPersonalAccountAPI(b Backend, nonceLock *AddrLocker) *PersonalAccountAPI {
	return &PersonalAccountAPI{
		am:        b.AccountManager(),
		nonceLock: nonceLock,
		b:         b,
	}
}

// ListAccounts will return a list of addresses for accounts this node manages.
func (s *PersonalAccountAPI) ListAccounts() []common.Address {
	return s.am.Accounts()
}

// rawWallet is a JSON representation of an accounts.Wallet interface, with its
// data contents extracted into plain fields.
type rawWallet struct {
	URL      string             `json:"url"`
	Status   string             `json:"status"`
	Failure  string             `json:"failure,omitempty"`
	Accounts []accounts.Account `json:"accounts,omitempty"`
}

// ListWallets will return a list of wallets this node manages.
func (s *PersonalAccountAPI) ListWallets() []rawWallet {
	wallets := make([]rawWallet, 0) // return [] instead of nil if empty
	for _, wallet := range s.am.Wallets() {
		status, failure := wallet.Status()

		raw := rawWallet{
			URL:      wallet.URL().String(),
			Status:   status,
			Accounts: wallet.Accounts(),
		}
		if failure != nil {
			raw.Failure = failure.Error()
		}
		wallets = append(wallets, raw)
	}
	return wallets
}

// OpenWallet initiates a hardware wallet opening procedure, establishing a USB
// connection and attempting to authenticate via the provided passphrase. Note,
// the method may return an extra challenge requiring a second open (e.g. the
// Trezor PIN matrix challenge).
func (s *PersonalAccountAPI) OpenWallet(url string, passphrase *string) error {
	wallet, err := s.am.Wallet(url)
	if err != nil {
		return err
	}
	pass := ""
	if passphrase != nil {
		pass = *passphrase
	}
	return wallet.Open(pass)
}

// DeriveAccount requests an HD wallet to derive a new account, optionally pinning
// it for later reuse.
func (s *PersonalAccountAPI) DeriveAccount(url string, path string, pin *bool) (accounts.Account, error) {
	wallet, err := s.am.Wallet(url)
	if err != nil {
		return accounts.Account{}, err
	}
	derivPath, err := accounts.ParseDerivationPath(path)
	if err != nil {
		return accounts.Account{}, err
	}
	if pin == nil {
		pin = new(bool)
	}
	return wallet.Derive(derivPath, *pin)
}

// NewAccount will create a new account and returns the address for the new account.
func (s *PersonalAccountAPI) NewAccount(password string) (common.AddressEIP55, error) {
	ks, err := fetchKeystore(s.am)
	if err != nil {
		return common.AddressEIP55{}, err
	}
	acc, err := ks.NewAccount(password)
	if err == nil {
		addrEIP55 := common.AddressEIP55(acc.Address)
		log.Info("Your new key was generated", "address", addrEIP55.String())
		log.Warn("Please backup your key file!", "path", acc.URL.Path)
		log.Warn("Please remember your password!")
		return addrEIP55, nil
	}
	return common.AddressEIP55{}, err
}

// fetchKeystore retrieves the encrypted keystore from the account manager.
func fetchKeystore(am *accounts.Manager) (*keystore.KeyStore, error) {
	if ks := am.Backends(keystore.KeyStoreType); len(ks) > 0 {
		return ks[0].(*keystore.KeyStore), nil
	}
	return nil, errors.New("local keystore not used")
}

// ImportRawKey stores the given hex encoded ECDSA key into the key directory,
// encrypting it with the passphrase.
func (s *PersonalAccountAPI) ImportRawKey(privkey string, password string) (common.Address, error) {
	key, err := crypto.HexToECDSA(privkey)
	if err != nil {
		return common.Address{}, err
	}
	ks, err := fetchKeystore(s.am)
	if err != nil {
		return common.Address{}, err
	}
	acc, err := ks.ImportECDSA(key, password)
	return acc.Address, err
}

// UnlockAccount will unlock the account associated with the given address with
// the given password for duration seconds. If duration is nil it will use a
// default of 300 seconds. It returns an indication if the account was unlocked.
func (s *PersonalAccountAPI) UnlockAccount(ctx context.Context, addr common.Address, password string, duration *uint64) (bool, error) {
	// When the API is exposed by external RPC(http, ws etc), unless the user
	// explicitly specifies to allow the insecure account unlocking, otherwise
	// it is disabled.
	if s.b.ExtRPCEnabled() && !s.b.AccountManager().Config().InsecureUnlockAllowed {
		return false, errors.New("account unlock with HTTP access is forbidden")
	}

	const max = uint64(time.Duration(math.MaxInt64) / time.Second)
	var d time.Duration
	if duration == nil {
		d = 300 * time.Second
	} else if *duration > max {
		return false, errors.New("unlock duration too large")
	} else {
		d = time.Duration(*duration) * time.Second
	}
	ks, err := fetchKeystore(s.am)
	if err != nil {
		return false, err
	}
	err = ks.TimedUnlock(accounts.Account{Address: addr}, password, d)
	if err != nil {
		log.Warn("Failed account unlock attempt", "address", addr, "err", err)
	}
	return err == nil, err
}

// LockAccount will lock the account associated with the given address when it's unlocked.
func (s *PersonalAccountAPI) LockAccount(addr common.Address) bool {
	if ks, err := fetchKeystore(s.am); err == nil {
		return ks.Lock(addr) == nil
	}
	return false
}

// signTransaction sets defaults and signs the given transaction
// NOTE: the caller needs to ensure that the nonceLock is held, if applicable,
// and release it after the transaction has been submitted to the tx pool
func (s *PersonalAccountAPI) signTransaction(ctx context.Context, args *TransactionArgs, passwd string) (*types.Transaction, error) {
	// Look up the wallet containing the requested signer
	account := accounts.Account{Address: args.from()}
	wallet, err := s.am.Find(account)
	if err != nil {
		return nil, err
	}
	// Set some sanity defaults and terminate on failure
	if err := args.setDefaults(ctx, s.b); err != nil {
		return nil, err
	}
	// Assemble the transaction and sign with the wallet
	tx := args.toTransaction()

	return wallet.SignTxWithPassphrase(account, passwd, tx, s.b.ChainConfig().ChainID)
}

// SendTransaction will create a transaction from the given arguments and
// tries to sign it with the key associated with args.From. If the given
// passwd isn't able to decrypt the key it fails.
func (s *PersonalAccountAPI) SendTransaction(ctx context.Context, args TransactionArgs, passwd string) (common.Hash, error) {
	if args.Nonce == nil {
		// Hold the mutex around signing to prevent concurrent assignment of
		// the same nonce to multiple accounts.
		s.nonceLock.LockAddr(args.from())
		defer s.nonceLock.UnlockAddr(args.from())
	}
	signed, err := s.signTransaction(ctx, &args, passwd)
	if err != nil {
		log.Warn("Failed transaction send attempt", "from", args.from(), "to", args.To, "value", args.Value.ToInt(), "err", err)
		return common.Hash{}, err
	}
	return SubmitTransaction(ctx, s.b, signed, nil, nil, nil)
}

// SignTransaction will create a transaction from the given arguments and
// tries to sign it with the key associated with args.From. If the given passwd isn't
// able to decrypt the key it fails. The transaction is returned in RLP-form, not broadcast
// to other nodes
func (s *PersonalAccountAPI) SignTransaction(ctx context.Context, args TransactionArgs, passwd string) (*SignTransactionResult, error) {
	// No need to obtain the noncelock mutex, since we won't be sending this
	// tx into the transaction pool, but right back to the user
	if args.From == nil {
		return nil, errors.New("sender not specified")
	}
	if args.Gas == nil {
		return nil, errors.New("gas not specified")
	}
	if args.GasPrice == nil && (args.MaxFeePerGas == nil || args.MaxPriorityFeePerGas == nil) {
		return nil, errors.New("missing gasPrice or maxFeePerGas/maxPriorityFeePerGas")
	}
	if args.Nonce == nil {
		return nil, errors.New("nonce not specified")
	}
	// Before actually signing the transaction, ensure the transaction fee is reasonable.
	tx := args.toTransaction()
	if err := checkTxFee(tx.GasPrice(), tx.Gas(), s.b.RPCTxFeeCap()); err != nil {
		return nil, err
	}
	signed, err := s.signTransaction(ctx, &args, passwd)
	if err != nil {
		log.Warn("Failed transaction sign attempt", "from", args.from(), "to", args.To, "value", args.Value.ToInt(), "err", err)
		return nil, err
	}
	data, err := signed.MarshalBinary()
	if err != nil {
		return nil, err
	}
	return &SignTransactionResult{data, signed}, nil
}

// Sign calculates an Ethereum ECDSA signature for:
// keccak256("\x19Ethereum Signed Message:\n" + len(message) + message))
//
// Note, the produced signature conforms to the secp256k1 curve R, S and V values,
// where the V value will be 27 or 28 for legacy reasons.
//
// The key used to calculate the signature is decrypted with the given password.
//
// https://github.com/ethereum/go-ethereum/wiki/Management-APIs#personal_sign
func (s *PersonalAccountAPI) Sign(ctx context.Context, data hexutil.Bytes, addr common.Address, passwd string) (hexutil.Bytes, error) {
	// Look up the wallet containing the requested signer
	account := accounts.Account{Address: addr}

	wallet, err := s.b.AccountManager().Find(account)
	if err != nil {
		return nil, err
	}
	// Assemble sign the data with the wallet
	signature, err := wallet.SignTextWithPassphrase(account, passwd, data)
	if err != nil {
		log.Warn("Failed data sign attempt", "address", addr, "err", err)
		return nil, err
	}
	signature[crypto.RecoveryIDOffset] += 27 // Transform V from 0/1 to 27/28 according to the yellow paper
	return signature, nil
}

// EcRecover returns the address for the account that was used to create the signature.
// Note, this function is compatible with eth_sign and personal_sign. As such it recovers
// the address of:
// hash = keccak256("\x19Ethereum Signed Message:\n"${message length}${message})
// addr = ecrecover(hash, signature)
//
// Note, the signature must conform to the secp256k1 curve R, S and V values, where
// the V value must be 27 or 28 for legacy reasons.
//
// https://github.com/ethereum/go-ethereum/wiki/Management-APIs#personal_ecRecover
func (s *PersonalAccountAPI) EcRecover(ctx context.Context, data, sig hexutil.Bytes) (common.Address, error) {
	if len(sig) != crypto.SignatureLength {
		return common.Address{}, fmt.Errorf("signature must be %d bytes long", crypto.SignatureLength)
	}
	if sig[crypto.RecoveryIDOffset] != 27 && sig[crypto.RecoveryIDOffset] != 28 {
		return common.Address{}, errors.New("invalid Ethereum signature (V is not 27 or 28)")
	}
	sig[crypto.RecoveryIDOffset] -= 27 // Transform yellow paper V from 27/28 to 0/1

	rpk, err := crypto.SigToPub(accounts.TextHash(data), sig)
	if err != nil {
		return common.Address{}, err
	}
	return crypto.PubkeyToAddress(*rpk), nil
}

// InitializeWallet initializes a new wallet at the provided URL, by generating and returning a new private key.
func (s *PersonalAccountAPI) InitializeWallet(ctx context.Context, url string) (string, error) {
	wallet, err := s.am.Wallet(url)
	if err != nil {
		return "", err
	}

	entropy, err := bip39.NewEntropy(256)
	if err != nil {
		return "", err
	}

	mnemonic, err := bip39.NewMnemonic(entropy)
	if err != nil {
		return "", err
	}

	seed := bip39.NewSeed(mnemonic, "")

	switch wallet := wallet.(type) {
	case *scwallet.Wallet:
		return mnemonic, wallet.Initialize(seed)
	default:
		return "", errors.New("specified wallet does not support initialization")
	}
}

// Unpair deletes a pairing between wallet and geth.
func (s *PersonalAccountAPI) Unpair(ctx context.Context, url string, pin string) error {
	wallet, err := s.am.Wallet(url)
	if err != nil {
		return err
	}

	switch wallet := wallet.(type) {
	case *scwallet.Wallet:
		return wallet.Unpair([]byte(pin))
	default:
		return errors.New("specified wallet does not support pairing")
	}
}

// BlockChainAPI provides an API to access Ethereum blockchain data.
type BlockChainAPI struct {
	b Backend
}

// NewBlockChainAPI creates a new Ethereum blockchain API.
func NewBlockChainAPI(b Backend) *BlockChainAPI {
	return &BlockChainAPI{b}
}

// ChainId is the EIP-155 replay-protection chain id for the current Ethereum chain config.
//
// Note, this method does not conform to EIP-695 because the configured chain ID is always
// returned, regardless of the current head block. We used to return an error when the chain
// wasn't synced up to a block where EIP-155 is enabled, but this behavior caused issues
// in CL clients.
func (api *BlockChainAPI) ChainId() *hexutil.Big {
	return (*hexutil.Big)(api.b.ChainConfig().ChainID)
}

// BlockNumber returns the block number of the chain head.
func (s *BlockChainAPI) BlockNumber() hexutil.Uint64 {
	header, _ := s.b.HeaderByNumber(context.Background(), rpc.LatestBlockNumber) // latest header should always be available
	return hexutil.Uint64(header.Number.Uint64())
}

// GetBalance returns the amount of wei for the given address in the state of the
// given block number. The rpc.LatestBlockNumber and rpc.PendingBlockNumber meta
// block numbers are also allowed.
func (s *BlockChainAPI) GetBalance(ctx context.Context, address common.Address, blockNrOrHash rpc.BlockNumberOrHash) (*hexutil.Big, error) {
	header, err := headerByNumberOrHash(ctx, s.b, blockNrOrHash)
	if err != nil {
		return nil, err
	}

	if s.b.ChainConfig().IsOptimismPreBedrock(header.Number) {
		if s.b.HistoricalRPCService() != nil {
			var res hexutil.Big
			err := s.b.HistoricalRPCService().CallContext(ctx, &res, "eth_getBalance", address, blockNrOrHash)
			if err != nil {
				return nil, fmt.Errorf("historical backend error: %w", err)
			}
			return &res, nil
		} else {
			return nil, rpc.ErrNoHistoricalFallback
		}
	}

	state, _, err := s.b.StateAndHeaderByNumberOrHash(ctx, blockNrOrHash)
	if state == nil || err != nil {
		return nil, err
	}
	return (*hexutil.Big)(state.GetBalance(address)), state.Error()
}

// Result structs for GetProof
type AccountResult struct {
	Address      common.Address  `json:"address"`
	AccountProof []string        `json:"accountProof"`
	Balance      *hexutil.Big    `json:"balance"`
	CodeHash     common.Hash     `json:"codeHash"`
	Nonce        hexutil.Uint64  `json:"nonce"`
	StorageHash  common.Hash     `json:"storageHash"`
	StorageProof []StorageResult `json:"storageProof"`
}

type StorageResult struct {
	Key   string       `json:"key"`
	Value *hexutil.Big `json:"value"`
	Proof []string     `json:"proof"`
}

// proofList implements ethdb.KeyValueWriter and collects the proofs as
// hex-strings for delivery to rpc-caller.
type proofList []string

func (n *proofList) Put(key []byte, value []byte) error {
	*n = append(*n, hexutil.Encode(value))
	return nil
}

func (n *proofList) Delete(key []byte) error {
	panic("not supported")
}

// GetProof returns the Merkle-proof for a given account and optionally some storage keys.
func (s *BlockChainAPI) GetProof(ctx context.Context, address common.Address, storageKeys []string, blockNrOrHash rpc.BlockNumberOrHash) (*AccountResult, error) {
<<<<<<< HEAD
	header, err := headerByNumberOrHash(ctx, s.b, blockNrOrHash)
	if err != nil {
		return nil, err
	}
	if s.b.ChainConfig().IsOptimismPreBedrock(header.Number) {
		if s.b.HistoricalRPCService() != nil {
			var res AccountResult
			err := s.b.HistoricalRPCService().CallContext(ctx, &res, "eth_getProof", address, storageKeys, blockNrOrHash)
			if err != nil {
				return nil, fmt.Errorf("historical backend error: %w", err)
			}
			return &res, nil
		} else {
			return nil, rpc.ErrNoHistoricalFallback
=======
	var (
		keys         = make([]common.Hash, len(storageKeys))
		storageProof = make([]StorageResult, len(storageKeys))
		storageTrie  state.Trie
		storageHash  = types.EmptyRootHash
		codeHash     = types.EmptyCodeHash
	)
	// Greedily deserialize all keys. This prevents state access on invalid input
	for i, hexKey := range storageKeys {
		if key, err := decodeHash(hexKey); err != nil {
			return nil, err
		} else {
			keys[i] = key
>>>>>>> e7c678a4
		}
	}
	state, _, err := s.b.StateAndHeaderByNumberOrHash(ctx, blockNrOrHash)
	if state == nil || err != nil {
		return nil, err
	}
	if storageTrie, err = state.StorageTrie(address); err != nil {
		return nil, err
	}
	// if we have a storageTrie, the account exists and we must update
	// the storage root hash and the code hash.
	if storageTrie != nil {
		storageHash = storageTrie.Hash()
		codeHash = state.GetCodeHash(address)
	}
	// create the proof for the storageKeys
	for i, key := range keys {
		if storageTrie == nil {
			storageProof[i] = StorageResult{storageKeys[i], &hexutil.Big{}, []string{}}
			continue
		}
		var proof proofList
		if err := storageTrie.Prove(crypto.Keccak256(key.Bytes()), 0, &proof); err != nil {
			return nil, err
		}
		storageProof[i] = StorageResult{storageKeys[i],
			(*hexutil.Big)(state.GetState(address, key).Big()),
			proof}
	}

	// create the accountProof
	accountProof, proofErr := state.GetProof(address)
	if proofErr != nil {
		return nil, proofErr
	}

	return &AccountResult{
		Address:      address,
		AccountProof: toHexSlice(accountProof),
		Balance:      (*hexutil.Big)(state.GetBalance(address)),
		CodeHash:     codeHash,
		Nonce:        hexutil.Uint64(state.GetNonce(address)),
		StorageHash:  storageHash,
		StorageProof: storageProof,
	}, state.Error()
}

// decodeHash parses a hex-encoded 32-byte hash. The input may optionally
// be prefixed by 0x and can have a byte length up to 32.
func decodeHash(s string) (common.Hash, error) {
	if strings.HasPrefix(s, "0x") || strings.HasPrefix(s, "0X") {
		s = s[2:]
	}
	if (len(s) & 1) > 0 {
		s = "0" + s
	}
	b, err := hex.DecodeString(s)
	if err != nil {
		return common.Hash{}, errors.New("hex string invalid")
	}
	if len(b) > 32 {
		return common.Hash{}, errors.New("hex string too long, want at most 32 bytes")
	}
	return common.BytesToHash(b), nil
}

// GetHeaderByNumber returns the requested canonical block header.
//   - When blockNr is -1 the chain pending header is returned.
//   - When blockNr is -2 the chain latest header is returned.
//   - When blockNr is -3 the chain finalized header is returned.
//   - When blockNr is -4 the chain safe header is returned.
func (s *BlockChainAPI) GetHeaderByNumber(ctx context.Context, number rpc.BlockNumber) (map[string]interface{}, error) {
	header, err := s.b.HeaderByNumber(ctx, number)
	if header != nil && err == nil {
		response := s.rpcMarshalHeader(ctx, header)
		if number == rpc.PendingBlockNumber && s.b.ChainConfig().Optimism == nil { // don't remove info if optimism
			// Pending header need to nil out a few fields
			for _, field := range []string{"hash", "nonce", "miner"} {
				response[field] = nil
			}
		}
		return response, err
	}
	return nil, err
}

// GetHeaderByHash returns the requested header by hash.
func (s *BlockChainAPI) GetHeaderByHash(ctx context.Context, hash common.Hash) map[string]interface{} {
	header, _ := s.b.HeaderByHash(ctx, hash)
	if header != nil {
		return s.rpcMarshalHeader(ctx, header)
	}
	return nil
}

// GetBlockByNumber returns the requested canonical block.
//   - When blockNr is -1 the chain pending block is returned.
//   - When blockNr is -2 the chain latest block is returned.
//   - When blockNr is -3 the chain finalized block is returned.
//   - When blockNr is -4 the chain safe block is returned.
//   - When fullTx is true all transactions in the block are returned, otherwise
//     only the transaction hash is returned.
func (s *BlockChainAPI) GetBlockByNumber(ctx context.Context, number rpc.BlockNumber, fullTx bool) (map[string]interface{}, error) {
	block, err := s.b.BlockByNumber(ctx, number)
	if block != nil && err == nil {
		response, err := s.rpcMarshalBlock(ctx, block, true, fullTx)
		if err == nil && number == rpc.PendingBlockNumber && s.b.ChainConfig().Optimism == nil { // don't remove info if optimism
			// Pending blocks need to nil out a few fields
			for _, field := range []string{"hash", "nonce", "miner"} {
				response[field] = nil
			}
		}
		return response, err
	}
	return nil, err
}

// GetBlockByHash returns the requested block. When fullTx is true all transactions in the block are returned in full
// detail, otherwise only the transaction hash is returned.
func (s *BlockChainAPI) GetBlockByHash(ctx context.Context, hash common.Hash, fullTx bool) (map[string]interface{}, error) {
	block, err := s.b.BlockByHash(ctx, hash)
	if block != nil {
		return s.rpcMarshalBlock(ctx, block, true, fullTx)
	}
	return nil, err
}

// GetUncleByBlockNumberAndIndex returns the uncle block for the given block hash and index.
func (s *BlockChainAPI) GetUncleByBlockNumberAndIndex(ctx context.Context, blockNr rpc.BlockNumber, index hexutil.Uint) (map[string]interface{}, error) {
	block, err := s.b.BlockByNumber(ctx, blockNr)
	if block != nil {
		uncles := block.Uncles()
		if index >= hexutil.Uint(len(uncles)) {
			log.Debug("Requested uncle not found", "number", blockNr, "hash", block.Hash(), "index", index)
			return nil, nil
		}
		block = types.NewBlockWithHeader(uncles[index])
		return s.rpcMarshalBlock(ctx, block, false, false)
	}
	return nil, err
}

// GetUncleByBlockHashAndIndex returns the uncle block for the given block hash and index.
func (s *BlockChainAPI) GetUncleByBlockHashAndIndex(ctx context.Context, blockHash common.Hash, index hexutil.Uint) (map[string]interface{}, error) {
	block, err := s.b.BlockByHash(ctx, blockHash)
	if block != nil {
		uncles := block.Uncles()
		if index >= hexutil.Uint(len(uncles)) {
			log.Debug("Requested uncle not found", "number", block.Number(), "hash", blockHash, "index", index)
			return nil, nil
		}
		block = types.NewBlockWithHeader(uncles[index])
		return s.rpcMarshalBlock(ctx, block, false, false)
	}
	return nil, err
}

// GetUncleCountByBlockNumber returns number of uncles in the block for the given block number
func (s *BlockChainAPI) GetUncleCountByBlockNumber(ctx context.Context, blockNr rpc.BlockNumber) *hexutil.Uint {
	if block, _ := s.b.BlockByNumber(ctx, blockNr); block != nil {
		n := hexutil.Uint(len(block.Uncles()))
		return &n
	}
	return nil
}

// GetUncleCountByBlockHash returns number of uncles in the block for the given block hash
func (s *BlockChainAPI) GetUncleCountByBlockHash(ctx context.Context, blockHash common.Hash) *hexutil.Uint {
	if block, _ := s.b.BlockByHash(ctx, blockHash); block != nil {
		n := hexutil.Uint(len(block.Uncles()))
		return &n
	}
	return nil
}

// GetCode returns the code stored at the given address in the state for the given block number.
func (s *BlockChainAPI) GetCode(ctx context.Context, address common.Address, blockNrOrHash rpc.BlockNumberOrHash) (hexutil.Bytes, error) {
	header, err := headerByNumberOrHash(ctx, s.b, blockNrOrHash)
	if err != nil {
		return nil, err
	}

	if s.b.ChainConfig().IsOptimismPreBedrock(header.Number) {
		if s.b.HistoricalRPCService() != nil {
			var res hexutil.Bytes
			err := s.b.HistoricalRPCService().CallContext(ctx, &res, "eth_getCode", address, blockNrOrHash)
			if err != nil {
				return nil, fmt.Errorf("historical backend error: %w", err)
			}
			return res, nil
		} else {
			return nil, rpc.ErrNoHistoricalFallback
		}
	}

	state, _, err := s.b.StateAndHeaderByNumberOrHash(ctx, blockNrOrHash)
	if state == nil || err != nil {
		return nil, err
	}

	code := state.GetCode(address)
	return code, state.Error()
}

// GetStorageAt returns the storage from the state at the given address, key and
// block number. The rpc.LatestBlockNumber and rpc.PendingBlockNumber meta block
// numbers are also allowed.
func (s *BlockChainAPI) GetStorageAt(ctx context.Context, address common.Address, hexKey string, blockNrOrHash rpc.BlockNumberOrHash) (hexutil.Bytes, error) {
	header, err := headerByNumberOrHash(ctx, s.b, blockNrOrHash)
	if err != nil {
		return nil, err
	}

	if s.b.ChainConfig().IsOptimismPreBedrock(header.Number) {
		if s.b.HistoricalRPCService() != nil {
			var res hexutil.Bytes
			err := s.b.HistoricalRPCService().CallContext(ctx, &res, "eth_getStorageAt", address, hexKey, blockNrOrHash)
			if err != nil {
				return nil, fmt.Errorf("historical backend error: %w", err)
			}
			return res, nil
		} else {
			return nil, rpc.ErrNoHistoricalFallback
		}
	}

	state, _, err := s.b.StateAndHeaderByNumberOrHash(ctx, blockNrOrHash)
	if state == nil || err != nil {
		return nil, err
	}

	key, err := decodeHash(hexKey)
	if err != nil {
		return nil, fmt.Errorf("unable to decode storage key: %s", err)
	}
	res := state.GetState(address, key)
	return res[:], state.Error()
}

// The HeaderByNumberOrHash method returns a nil error and nil header
// if the header is not found, but only for nonexistent block numbers. This is
// different from StateAndHeaderByNumberOrHash. To account for this discrepancy,
// headerOrNumberByHash will properly convert the error into an ethereum.NotFound.
func headerByNumberOrHash(ctx context.Context, b Backend, blockNrOrHash rpc.BlockNumberOrHash) (*types.Header, error) {
	header, err := b.HeaderByNumberOrHash(ctx, blockNrOrHash)
	if header == nil {
		return nil, fmt.Errorf("header %w", ethereum.NotFound)
	}
	return header, err
}

// OverrideAccount indicates the overriding fields of account during the execution
// of a message call.
// Note, state and stateDiff can't be specified at the same time. If state is
// set, message execution will only use the data in the given state. Otherwise
// if statDiff is set, all diff will be applied first and then execute the call
// message.
type OverrideAccount struct {
	Nonce     *hexutil.Uint64              `json:"nonce"`
	Code      *hexutil.Bytes               `json:"code"`
	Balance   **hexutil.Big                `json:"balance"`
	State     *map[common.Hash]common.Hash `json:"state"`
	StateDiff *map[common.Hash]common.Hash `json:"stateDiff"`
}

// StateOverride is the collection of overridden accounts.
type StateOverride map[common.Address]OverrideAccount

// Apply overrides the fields of specified accounts into the given state.
func (diff *StateOverride) Apply(state *state.StateDB) error {
	if diff == nil {
		return nil
	}
	for addr, account := range *diff {
		// Override account nonce.
		if account.Nonce != nil {
			state.SetNonce(addr, uint64(*account.Nonce))
		}
		// Override account(contract) code.
		if account.Code != nil {
			state.SetCode(addr, *account.Code)
		}
		// Override account balance.
		if account.Balance != nil {
			state.SetBalance(addr, (*big.Int)(*account.Balance))
		}
		if account.State != nil && account.StateDiff != nil {
			return fmt.Errorf("account %s has both 'state' and 'stateDiff'", addr.Hex())
		}
		// Replace entire state if caller requires.
		if account.State != nil {
			state.SetStorage(addr, *account.State)
		}
		// Apply state diff into specified accounts.
		if account.StateDiff != nil {
			for key, value := range *account.StateDiff {
				state.SetState(addr, key, value)
			}
		}
	}
	// Now finalize the changes. Finalize is normally performed between transactions.
	// By using finalize, the overrides are semantically behaving as
	// if they were created in a transaction just before the tracing occur.
	state.Finalise(false)
	return nil
}

// BlockOverrides is a set of header fields to override.
type BlockOverrides struct {
	Number     *hexutil.Big
	Difficulty *hexutil.Big
	Time       *hexutil.Uint64
	GasLimit   *hexutil.Uint64
	Coinbase   *common.Address
	Random     *common.Hash
	BaseFee    *hexutil.Big
}

// Apply overrides the given header fields into the given block context.
func (diff *BlockOverrides) Apply(blockCtx *vm.BlockContext) {
	if diff == nil {
		return
	}
	if diff.Number != nil {
		blockCtx.BlockNumber = diff.Number.ToInt()
	}
	if diff.Difficulty != nil {
		blockCtx.Difficulty = diff.Difficulty.ToInt()
	}
	if diff.Time != nil {
		blockCtx.Time = uint64(*diff.Time)
	}
	if diff.GasLimit != nil {
		blockCtx.GasLimit = uint64(*diff.GasLimit)
	}
	if diff.Coinbase != nil {
		blockCtx.Coinbase = *diff.Coinbase
	}
	if diff.Random != nil {
		blockCtx.Random = diff.Random
	}
	if diff.BaseFee != nil {
		blockCtx.BaseFee = diff.BaseFee.ToInt()
	}
}

// ChainContextBackend provides methods required to implement ChainContext.
type ChainContextBackend interface {
	Engine() consensus.Engine
	HeaderByNumber(context.Context, rpc.BlockNumber) (*types.Header, error)
}

// ChainContext is an implementation of core.ChainContext. It's main use-case
// is instantiating a vm.BlockContext without having access to the BlockChain object.
type ChainContext struct {
	b   ChainContextBackend
	ctx context.Context
}

// NewChainContext creates a new ChainContext object.
func NewChainContext(ctx context.Context, backend ChainContextBackend) *ChainContext {
	return &ChainContext{ctx: ctx, b: backend}
}

func (context *ChainContext) Engine() consensus.Engine {
	return context.b.Engine()
}

func (context *ChainContext) GetHeader(hash common.Hash, number uint64) *types.Header {
	// This method is called to get the hash for a block number when executing the BLOCKHASH
	// opcode. Hence no need to search for non-canonical blocks.
	header, err := context.b.HeaderByNumber(context.ctx, rpc.BlockNumber(number))
	if err != nil || header.Hash() != hash {
		return nil
	}
	return header
}

func DoCall(ctx context.Context, b Backend, args TransactionArgs, blockNrOrHash rpc.BlockNumberOrHash, overrides *StateOverride, blockOverrides *BlockOverrides, timeout time.Duration, globalGasCap uint64) (*core.ExecutionResult, error) {
	defer func(start time.Time) { log.Debug("Executing EVM call finished", "runtime", time.Since(start)) }(time.Now())

	state, header, err := b.StateAndHeaderByNumberOrHash(ctx, blockNrOrHash)
	if state == nil || err != nil {
		return nil, err
	}
	if err := overrides.Apply(state); err != nil {
		return nil, err
	}
	// Setup context so it may be cancelled the call has completed
	// or, in case of unmetered gas, setup a context with a timeout.
	var cancel context.CancelFunc
	if timeout > 0 {
		ctx, cancel = context.WithTimeout(ctx, timeout)
	} else {
		ctx, cancel = context.WithCancel(ctx)
	}
	// Make sure the context is cancelled when the call has completed
	// this makes sure resources are cleaned up.
	defer cancel()

	// Get a new instance of the EVM.
	msg, err := args.ToMessage(globalGasCap, header.BaseFee)
	if err != nil {
		return nil, err
	}
	blockCtx := core.NewEVMBlockContext(header, NewChainContext(ctx, b), nil, b.ChainConfig(), state)
	if blockOverrides != nil {
		blockOverrides.Apply(&blockCtx)
	}
	evm, vmError := b.GetEVM(ctx, msg, state, header, &vm.Config{NoBaseFee: true}, &blockCtx)

	// Wait for the context to be done and cancel the evm. Even if the
	// EVM has finished, cancelling may be done (repeatedly)
	go func() {
		<-ctx.Done()
		evm.Cancel()
	}()

	// Execute the message.
	gp := new(core.GasPool).AddGas(math.MaxUint64)
	result, err := core.ApplyMessage(evm, msg, gp)
	if err := vmError(); err != nil {
		return nil, err
	}

	// If the timer caused an abort, return an appropriate error message
	if evm.Cancelled() {
		return nil, fmt.Errorf("execution aborted (timeout = %v)", timeout)
	}
	if err != nil {
		return result, fmt.Errorf("err: %w (supplied gas %d)", err, msg.GasLimit)
	}
	return result, nil
}

func newRevertError(result *core.ExecutionResult) *revertError {
	reason, errUnpack := abi.UnpackRevert(result.Revert())
	err := errors.New("execution reverted")
	if errUnpack == nil {
		err = fmt.Errorf("execution reverted: %v", reason)
	}
	return &revertError{
		error:  err,
		reason: hexutil.Encode(result.Revert()),
	}
}

// revertError is an API error that encompasses an EVM revertal with JSON error
// code and a binary data blob.
type revertError struct {
	error
	reason string // revert reason hex encoded
}

// ErrorCode returns the JSON error code for a revertal.
// See: https://github.com/ethereum/wiki/wiki/JSON-RPC-Error-Codes-Improvement-Proposal
func (e *revertError) ErrorCode() int {
	return 3
}

// ErrorData returns the hex encoded revert reason.
func (e *revertError) ErrorData() interface{} {
	return e.reason
}

// Call executes the given transaction on the state for the given block number.
//
// Additionally, the caller can specify a batch of contract for fields overriding.
//
// Note, this function doesn't make and changes in the state/blockchain and is
// useful to execute and retrieve values.
func (s *BlockChainAPI) Call(ctx context.Context, args TransactionArgs, blockNrOrHash rpc.BlockNumberOrHash, overrides *StateOverride, blockOverrides *BlockOverrides) (hexutil.Bytes, error) {
	header, err := headerByNumberOrHash(ctx, s.b, blockNrOrHash)
	if err != nil {
		return nil, err
	}

	if s.b.ChainConfig().IsOptimismPreBedrock(header.Number) {
		if s.b.HistoricalRPCService() != nil {
			var res hexutil.Bytes
			err := s.b.HistoricalRPCService().CallContext(ctx, &res, "eth_call", args, blockNrOrHash, overrides)
			if err != nil {
				return nil, fmt.Errorf("historical backend error: %w", err)
			}
			return res, nil
		} else {
			return nil, rpc.ErrNoHistoricalFallback
		}
	}

	result, err := DoCall(ctx, s.b, args, blockNrOrHash, overrides, blockOverrides, s.b.RPCEVMTimeout(), s.b.RPCGasCap())
	if err != nil {
		return nil, err
	}
	// If the result contains a revert reason, try to unpack and return it.
	if len(result.Revert()) > 0 {
		return nil, newRevertError(result)
	}
	return result.Return(), result.Err
}

func DoEstimateGas(ctx context.Context, b Backend, args TransactionArgs, blockNrOrHash rpc.BlockNumberOrHash, gasCap uint64) (hexutil.Uint64, error) {
	// Binary search the gas requirement, as it may be higher than the amount used
	var (
		lo  uint64 = params.TxGas - 1
		hi  uint64
		cap uint64
	)
	// Use zero address if sender unspecified.
	if args.From == nil {
		args.From = new(common.Address)
	}
	// Determine the highest gas limit can be used during the estimation.
	if args.Gas != nil && uint64(*args.Gas) >= params.TxGas {
		hi = uint64(*args.Gas)
	} else {
		// Retrieve the block to act as the gas ceiling
		block, err := b.BlockByNumberOrHash(ctx, blockNrOrHash)
		if err != nil {
			return 0, err
		}
		if block == nil {
			return 0, errors.New("block not found")
		}
		hi = block.GasLimit()
	}
	// Normalize the max fee per gas the call is willing to spend.
	var feeCap *big.Int
	if args.GasPrice != nil && (args.MaxFeePerGas != nil || args.MaxPriorityFeePerGas != nil) {
		return 0, errors.New("both gasPrice and (maxFeePerGas or maxPriorityFeePerGas) specified")
	} else if args.GasPrice != nil {
		feeCap = args.GasPrice.ToInt()
	} else if args.MaxFeePerGas != nil {
		feeCap = args.MaxFeePerGas.ToInt()
	} else {
		feeCap = common.Big0
	}
	// Recap the highest gas limit with account's available balance.
	if feeCap.BitLen() != 0 {
		state, _, err := b.StateAndHeaderByNumberOrHash(ctx, blockNrOrHash)
		if err != nil {
			return 0, err
		}
		balance := state.GetBalance(*args.From) // from can't be nil
		available := new(big.Int).Set(balance)
		if args.Value != nil {
			if args.Value.ToInt().Cmp(available) >= 0 {
				return 0, core.ErrInsufficientFundsForTransfer
			}
			available.Sub(available, args.Value.ToInt())
		}
		allowance := new(big.Int).Div(available, feeCap)

		// If the allowance is larger than maximum uint64, skip checking
		if allowance.IsUint64() && hi > allowance.Uint64() {
			transfer := args.Value
			if transfer == nil {
				transfer = new(hexutil.Big)
			}
			log.Warn("Gas estimation capped by limited funds", "original", hi, "balance", balance,
				"sent", transfer.ToInt(), "maxFeePerGas", feeCap, "fundable", allowance)
			hi = allowance.Uint64()
		}
	}
	// Recap the highest gas allowance with specified gascap.
	if gasCap != 0 && hi > gasCap {
		log.Warn("Caller gas above allowance, capping", "requested", hi, "cap", gasCap)
		hi = gasCap
	}
	cap = hi

	// Create a helper to check if a gas allowance results in an executable transaction
	executable := func(gas uint64) (bool, *core.ExecutionResult, error) {
		args.Gas = (*hexutil.Uint64)(&gas)

		result, err := DoCall(ctx, b, args, blockNrOrHash, nil, nil, 0, gasCap)
		if err != nil {
			if errors.Is(err, core.ErrIntrinsicGas) {
				return true, nil, nil // Special case, raise gas limit
			}
			return true, nil, err // Bail out
		}
		return result.Failed(), result, nil
	}
	// Execute the binary search and hone in on an executable gas limit
	for lo+1 < hi {
		mid := (hi + lo) / 2
		failed, _, err := executable(mid)

		// If the error is not nil(consensus error), it means the provided message
		// call or transaction will never be accepted no matter how much gas it is
		// assigned. Return the error directly, don't struggle any more.
		if err != nil {
			return 0, err
		}
		if failed {
			lo = mid
		} else {
			hi = mid
		}
	}
	// Reject the transaction as invalid if it still fails at the highest allowance
	if hi == cap {
		failed, result, err := executable(hi)
		if err != nil {
			return 0, err
		}
		if failed {
			if result != nil && result.Err != vm.ErrOutOfGas {
				if len(result.Revert()) > 0 {
					return 0, newRevertError(result)
				}
				return 0, result.Err
			}
			// Otherwise, the specified gas cap is too low
			return 0, fmt.Errorf("gas required exceeds allowance (%d)", cap)
		}
	}
	return hexutil.Uint64(hi), nil
}

// EstimateGas returns an estimate of the amount of gas needed to execute the
// given transaction against the current pending block.
func (s *BlockChainAPI) EstimateGas(ctx context.Context, args TransactionArgs, blockNrOrHash *rpc.BlockNumberOrHash) (hexutil.Uint64, error) {
	bNrOrHash := rpc.BlockNumberOrHashWithNumber(rpc.LatestBlockNumber)
	if blockNrOrHash != nil {
		bNrOrHash = *blockNrOrHash
	}

	header, err := headerByNumberOrHash(ctx, s.b, bNrOrHash)
	if err != nil {
		return 0, err
	}

	if s.b.ChainConfig().IsOptimismPreBedrock(header.Number) {
		if s.b.HistoricalRPCService() != nil {
			var res hexutil.Uint64
			err := s.b.HistoricalRPCService().CallContext(ctx, &res, "eth_estimateGas", args, blockNrOrHash)
			if err != nil {
				return 0, fmt.Errorf("historical backend error: %w", err)
			}
			return res, nil
		} else {
			return 0, rpc.ErrNoHistoricalFallback
		}
	}

	return DoEstimateGas(ctx, s.b, args, bNrOrHash, s.b.RPCGasCap())
}

// RPCMarshalHeader converts the given header to the RPC output .
func RPCMarshalHeader(head *types.Header) map[string]interface{} {
	result := map[string]interface{}{
		"number":           (*hexutil.Big)(head.Number),
		"hash":             head.Hash(),
		"parentHash":       head.ParentHash,
		"nonce":            head.Nonce,
		"mixHash":          head.MixDigest,
		"sha3Uncles":       head.UncleHash,
		"logsBloom":        head.Bloom,
		"stateRoot":        head.Root,
		"miner":            head.Coinbase,
		"difficulty":       (*hexutil.Big)(head.Difficulty),
		"extraData":        hexutil.Bytes(head.Extra),
		"gasLimit":         hexutil.Uint64(head.GasLimit),
		"gasUsed":          hexutil.Uint64(head.GasUsed),
		"timestamp":        hexutil.Uint64(head.Time),
		"transactionsRoot": head.TxHash,
		"receiptsRoot":     head.ReceiptHash,
	}

	if head.BaseFee != nil {
		result["baseFeePerGas"] = (*hexutil.Big)(head.BaseFee)
	}

	if head.WithdrawalsHash != nil {
		result["withdrawalsRoot"] = head.WithdrawalsHash
	}

	if head.DataGasUsed != nil {
		result["dataGasUsed"] = hexutil.Uint64(*head.DataGasUsed)
	}

	if head.ExcessDataGas != nil {
		result["excessDataGas"] = hexutil.Uint64(*head.ExcessDataGas)
	}

	return result
}

// RPCMarshalBlock converts the given block to the RPC output which depends on fullTx. If inclTx is true transactions are
// returned. When fullTx is true the returned block contains full transaction details, otherwise it will only contain
// transaction hashes.
<<<<<<< HEAD
func RPCMarshalBlock(ctx context.Context, block *types.Block, inclTx bool, fullTx bool, config *params.ChainConfig, backend Backend) (map[string]interface{}, error) {
=======
func RPCMarshalBlock(block *types.Block, inclTx bool, fullTx bool, config *params.ChainConfig) map[string]interface{} {
>>>>>>> e7c678a4
	fields := RPCMarshalHeader(block.Header())
	fields["size"] = hexutil.Uint64(block.Size())

	if inclTx {
		formatTx := func(idx int, tx *types.Transaction) interface{} {
			return tx.Hash()
		}
		if fullTx {
			formatTx = func(idx int, tx *types.Transaction) interface{} {
				return newRPCTransactionFromBlockIndex(ctx, block, uint64(idx), config, backend)
			}
		}
		txs := block.Transactions()
		transactions := make([]interface{}, len(txs))
		for i, tx := range txs {
			transactions[i] = formatTx(i, tx)
		}
		fields["transactions"] = transactions
	}
	uncles := block.Uncles()
	uncleHashes := make([]common.Hash, len(uncles))
	for i, uncle := range uncles {
		uncleHashes[i] = uncle.Hash()
	}
	fields["uncles"] = uncleHashes
	if block.Header().WithdrawalsHash != nil {
		fields["withdrawals"] = block.Withdrawals()
	}
	return fields
}

// rpcMarshalHeader uses the generalized output filler, then adds the total difficulty field, which requires
// a `BlockchainAPI`.
func (s *BlockChainAPI) rpcMarshalHeader(ctx context.Context, header *types.Header) map[string]interface{} {
	fields := RPCMarshalHeader(header)
	fields["totalDifficulty"] = (*hexutil.Big)(s.b.GetTd(ctx, header.Hash()))
	return fields
}

// rpcMarshalBlock uses the generalized output filler, then adds the total difficulty field, which requires
// a `BlockchainAPI`.
func (s *BlockChainAPI) rpcMarshalBlock(ctx context.Context, b *types.Block, inclTx bool, fullTx bool) (map[string]interface{}, error) {
<<<<<<< HEAD
	fields, err := RPCMarshalBlock(ctx, b, inclTx, fullTx, s.b.ChainConfig(), s.b)
	if err != nil {
		return nil, err
	}
=======
	fields := RPCMarshalBlock(b, inclTx, fullTx, s.b.ChainConfig())
>>>>>>> e7c678a4
	if inclTx {
		fields["totalDifficulty"] = (*hexutil.Big)(s.b.GetTd(ctx, b.Hash()))
	}
	return fields, nil
}

// RPCTransaction represents a transaction that will serialize to the RPC representation of a transaction
type RPCTransaction struct {
<<<<<<< HEAD
	BlockHash        *common.Hash      `json:"blockHash"`
	BlockNumber      *hexutil.Big      `json:"blockNumber"`
	From             common.Address    `json:"from"`
	Gas              hexutil.Uint64    `json:"gas"`
	GasPrice         *hexutil.Big      `json:"gasPrice"`
	GasFeeCap        *hexutil.Big      `json:"maxFeePerGas,omitempty"`
	GasTipCap        *hexutil.Big      `json:"maxPriorityFeePerGas,omitempty"`
	Hash             common.Hash       `json:"hash"`
	Input            hexutil.Bytes     `json:"input"`
	Nonce            hexutil.Uint64    `json:"nonce"`
	To               *common.Address   `json:"to"`
	TransactionIndex *hexutil.Uint64   `json:"transactionIndex"`
	Value            *hexutil.Big      `json:"value"`
	Type             hexutil.Uint64    `json:"type"`
	Accesses         *types.AccessList `json:"accessList,omitempty"`
	ChainID          *hexutil.Big      `json:"chainId,omitempty"`
	V                *hexutil.Big      `json:"v"`
	R                *hexutil.Big      `json:"r"`
	S                *hexutil.Big      `json:"s"`

	// deposit-tx only
	SourceHash *common.Hash `json:"sourceHash,omitempty"`
	Mint       *hexutil.Big `json:"mint,omitempty"`
	IsSystemTx *bool        `json:"isSystemTx,omitempty"`
=======
	BlockHash           *common.Hash      `json:"blockHash"`
	BlockNumber         *hexutil.Big      `json:"blockNumber"`
	From                common.Address    `json:"from"`
	Gas                 hexutil.Uint64    `json:"gas"`
	GasPrice            *hexutil.Big      `json:"gasPrice"`
	GasFeeCap           *hexutil.Big      `json:"maxFeePerGas,omitempty"`
	GasTipCap           *hexutil.Big      `json:"maxPriorityFeePerGas,omitempty"`
	MaxFeePerDataGas    *hexutil.Big      `json:"maxFeePerDataGas,omitempty"`
	Hash                common.Hash       `json:"hash"`
	Input               hexutil.Bytes     `json:"input"`
	Nonce               hexutil.Uint64    `json:"nonce"`
	To                  *common.Address   `json:"to"`
	TransactionIndex    *hexutil.Uint64   `json:"transactionIndex"`
	Value               *hexutil.Big      `json:"value"`
	Type                hexutil.Uint64    `json:"type"`
	Accesses            *types.AccessList `json:"accessList,omitempty"`
	ChainID             *hexutil.Big      `json:"chainId,omitempty"`
	BlobVersionedHashes []common.Hash     `json:"blobVersionedHashes,omitempty"`
	V                   *hexutil.Big      `json:"v"`
	R                   *hexutil.Big      `json:"r"`
	S                   *hexutil.Big      `json:"s"`
>>>>>>> e7c678a4
}

// newRPCTransaction returns a transaction that will serialize to the RPC
// representation, with the given location metadata set (if available).
func newRPCTransaction(tx *types.Transaction, blockHash common.Hash, blockNumber uint64, blockTime uint64, index uint64, baseFee *big.Int, config *params.ChainConfig, receipt *types.Receipt) *RPCTransaction {
	signer := types.MakeSigner(config, new(big.Int).SetUint64(blockNumber), blockTime)
	from, _ := types.Sender(signer, tx)
	v, r, s := tx.RawSignatureValues()
	result := &RPCTransaction{
		Type:     hexutil.Uint64(tx.Type()),
		From:     from,
		Gas:      hexutil.Uint64(tx.Gas()),
		GasPrice: (*hexutil.Big)(tx.GasPrice()),
		Hash:     tx.Hash(),
		Input:    hexutil.Bytes(tx.Data()),
		Nonce:    hexutil.Uint64(tx.Nonce()),
		To:       tx.To(),
		Value:    (*hexutil.Big)(tx.Value()),
		V:        (*hexutil.Big)(v),
		R:        (*hexutil.Big)(r),
		S:        (*hexutil.Big)(s),
	}
	if blockHash != (common.Hash{}) {
		result.BlockHash = &blockHash
		result.BlockNumber = (*hexutil.Big)(new(big.Int).SetUint64(blockNumber))
		result.TransactionIndex = (*hexutil.Uint64)(&index)
	}

	switch tx.Type() {
	case types.DepositTxType:
		srcHash := tx.SourceHash()
		isSystemTx := tx.IsSystemTx()
		result.SourceHash = &srcHash
		if isSystemTx {
			// Only include IsSystemTx when true
			result.IsSystemTx = &isSystemTx
		}
		result.Mint = (*hexutil.Big)(tx.Mint())
		if receipt != nil && receipt.DepositNonce != nil {
			result.Nonce = hexutil.Uint64(*receipt.DepositNonce)
		}
	case types.LegacyTxType:
		if v.Sign() == 0 && r.Sign() == 0 && s.Sign() == 0 { // pre-bedrock relayed tx does not have a signature
			result.ChainID = (*hexutil.Big)(new(big.Int).Set(config.ChainID))
			break
		}
		// if a legacy transaction has an EIP-155 chain id, include it explicitly
		if id := tx.ChainId(); id.Sign() != 0 {
			result.ChainID = (*hexutil.Big)(id)
		}
	case types.AccessListTxType:
		al := tx.AccessList()
		result.Accesses = &al
		result.ChainID = (*hexutil.Big)(tx.ChainId())
	case types.DynamicFeeTxType:
		al := tx.AccessList()
		result.Accesses = &al
		result.ChainID = (*hexutil.Big)(tx.ChainId())
		result.GasFeeCap = (*hexutil.Big)(tx.GasFeeCap())
		result.GasTipCap = (*hexutil.Big)(tx.GasTipCap())
		// if the transaction has been mined, compute the effective gas price
		if baseFee != nil && blockHash != (common.Hash{}) {
			// price = min(tip, gasFeeCap - baseFee) + baseFee
			price := math.BigMin(new(big.Int).Add(tx.GasTipCap(), baseFee), tx.GasFeeCap())
			result.GasPrice = (*hexutil.Big)(price)
		} else {
			result.GasPrice = (*hexutil.Big)(tx.GasFeeCap())
		}
	case types.BlobTxType:
		al := tx.AccessList()
		result.Accesses = &al
		result.ChainID = (*hexutil.Big)(tx.ChainId())
		result.GasFeeCap = (*hexutil.Big)(tx.GasFeeCap())
		result.GasTipCap = (*hexutil.Big)(tx.GasTipCap())
		// if the transaction has been mined, compute the effective gas price
		if baseFee != nil && blockHash != (common.Hash{}) {
			// price = min(tip, gasFeeCap - baseFee) + baseFee
			price := math.BigMin(new(big.Int).Add(tx.GasTipCap(), baseFee), tx.GasFeeCap())
			result.GasPrice = (*hexutil.Big)(price)
		} else {
			result.GasPrice = (*hexutil.Big)(tx.GasFeeCap())
		}
		result.MaxFeePerDataGas = (*hexutil.Big)(tx.BlobGasFeeCap())
		result.BlobVersionedHashes = tx.BlobHashes()
	}
	return result
}

// NewRPCPendingTransaction returns a pending transaction that will serialize to the RPC representation
func NewRPCPendingTransaction(tx *types.Transaction, current *types.Header, config *params.ChainConfig) *RPCTransaction {
	var (
		baseFee     *big.Int
		blockNumber = uint64(0)
		blockTime   = uint64(0)
	)
	if current != nil {
		baseFee = misc.CalcBaseFee(config, current)
		blockNumber = current.Number.Uint64()
		blockTime = current.Time
	}
	return newRPCTransaction(tx, common.Hash{}, blockNumber, blockTime, 0, baseFee, config, nil)
}

// newRPCTransactionFromBlockIndex returns a transaction that will serialize to the RPC representation.
func newRPCTransactionFromBlockIndex(ctx context.Context, b *types.Block, index uint64, config *params.ChainConfig, backend Backend) *RPCTransaction {
	txs := b.Transactions()
	if index >= uint64(len(txs)) {
		return nil
	}
	tx := txs[index]
	rcpt := depositTxReceipt(ctx, b.Hash(), index, backend, tx)
	return newRPCTransaction(tx, b.Hash(), b.NumberU64(), b.Time(), index, b.BaseFee(), config, rcpt)
}

func depositTxReceipt(ctx context.Context, blockHash common.Hash, index uint64, backend Backend, tx *types.Transaction) *types.Receipt {
	if tx.Type() != types.DepositTxType {
		return nil
	}
	receipts, err := backend.GetReceipts(ctx, blockHash)
	if err != nil {
		return nil
	}
	if index >= uint64(len(receipts)) {
		return nil
	}
	return receipts[index]
}

// newRPCRawTransactionFromBlockIndex returns the bytes of a transaction given a block and a transaction index.
func newRPCRawTransactionFromBlockIndex(b *types.Block, index uint64) hexutil.Bytes {
	txs := b.Transactions()
	if index >= uint64(len(txs)) {
		return nil
	}
	blob, _ := txs[index].MarshalBinary()
	return blob
}

// accessListResult returns an optional accesslist
// It's the result of the `debug_createAccessList` RPC call.
// It contains an error if the transaction itself failed.
type accessListResult struct {
	Accesslist *types.AccessList `json:"accessList"`
	Error      string            `json:"error,omitempty"`
	GasUsed    hexutil.Uint64    `json:"gasUsed"`
}

// CreateAccessList creates an EIP-2930 type AccessList for the given transaction.
// Reexec and BlockNrOrHash can be specified to create the accessList on top of a certain state.
func (s *BlockChainAPI) CreateAccessList(ctx context.Context, args TransactionArgs, blockNrOrHash *rpc.BlockNumberOrHash) (*accessListResult, error) {
	bNrOrHash := rpc.BlockNumberOrHashWithNumber(rpc.PendingBlockNumber)
	if blockNrOrHash != nil {
		bNrOrHash = *blockNrOrHash
	}

	header, err := headerByNumberOrHash(ctx, s.b, bNrOrHash)
	if err == nil && header != nil && s.b.ChainConfig().IsOptimismPreBedrock(header.Number) {
		if s.b.HistoricalRPCService() != nil {
			var res accessListResult
			err := s.b.HistoricalRPCService().CallContext(ctx, &res, "eth_createAccessList", args, blockNrOrHash)
			if err != nil {
				return nil, fmt.Errorf("historical backend error: %w", err)
			}
			return &res, nil
		} else {
			return nil, rpc.ErrNoHistoricalFallback
		}
	}

	acl, gasUsed, vmerr, err := AccessList(ctx, s.b, bNrOrHash, args)
	if err != nil {
		return nil, err
	}
	result := &accessListResult{Accesslist: &acl, GasUsed: hexutil.Uint64(gasUsed)}
	if vmerr != nil {
		result.Error = vmerr.Error()
	}
	return result, nil
}

// AccessList creates an access list for the given transaction.
// If the accesslist creation fails an error is returned.
// If the transaction itself fails, an vmErr is returned.
func AccessList(ctx context.Context, b Backend, blockNrOrHash rpc.BlockNumberOrHash, args TransactionArgs) (acl types.AccessList, gasUsed uint64, vmErr error, err error) {
	// Retrieve the execution context
	db, header, err := b.StateAndHeaderByNumberOrHash(ctx, blockNrOrHash)
	if db == nil || err != nil {
		return nil, 0, nil, err
	}
	// If the gas amount is not set, default to RPC gas cap.
	if args.Gas == nil {
		tmp := hexutil.Uint64(b.RPCGasCap())
		args.Gas = &tmp
	}

	// Ensure any missing fields are filled, extract the recipient and input data
	if err := args.setDefaults(ctx, b); err != nil {
		return nil, 0, nil, err
	}
	var to common.Address
	if args.To != nil {
		to = *args.To
	} else {
		to = crypto.CreateAddress(args.from(), uint64(*args.Nonce))
	}
	isPostMerge := header.Difficulty.Cmp(common.Big0) == 0
	// Retrieve the precompiles since they don't need to be added to the access list
	precompiles := vm.ActivePrecompiles(b.ChainConfig().Rules(header.Number, isPostMerge, header.Time))

	// Create an initial tracer
	prevTracer := logger.NewAccessListTracer(nil, args.from(), to, precompiles)
	if args.AccessList != nil {
		prevTracer = logger.NewAccessListTracer(*args.AccessList, args.from(), to, precompiles)
	}
	for {
		// Retrieve the current access list to expand
		accessList := prevTracer.AccessList()
		log.Trace("Creating access list", "input", accessList)

		// Copy the original db so we don't modify it
		statedb := db.Copy()
		// Set the accesslist to the last al
		args.AccessList = &accessList
		msg, err := args.ToMessage(b.RPCGasCap(), header.BaseFee)
		if err != nil {
			return nil, 0, nil, err
		}

		// Apply the transaction with the access list tracer
		tracer := logger.NewAccessListTracer(accessList, args.from(), to, precompiles)
		config := vm.Config{Tracer: tracer, NoBaseFee: true}
		vmenv, _ := b.GetEVM(ctx, msg, statedb, header, &config, nil)
		res, err := core.ApplyMessage(vmenv, msg, new(core.GasPool).AddGas(msg.GasLimit))
		if err != nil {
			return nil, 0, nil, fmt.Errorf("failed to apply transaction: %v err: %v", args.toTransaction().Hash(), err)
		}
		if tracer.Equal(prevTracer) {
			return accessList, res.UsedGas, res.Err, nil
		}
		prevTracer = tracer
	}
}

// TransactionAPI exposes methods for reading and creating transaction data.
type TransactionAPI struct {
	b         Backend
	nonceLock *AddrLocker
	signer    types.Signer
}

// NewTransactionAPI creates a new RPC service with methods for interacting with transactions.
func NewTransactionAPI(b Backend, nonceLock *AddrLocker) *TransactionAPI {
	// The signer used by the API should always be the 'latest' known one because we expect
	// signers to be backwards-compatible with old transactions.
	signer := types.LatestSigner(b.ChainConfig())
	return &TransactionAPI{b, nonceLock, signer}
}

// GetBlockTransactionCountByNumber returns the number of transactions in the block with the given block number.
func (s *TransactionAPI) GetBlockTransactionCountByNumber(ctx context.Context, blockNr rpc.BlockNumber) *hexutil.Uint {
	if block, _ := s.b.BlockByNumber(ctx, blockNr); block != nil {
		n := hexutil.Uint(len(block.Transactions()))
		return &n
	}
	return nil
}

// GetBlockTransactionCountByHash returns the number of transactions in the block with the given hash.
func (s *TransactionAPI) GetBlockTransactionCountByHash(ctx context.Context, blockHash common.Hash) *hexutil.Uint {
	if block, _ := s.b.BlockByHash(ctx, blockHash); block != nil {
		n := hexutil.Uint(len(block.Transactions()))
		return &n
	}
	return nil
}

// GetTransactionByBlockNumberAndIndex returns the transaction for the given block number and index.
func (s *TransactionAPI) GetTransactionByBlockNumberAndIndex(ctx context.Context, blockNr rpc.BlockNumber, index hexutil.Uint) *RPCTransaction {
	if block, _ := s.b.BlockByNumber(ctx, blockNr); block != nil {
		return newRPCTransactionFromBlockIndex(ctx, block, uint64(index), s.b.ChainConfig(), s.b)
	}
	return nil
}

// GetTransactionByBlockHashAndIndex returns the transaction for the given block hash and index.
func (s *TransactionAPI) GetTransactionByBlockHashAndIndex(ctx context.Context, blockHash common.Hash, index hexutil.Uint) *RPCTransaction {
	if block, _ := s.b.BlockByHash(ctx, blockHash); block != nil {
		return newRPCTransactionFromBlockIndex(ctx, block, uint64(index), s.b.ChainConfig(), s.b)
	}
	return nil
}

// GetRawTransactionByBlockNumberAndIndex returns the bytes of the transaction for the given block number and index.
func (s *TransactionAPI) GetRawTransactionByBlockNumberAndIndex(ctx context.Context, blockNr rpc.BlockNumber, index hexutil.Uint) hexutil.Bytes {
	if block, _ := s.b.BlockByNumber(ctx, blockNr); block != nil {
		return newRPCRawTransactionFromBlockIndex(block, uint64(index))
	}
	return nil
}

// GetRawTransactionByBlockHashAndIndex returns the bytes of the transaction for the given block hash and index.
func (s *TransactionAPI) GetRawTransactionByBlockHashAndIndex(ctx context.Context, blockHash common.Hash, index hexutil.Uint) hexutil.Bytes {
	if block, _ := s.b.BlockByHash(ctx, blockHash); block != nil {
		return newRPCRawTransactionFromBlockIndex(block, uint64(index))
	}
	return nil
}

// GetTransactionCount returns the number of transactions the given address has sent for the given block number
func (s *TransactionAPI) GetTransactionCount(ctx context.Context, address common.Address, blockNrOrHash rpc.BlockNumberOrHash) (*hexutil.Uint64, error) {
	// Ask transaction pool for the nonce which includes pending transactions
	if blockNr, ok := blockNrOrHash.Number(); ok && blockNr == rpc.PendingBlockNumber {
		nonce, err := s.b.GetPoolNonce(ctx, address)
		if err != nil {
			return nil, err
		}
		return (*hexutil.Uint64)(&nonce), nil
	}
	// Resolve block number and use its state to ask for the nonce
	header, err := headerByNumberOrHash(ctx, s.b, blockNrOrHash)
	if err != nil {
		return nil, err
	}

	if s.b.ChainConfig().IsOptimismPreBedrock(header.Number) {
		if s.b.HistoricalRPCService() != nil {
			var res hexutil.Uint64
			err := s.b.HistoricalRPCService().CallContext(ctx, &res, "eth_getTransactionCount", address, blockNrOrHash)
			if err != nil {
				return nil, fmt.Errorf("historical backend error: %w", err)
			}
			return &res, nil
		} else {
			return nil, rpc.ErrNoHistoricalFallback
		}
	}

	state, _, err := s.b.StateAndHeaderByNumberOrHash(ctx, blockNrOrHash)
	if state == nil || err != nil {
		return nil, err
	}

	nonce := state.GetNonce(address)
	return (*hexutil.Uint64)(&nonce), state.Error()
}

// GetTransactionByHash returns the transaction for the given hash
func (s *TransactionAPI) GetTransactionByHash(ctx context.Context, hash common.Hash) (*RPCTransaction, error) {
	// Try to return an already finalized transaction
	tx, blockHash, blockNumber, index, err := s.b.GetTransaction(ctx, hash)
	if err != nil {
		return nil, err
	}
	if tx != nil {
		header, err := s.b.HeaderByHash(ctx, blockHash)
		if err != nil {
			return nil, err
		}
		rcpt := depositTxReceipt(ctx, blockHash, index, s.b, tx)
		return newRPCTransaction(tx, blockHash, blockNumber, header.Time, index, header.BaseFee, s.b.ChainConfig(), rcpt), nil
	}
	// No finalized transaction, try to retrieve it from the pool
	if tx := s.b.GetPoolTransaction(hash); tx != nil {
		return NewRPCPendingTransaction(tx, s.b.CurrentHeader(), s.b.ChainConfig()), nil
	}

	// Transaction unknown, return as such
	return nil, nil
}

// GetRawTransactionByHash returns the bytes of the transaction for the given hash.
func (s *TransactionAPI) GetRawTransactionByHash(ctx context.Context, hash common.Hash) (hexutil.Bytes, error) {
	// Retrieve a finalized transaction, or a pooled otherwise
	tx, _, _, _, err := s.b.GetTransaction(ctx, hash)
	if err != nil {
		return nil, err
	}
	if tx == nil {
		if tx = s.b.GetPoolTransaction(hash); tx == nil {
			// Transaction not found anywhere, abort
			return nil, nil
		}
	}
	// Serialize to RLP and return
	return tx.MarshalBinary()
}

// GetTransactionReceipt returns the transaction receipt for the given transaction hash.
func (s *TransactionAPI) GetTransactionReceipt(ctx context.Context, hash common.Hash) (map[string]interface{}, error) {
	tx, blockHash, blockNumber, index, err := s.b.GetTransaction(ctx, hash)
	if err != nil {
		// When the transaction doesn't exist, the RPC method should return JSON null
		// as per specification.
		return nil, nil
	}
	header, err := s.b.HeaderByHash(ctx, blockHash)
	if err != nil {
		return nil, err
	}
	receipts, err := s.b.GetReceipts(ctx, blockHash)
	if err != nil {
		return nil, err
	}
	if uint64(len(receipts)) <= index {
		return nil, nil
	}
	receipt := receipts[index]

	// Derive the sender.
	signer := types.MakeSigner(s.b.ChainConfig(), header.Number, header.Time)
	from, _ := types.Sender(signer, tx)

	fields := map[string]interface{}{
		"blockHash":         blockHash,
		"blockNumber":       hexutil.Uint64(blockNumber),
		"transactionHash":   hash,
		"transactionIndex":  hexutil.Uint64(index),
		"from":              from,
		"to":                tx.To(),
		"gasUsed":           hexutil.Uint64(receipt.GasUsed),
		"cumulativeGasUsed": hexutil.Uint64(receipt.CumulativeGasUsed),
		"contractAddress":   nil,
		"logs":              receipt.Logs,
		"logsBloom":         receipt.Bloom,
		"type":              hexutil.Uint(tx.Type()),
		"effectiveGasPrice": (*hexutil.Big)(receipt.EffectiveGasPrice),
	}

	if s.b.ChainConfig().Optimism != nil && !tx.IsDepositTx() {
		fields["l1GasPrice"] = (*hexutil.Big)(receipt.L1GasPrice)
		fields["l1GasUsed"] = (*hexutil.Big)(receipt.L1GasUsed)
		fields["l1Fee"] = (*hexutil.Big)(receipt.L1Fee)
		fields["l1FeeScalar"] = receipt.FeeScalar.String()
	}
	if s.b.ChainConfig().Optimism != nil && tx.IsDepositTx() && receipt.DepositNonce != nil {
		fields["depositNonce"] = hexutil.Uint64(*receipt.DepositNonce)
	}

	// Assign receipt status or post state.
	if len(receipt.PostState) > 0 {
		fields["root"] = hexutil.Bytes(receipt.PostState)
	} else {
		fields["status"] = hexutil.Uint(receipt.Status)
	}
	if receipt.Logs == nil {
		fields["logs"] = []*types.Log{}
	}

	if receipt.DataGasPrice != nil {
		fields["dataGasUsed"] = hexutil.Uint64(receipt.DataGasUsed)
		fields["dataGasPrice"] = (*hexutil.Big)(receipt.DataGasPrice)
	}

	// If the ContractAddress is 20 0x0 bytes, assume it is not a contract creation
	if receipt.ContractAddress != (common.Address{}) {
		fields["contractAddress"] = receipt.ContractAddress
	}
	return fields, nil
}

// sign is a helper function that signs a transaction with the private key of the given address.
func (s *TransactionAPI) sign(addr common.Address, tx *types.Transaction) (*types.Transaction, error) {
	// Look up the wallet containing the requested signer
	account := accounts.Account{Address: addr}

	wallet, err := s.b.AccountManager().Find(account)
	if err != nil {
		return nil, err
	}
	// Request the wallet to sign the transaction
	return wallet.SignTx(account, tx, s.b.ChainConfig().ChainID)
}

// SubmitTransaction is a helper function that submits tx to txPool and logs a message.
func SubmitTransaction(ctx context.Context, b Backend, tx *types.Transaction, blobTxBlobs []kzg4844.Blob, blobTxCommits []kzg4844.Commitment, blobTxProofs []kzg4844.Proof) (common.Hash, error) {
	// If the transaction fee cap is already specified, ensure the
	// fee of the given transaction is _reasonable_.
	if err := checkTxFee(tx.GasPrice(), tx.Gas(), b.RPCTxFeeCap()); err != nil {
		return common.Hash{}, err
	}
	if !b.UnprotectedAllowed() && !tx.Protected() {
		// Ensure only eip155 signed transactions are submitted if EIP155Required is set.
		return common.Hash{}, errors.New("only replay-protected (EIP-155) transactions allowed over RPC")
	}
	if tx.Type() == types.BlobTxType {
		if err := b.SendBlobTx(ctx, tx, blobTxBlobs, blobTxCommits, blobTxProofs); err != nil {
			return common.Hash{}, err
		}
	} else {
		if err := b.SendTx(ctx, tx); err != nil {
			return common.Hash{}, err
		}
	}

	// Print a log with full tx details for manual investigations and interventions
	head := b.CurrentBlock()
	signer := types.MakeSigner(b.ChainConfig(), head.Number, head.Time)
	from, err := types.Sender(signer, tx)
	if err != nil {
		return common.Hash{}, err
	}

	if tx.To() == nil {
		addr := crypto.CreateAddress(from, tx.Nonce())
		log.Info("Submitted contract creation", "hash", tx.Hash().Hex(), "from", from, "nonce", tx.Nonce(), "contract", addr.Hex(), "value", tx.Value())
	} else {
		log.Info("Submitted transaction", "hash", tx.Hash().Hex(), "from", from, "nonce", tx.Nonce(), "recipient", tx.To(), "value", tx.Value())
	}
	return tx.Hash(), nil
}

// SendTransaction creates a transaction for the given argument, sign it and submit it to the
// transaction pool.
func (s *TransactionAPI) SendTransaction(ctx context.Context, args TransactionArgs) (common.Hash, error) {
	// Look up the wallet containing the requested signer
	account := accounts.Account{Address: args.from()}

	wallet, err := s.b.AccountManager().Find(account)
	if err != nil {
		return common.Hash{}, err
	}

	if args.Nonce == nil {
		// Hold the mutex around signing to prevent concurrent assignment of
		// the same nonce to multiple accounts.
		s.nonceLock.LockAddr(args.from())
		defer s.nonceLock.UnlockAddr(args.from())
	}

	// Set some sanity defaults and terminate on failure
	if err := args.setDefaults(ctx, s.b); err != nil {
		return common.Hash{}, err
	}
	// Assemble the transaction and sign with the wallet
	tx := args.toTransaction()

	signed, err := wallet.SignTx(account, tx, s.b.ChainConfig().ChainID)
	if err != nil {
		return common.Hash{}, err
	}
	return SubmitTransaction(ctx, s.b, signed, nil, nil, nil)
}

// FillTransaction fills the defaults (nonce, gas, gasPrice or 1559 fields)
// on a given unsigned transaction, and returns it to the caller for further
// processing (signing + broadcast).
func (s *TransactionAPI) FillTransaction(ctx context.Context, args TransactionArgs) (*SignTransactionResult, error) {
	// Set some sanity defaults and terminate on failure
	if err := args.setDefaults(ctx, s.b); err != nil {
		return nil, err
	}
	// Assemble the transaction and obtain rlp
	tx := args.toTransaction()
	data, err := tx.MarshalBinary()
	if err != nil {
		return nil, err
	}
	return &SignTransactionResult{data, tx}, nil
}

// SendRawTransaction will add the signed transaction to the transaction pool.
// The sender is responsible for signing the transaction and using the correct nonce.
func (s *TransactionAPI) SendRawTransaction(ctx context.Context, input hexutil.Bytes) (common.Hash, error) {
	tx := new(types.Transaction)
	if len(input) < 1 {
		return common.Hash{}, errors.New("input to short")
	}
	if input[0] == types.BlobTxType {
		var outer types.BlobTxWithBlobs
		if err := rlp.DecodeBytes(input, &outer); err != nil {
			return common.Hash{}, err
		}
		return SubmitTransaction(ctx, s.b, &outer.Transaction, outer.Blobs, outer.Commitments, outer.Proofs)
	}
	if err := tx.UnmarshalBinary(input); err != nil {
		return common.Hash{}, err
	}
	return SubmitTransaction(ctx, s.b, tx, nil, nil, nil)
}

// Sign calculates an ECDSA signature for:
// keccak256("\x19Ethereum Signed Message:\n" + len(message) + message).
//
// Note, the produced signature conforms to the secp256k1 curve R, S and V values,
// where the V value will be 27 or 28 for legacy reasons.
//
// The account associated with addr must be unlocked.
//
// https://github.com/ethereum/wiki/wiki/JSON-RPC#eth_sign
func (s *TransactionAPI) Sign(addr common.Address, data hexutil.Bytes) (hexutil.Bytes, error) {
	// Look up the wallet containing the requested signer
	account := accounts.Account{Address: addr}

	wallet, err := s.b.AccountManager().Find(account)
	if err != nil {
		return nil, err
	}
	// Sign the requested hash with the wallet
	signature, err := wallet.SignText(account, data)
	if err == nil {
		signature[64] += 27 // Transform V from 0/1 to 27/28 according to the yellow paper
	}
	return signature, err
}

// SignTransactionResult represents a RLP encoded signed transaction.
type SignTransactionResult struct {
	Raw hexutil.Bytes      `json:"raw"`
	Tx  *types.Transaction `json:"tx"`
}

// SignTransaction will sign the given transaction with the from account.
// The node needs to have the private key of the account corresponding with
// the given from address and it needs to be unlocked.
func (s *TransactionAPI) SignTransaction(ctx context.Context, args TransactionArgs) (*SignTransactionResult, error) {
	if args.Gas == nil {
		return nil, errors.New("gas not specified")
	}
	if args.GasPrice == nil && (args.MaxPriorityFeePerGas == nil || args.MaxFeePerGas == nil) {
		return nil, errors.New("missing gasPrice or maxFeePerGas/maxPriorityFeePerGas")
	}
	if args.Nonce == nil {
		return nil, errors.New("nonce not specified")
	}
	if err := args.setDefaults(ctx, s.b); err != nil {
		return nil, err
	}
	// Before actually sign the transaction, ensure the transaction fee is reasonable.
	tx := args.toTransaction()
	if err := checkTxFee(tx.GasPrice(), tx.Gas(), s.b.RPCTxFeeCap()); err != nil {
		return nil, err
	}
	signed, err := s.sign(args.from(), tx)
	if err != nil {
		return nil, err
	}
	data, err := signed.MarshalBinary()
	if err != nil {
		return nil, err
	}
	return &SignTransactionResult{data, signed}, nil
}

// PendingTransactions returns the transactions that are in the transaction pool
// and have a from address that is one of the accounts this node manages.
func (s *TransactionAPI) PendingTransactions() ([]*RPCTransaction, error) {
	pending, err := s.b.GetPoolTransactions()
	if err != nil {
		return nil, err
	}
	accounts := make(map[common.Address]struct{})
	for _, wallet := range s.b.AccountManager().Wallets() {
		for _, account := range wallet.Accounts() {
			accounts[account.Address] = struct{}{}
		}
	}
	curHeader := s.b.CurrentHeader()
	transactions := make([]*RPCTransaction, 0, len(pending))
	for _, tx := range pending {
		from, _ := types.Sender(s.signer, tx)
		if _, exists := accounts[from]; exists {
			transactions = append(transactions, NewRPCPendingTransaction(tx, curHeader, s.b.ChainConfig()))
		}
	}
	return transactions, nil
}

// Resend accepts an existing transaction and a new gas price and limit. It will remove
// the given transaction from the pool and reinsert it with the new gas price and limit.
func (s *TransactionAPI) Resend(ctx context.Context, sendArgs TransactionArgs, gasPrice *hexutil.Big, gasLimit *hexutil.Uint64) (common.Hash, error) {
	if sendArgs.Nonce == nil {
		return common.Hash{}, errors.New("missing transaction nonce in transaction spec")
	}
	if err := sendArgs.setDefaults(ctx, s.b); err != nil {
		return common.Hash{}, err
	}
	matchTx := sendArgs.toTransaction()

	// Before replacing the old transaction, ensure the _new_ transaction fee is reasonable.
	var price = matchTx.GasPrice()
	if gasPrice != nil {
		price = gasPrice.ToInt()
	}
	var gas = matchTx.Gas()
	if gasLimit != nil {
		gas = uint64(*gasLimit)
	}
	if err := checkTxFee(price, gas, s.b.RPCTxFeeCap()); err != nil {
		return common.Hash{}, err
	}
	// Iterate the pending list for replacement
	pending, err := s.b.GetPoolTransactions()
	if err != nil {
		return common.Hash{}, err
	}
	for _, p := range pending {
		wantSigHash := s.signer.Hash(matchTx)
		pFrom, err := types.Sender(s.signer, p)
		if err == nil && pFrom == sendArgs.from() && s.signer.Hash(p) == wantSigHash {
			// Match. Re-sign and send the transaction.
			if gasPrice != nil && (*big.Int)(gasPrice).Sign() != 0 {
				sendArgs.GasPrice = gasPrice
			}
			if gasLimit != nil && *gasLimit != 0 {
				sendArgs.Gas = gasLimit
			}
			signedTx, err := s.sign(sendArgs.from(), sendArgs.toTransaction())
			if err != nil {
				return common.Hash{}, err
			}
			if err = s.b.SendTx(ctx, signedTx); err != nil {
				return common.Hash{}, err
			}
			return signedTx.Hash(), nil
		}
	}
	return common.Hash{}, fmt.Errorf("transaction %#x not found", matchTx.Hash())
}

// DebugAPI is the collection of Ethereum APIs exposed over the debugging
// namespace.
type DebugAPI struct {
	b Backend
}

// NewDebugAPI creates a new instance of DebugAPI.
func NewDebugAPI(b Backend) *DebugAPI {
	return &DebugAPI{b: b}
}

// GetRawHeader retrieves the RLP encoding for a single header.
func (api *DebugAPI) GetRawHeader(ctx context.Context, blockNrOrHash rpc.BlockNumberOrHash) (hexutil.Bytes, error) {
	var hash common.Hash
	if h, ok := blockNrOrHash.Hash(); ok {
		hash = h
	} else {
		block, err := api.b.BlockByNumberOrHash(ctx, blockNrOrHash)
		if err != nil {
			return nil, err
		}
		hash = block.Hash()
	}
	header, _ := api.b.HeaderByHash(ctx, hash)
	if header == nil {
		return nil, fmt.Errorf("header #%d not found", hash)
	}
	return rlp.EncodeToBytes(header)
}

// GetRawBlock retrieves the RLP encoded for a single block.
func (api *DebugAPI) GetRawBlock(ctx context.Context, blockNrOrHash rpc.BlockNumberOrHash) (hexutil.Bytes, error) {
	var hash common.Hash
	if h, ok := blockNrOrHash.Hash(); ok {
		hash = h
	} else {
		block, err := api.b.BlockByNumberOrHash(ctx, blockNrOrHash)
		if err != nil {
			return nil, err
		}
		hash = block.Hash()
	}
	block, _ := api.b.BlockByHash(ctx, hash)
	if block == nil {
		return nil, fmt.Errorf("block #%d not found", hash)
	}
	return rlp.EncodeToBytes(block)
}

// GetRawReceipts retrieves the binary-encoded receipts of a single block.
func (api *DebugAPI) GetRawReceipts(ctx context.Context, blockNrOrHash rpc.BlockNumberOrHash) ([]hexutil.Bytes, error) {
	var hash common.Hash
	if h, ok := blockNrOrHash.Hash(); ok {
		hash = h
	} else {
		block, err := api.b.BlockByNumberOrHash(ctx, blockNrOrHash)
		if err != nil {
			return nil, err
		}
		hash = block.Hash()
	}
	receipts, err := api.b.GetReceipts(ctx, hash)
	if err != nil {
		return nil, err
	}
	result := make([]hexutil.Bytes, len(receipts))
	for i, receipt := range receipts {
		b, err := receipt.MarshalBinary()
		if err != nil {
			return nil, err
		}
		result[i] = b
	}
	return result, nil
}

// GetRawTransaction returns the bytes of the transaction for the given hash.
func (s *DebugAPI) GetRawTransaction(ctx context.Context, hash common.Hash) (hexutil.Bytes, error) {
	// Retrieve a finalized transaction, or a pooled otherwise
	tx, _, _, _, err := s.b.GetTransaction(ctx, hash)
	if err != nil {
		return nil, err
	}
	if tx == nil {
		if tx = s.b.GetPoolTransaction(hash); tx == nil {
			// Transaction not found anywhere, abort
			return nil, nil
		}
	}
	return tx.MarshalBinary()
}

// PrintBlock retrieves a block and returns its pretty printed form.
func (api *DebugAPI) PrintBlock(ctx context.Context, number uint64) (string, error) {
	block, _ := api.b.BlockByNumber(ctx, rpc.BlockNumber(number))
	if block == nil {
		return "", fmt.Errorf("block #%d not found", number)
	}
	return spew.Sdump(block), nil
}

// ChaindbProperty returns leveldb properties of the key-value database.
func (api *DebugAPI) ChaindbProperty(property string) (string, error) {
	if property == "" {
		property = "leveldb.stats"
	} else if !strings.HasPrefix(property, "leveldb.") {
		property = "leveldb." + property
	}
	return api.b.ChainDb().Stat(property)
}

// ChaindbCompact flattens the entire key-value database into a single level,
// removing all unused slots and merging all keys.
func (api *DebugAPI) ChaindbCompact() error {
	for b := byte(0); b < 255; b++ {
		log.Info("Compacting chain database", "range", fmt.Sprintf("0x%0.2X-0x%0.2X", b, b+1))
		if err := api.b.ChainDb().Compact([]byte{b}, []byte{b + 1}); err != nil {
			log.Error("Database compaction failed", "err", err)
			return err
		}
	}
	return nil
}

// SetHead rewinds the head of the blockchain to a previous block.
func (api *DebugAPI) SetHead(number hexutil.Uint64) {
	api.b.SetHead(uint64(number))
}

func (api *DebugAPI) ChainConfig() *params.ChainConfig {
	return api.b.ChainConfig()
}

// NetAPI offers network related RPC methods
type NetAPI struct {
	net            *p2p.Server
	networkVersion uint64
}

// NewNetAPI creates a new net API instance.
func NewNetAPI(net *p2p.Server, networkVersion uint64) *NetAPI {
	return &NetAPI{net, networkVersion}
}

// Listening returns an indication if the node is listening for network connections.
func (s *NetAPI) Listening() bool {
	return true // always listening
}

// PeerCount returns the number of connected peers
func (s *NetAPI) PeerCount() hexutil.Uint {
	return hexutil.Uint(s.net.PeerCount())
}

// Version returns the current ethereum protocol version.
func (s *NetAPI) Version() string {
	return fmt.Sprintf("%d", s.networkVersion)
}

// checkTxFee is an internal function used to check whether the fee of
// the given transaction is _reasonable_(under the cap).
func checkTxFee(gasPrice *big.Int, gas uint64, cap float64) error {
	// Short circuit if there is no cap for transaction fee at all.
	if cap == 0 {
		return nil
	}
	feeEth := new(big.Float).Quo(new(big.Float).SetInt(new(big.Int).Mul(gasPrice, new(big.Int).SetUint64(gas))), new(big.Float).SetInt(big.NewInt(params.Ether)))
	feeFloat, _ := feeEth.Float64()
	if feeFloat > cap {
		return fmt.Errorf("tx fee (%.2f ether) exceeds the configured cap (%.2f ether)", feeFloat, cap)
	}
	return nil
}

// toHexSlice creates a slice of hex-strings based on []byte.
func toHexSlice(b [][]byte) []string {
	r := make([]string, len(b))
	for i := range b {
		r[i] = hexutil.Encode(b[i])
	}
	return r
}<|MERGE_RESOLUTION|>--- conflicted
+++ resolved
@@ -692,7 +692,6 @@
 
 // GetProof returns the Merkle-proof for a given account and optionally some storage keys.
 func (s *BlockChainAPI) GetProof(ctx context.Context, address common.Address, storageKeys []string, blockNrOrHash rpc.BlockNumberOrHash) (*AccountResult, error) {
-<<<<<<< HEAD
 	header, err := headerByNumberOrHash(ctx, s.b, blockNrOrHash)
 	if err != nil {
 		return nil, err
@@ -707,7 +706,8 @@
 			return &res, nil
 		} else {
 			return nil, rpc.ErrNoHistoricalFallback
-=======
+		}
+	}
 	var (
 		keys         = make([]common.Hash, len(storageKeys))
 		storageProof = make([]StorageResult, len(storageKeys))
@@ -721,7 +721,6 @@
 			return nil, err
 		} else {
 			keys[i] = key
->>>>>>> e7c678a4
 		}
 	}
 	state, _, err := s.b.StateAndHeaderByNumberOrHash(ctx, blockNrOrHash)
@@ -1415,11 +1414,7 @@
 // RPCMarshalBlock converts the given block to the RPC output which depends on fullTx. If inclTx is true transactions are
 // returned. When fullTx is true the returned block contains full transaction details, otherwise it will only contain
 // transaction hashes.
-<<<<<<< HEAD
 func RPCMarshalBlock(ctx context.Context, block *types.Block, inclTx bool, fullTx bool, config *params.ChainConfig, backend Backend) (map[string]interface{}, error) {
-=======
-func RPCMarshalBlock(block *types.Block, inclTx bool, fullTx bool, config *params.ChainConfig) map[string]interface{} {
->>>>>>> e7c678a4
 	fields := RPCMarshalHeader(block.Header())
 	fields["size"] = hexutil.Uint64(block.Size())
 
@@ -1448,7 +1443,7 @@
 	if block.Header().WithdrawalsHash != nil {
 		fields["withdrawals"] = block.Withdrawals()
 	}
-	return fields
+	return fields, nil
 }
 
 // rpcMarshalHeader uses the generalized output filler, then adds the total difficulty field, which requires
@@ -1462,14 +1457,10 @@
 // rpcMarshalBlock uses the generalized output filler, then adds the total difficulty field, which requires
 // a `BlockchainAPI`.
 func (s *BlockChainAPI) rpcMarshalBlock(ctx context.Context, b *types.Block, inclTx bool, fullTx bool) (map[string]interface{}, error) {
-<<<<<<< HEAD
 	fields, err := RPCMarshalBlock(ctx, b, inclTx, fullTx, s.b.ChainConfig(), s.b)
 	if err != nil {
 		return nil, err
 	}
-=======
-	fields := RPCMarshalBlock(b, inclTx, fullTx, s.b.ChainConfig())
->>>>>>> e7c678a4
 	if inclTx {
 		fields["totalDifficulty"] = (*hexutil.Big)(s.b.GetTd(ctx, b.Hash()))
 	}
@@ -1478,7 +1469,6 @@
 
 // RPCTransaction represents a transaction that will serialize to the RPC representation of a transaction
 type RPCTransaction struct {
-<<<<<<< HEAD
 	BlockHash        *common.Hash      `json:"blockHash"`
 	BlockNumber      *hexutil.Big      `json:"blockNumber"`
 	From             common.Address    `json:"from"`
@@ -1499,33 +1489,14 @@
 	R                *hexutil.Big      `json:"r"`
 	S                *hexutil.Big      `json:"s"`
 
+	// 4844
+	MaxFeePerDataGas    *hexutil.Big      `json:"maxFeePerDataGas,omitempty"`
+	BlobVersionedHashes []common.Hash     `json:"blobVersionedHashes,omitempty"`
+
 	// deposit-tx only
 	SourceHash *common.Hash `json:"sourceHash,omitempty"`
 	Mint       *hexutil.Big `json:"mint,omitempty"`
 	IsSystemTx *bool        `json:"isSystemTx,omitempty"`
-=======
-	BlockHash           *common.Hash      `json:"blockHash"`
-	BlockNumber         *hexutil.Big      `json:"blockNumber"`
-	From                common.Address    `json:"from"`
-	Gas                 hexutil.Uint64    `json:"gas"`
-	GasPrice            *hexutil.Big      `json:"gasPrice"`
-	GasFeeCap           *hexutil.Big      `json:"maxFeePerGas,omitempty"`
-	GasTipCap           *hexutil.Big      `json:"maxPriorityFeePerGas,omitempty"`
-	MaxFeePerDataGas    *hexutil.Big      `json:"maxFeePerDataGas,omitempty"`
-	Hash                common.Hash       `json:"hash"`
-	Input               hexutil.Bytes     `json:"input"`
-	Nonce               hexutil.Uint64    `json:"nonce"`
-	To                  *common.Address   `json:"to"`
-	TransactionIndex    *hexutil.Uint64   `json:"transactionIndex"`
-	Value               *hexutil.Big      `json:"value"`
-	Type                hexutil.Uint64    `json:"type"`
-	Accesses            *types.AccessList `json:"accessList,omitempty"`
-	ChainID             *hexutil.Big      `json:"chainId,omitempty"`
-	BlobVersionedHashes []common.Hash     `json:"blobVersionedHashes,omitempty"`
-	V                   *hexutil.Big      `json:"v"`
-	R                   *hexutil.Big      `json:"r"`
-	S                   *hexutil.Big      `json:"s"`
->>>>>>> e7c678a4
 }
 
 // newRPCTransaction returns a transaction that will serialize to the RPC
@@ -2032,7 +2003,7 @@
 		addr := crypto.CreateAddress(from, tx.Nonce())
 		log.Info("Submitted contract creation", "hash", tx.Hash().Hex(), "from", from, "nonce", tx.Nonce(), "contract", addr.Hex(), "value", tx.Value())
 	} else {
-		log.Info("Submitted transaction", "hash", tx.Hash().Hex(), "from", from, "nonce", tx.Nonce(), "recipient", tx.To(), "value", tx.Value())
+		log.Info("Submitted transaction", "hash", tx.Hash().Hex(), "from", from, "nonce", tx.Nonce(), "recipient", tx.To(), "value", tx.Value(), "type", tx.Type(), "blobs", len(tx.BlobHashes()))
 	}
 	return tx.Hash(), nil
 }
