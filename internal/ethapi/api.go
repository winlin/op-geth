// Copyright 2015 The go-ethereum Authors
// This file is part of the go-ethereum library.
//
// The go-ethereum library is free software: you can redistribute it and/or modify
// it under the terms of the GNU Lesser General Public License as published by
// the Free Software Foundation, either version 3 of the License, or
// (at your option) any later version.
//
// The go-ethereum library is distributed in the hope that it will be useful,
// but WITHOUT ANY WARRANTY; without even the implied warranty of
// MERCHANTABILITY or FITNESS FOR A PARTICULAR PURPOSE. See the
// GNU Lesser General Public License for more details.
//
// You should have received a copy of the GNU Lesser General Public License
// along with the go-ethereum library. If not, see <http://www.gnu.org/licenses/>.

package ethapi

import (
	"context"
	"encoding/hex"
	"errors"
	"fmt"
	"math/big"
	"strings"
	"time"

	"github.com/davecgh/go-spew/spew"
	"github.com/ethereum/go-ethereum"
	"github.com/ethereum/go-ethereum/accounts"
	"github.com/ethereum/go-ethereum/accounts/keystore"
	"github.com/ethereum/go-ethereum/accounts/scwallet"
	"github.com/ethereum/go-ethereum/common"
	"github.com/ethereum/go-ethereum/common/hexutil"
	"github.com/ethereum/go-ethereum/common/math"
	"github.com/ethereum/go-ethereum/consensus"
	"github.com/ethereum/go-ethereum/consensus/misc/eip1559"
	"github.com/ethereum/go-ethereum/core"
	"github.com/ethereum/go-ethereum/core/state"
	"github.com/ethereum/go-ethereum/core/tracing"
	"github.com/ethereum/go-ethereum/core/types"
	"github.com/ethereum/go-ethereum/core/vm"
	"github.com/ethereum/go-ethereum/crypto"
	"github.com/ethereum/go-ethereum/eth/gasestimator"
	"github.com/ethereum/go-ethereum/eth/tracers/logger"
	"github.com/ethereum/go-ethereum/log"
	"github.com/ethereum/go-ethereum/p2p"
	"github.com/ethereum/go-ethereum/params"
	"github.com/ethereum/go-ethereum/rlp"
	"github.com/ethereum/go-ethereum/rpc"
	"github.com/ethereum/go-ethereum/trie"
	"github.com/holiman/uint256"
	"github.com/tyler-smith/go-bip39"
)

// estimateGasErrorRatio is the amount of overestimation eth_estimateGas is
// allowed to produce in order to speed up calculations.
const estimateGasErrorRatio = 0.015

var errBlobTxNotSupported = errors.New("signing blob transactions not supported")

// EthereumAPI provides an API to access Ethereum related information.
type EthereumAPI struct {
	b Backend
}

// NewEthereumAPI creates a new Ethereum protocol API.
func NewEthereumAPI(b Backend) *EthereumAPI {
	return &EthereumAPI{b}
}

// GasPrice returns a suggestion for a gas price for legacy transactions.
func (api *EthereumAPI) GasPrice(ctx context.Context) (*hexutil.Big, error) {
	tipcap, err := api.b.SuggestGasTipCap(ctx)
	if err != nil {
		return nil, err
	}
	if head := api.b.CurrentHeader(); head.BaseFee != nil {
		tipcap.Add(tipcap, head.BaseFee)
	}
	return (*hexutil.Big)(tipcap), err
}

// MaxPriorityFeePerGas returns a suggestion for a gas tip cap for dynamic fee transactions.
func (api *EthereumAPI) MaxPriorityFeePerGas(ctx context.Context) (*hexutil.Big, error) {
	tipcap, err := api.b.SuggestGasTipCap(ctx)
	if err != nil {
		return nil, err
	}
	return (*hexutil.Big)(tipcap), err
}

type feeHistoryResult struct {
	OldestBlock      *hexutil.Big     `json:"oldestBlock"`
	Reward           [][]*hexutil.Big `json:"reward,omitempty"`
	BaseFee          []*hexutil.Big   `json:"baseFeePerGas,omitempty"`
	GasUsedRatio     []float64        `json:"gasUsedRatio"`
	BlobBaseFee      []*hexutil.Big   `json:"baseFeePerBlobGas,omitempty"`
	BlobGasUsedRatio []float64        `json:"blobGasUsedRatio,omitempty"`
}

// FeeHistory returns the fee market history.
func (api *EthereumAPI) FeeHistory(ctx context.Context, blockCount math.HexOrDecimal64, lastBlock rpc.BlockNumber, rewardPercentiles []float64) (*feeHistoryResult, error) {
	oldest, reward, baseFee, gasUsed, blobBaseFee, blobGasUsed, err := api.b.FeeHistory(ctx, uint64(blockCount), lastBlock, rewardPercentiles)
	if err != nil {
		return nil, err
	}
	results := &feeHistoryResult{
		OldestBlock:  (*hexutil.Big)(oldest),
		GasUsedRatio: gasUsed,
	}
	if reward != nil {
		results.Reward = make([][]*hexutil.Big, len(reward))
		for i, w := range reward {
			results.Reward[i] = make([]*hexutil.Big, len(w))
			for j, v := range w {
				results.Reward[i][j] = (*hexutil.Big)(v)
			}
		}
	}
	if baseFee != nil {
		results.BaseFee = make([]*hexutil.Big, len(baseFee))
		for i, v := range baseFee {
			results.BaseFee[i] = (*hexutil.Big)(v)
		}
	}
	if blobBaseFee != nil {
		results.BlobBaseFee = make([]*hexutil.Big, len(blobBaseFee))
		for i, v := range blobBaseFee {
			results.BlobBaseFee[i] = (*hexutil.Big)(v)
		}
	}
	if blobGasUsed != nil {
		results.BlobGasUsedRatio = blobGasUsed
	}
	return results, nil
}

// BlobBaseFee returns the base fee for blob gas at the current head.
func (api *EthereumAPI) BlobBaseFee(ctx context.Context) *hexutil.Big {
	return (*hexutil.Big)(api.b.BlobBaseFee(ctx))
}

// Syncing returns false in case the node is currently not syncing with the network. It can be up-to-date or has not
// yet received the latest block headers from its peers. In case it is synchronizing:
// - startingBlock: block number this node started to synchronize from
// - currentBlock:  block number this node is currently importing
// - highestBlock:  block number of the highest block header this node has received from peers
// - pulledStates:  number of state entries processed until now
// - knownStates:   number of known state entries that still need to be pulled
func (api *EthereumAPI) Syncing() (interface{}, error) {
	progress := api.b.SyncProgress()

	// Return not syncing if the synchronisation already completed
	if progress.Done() {
		return false, nil
	}
	// Otherwise gather the block sync stats
	return map[string]interface{}{
		"startingBlock":          hexutil.Uint64(progress.StartingBlock),
		"currentBlock":           hexutil.Uint64(progress.CurrentBlock),
		"highestBlock":           hexutil.Uint64(progress.HighestBlock),
		"syncedAccounts":         hexutil.Uint64(progress.SyncedAccounts),
		"syncedAccountBytes":     hexutil.Uint64(progress.SyncedAccountBytes),
		"syncedBytecodes":        hexutil.Uint64(progress.SyncedBytecodes),
		"syncedBytecodeBytes":    hexutil.Uint64(progress.SyncedBytecodeBytes),
		"syncedStorage":          hexutil.Uint64(progress.SyncedStorage),
		"syncedStorageBytes":     hexutil.Uint64(progress.SyncedStorageBytes),
		"healedTrienodes":        hexutil.Uint64(progress.HealedTrienodes),
		"healedTrienodeBytes":    hexutil.Uint64(progress.HealedTrienodeBytes),
		"healedBytecodes":        hexutil.Uint64(progress.HealedBytecodes),
		"healedBytecodeBytes":    hexutil.Uint64(progress.HealedBytecodeBytes),
		"healingTrienodes":       hexutil.Uint64(progress.HealingTrienodes),
		"healingBytecode":        hexutil.Uint64(progress.HealingBytecode),
		"txIndexFinishedBlocks":  hexutil.Uint64(progress.TxIndexFinishedBlocks),
		"txIndexRemainingBlocks": hexutil.Uint64(progress.TxIndexRemainingBlocks),
	}, nil
}

// TxPoolAPI offers and API for the transaction pool. It only operates on data that is non-confidential.
type TxPoolAPI struct {
	b Backend
}

// NewTxPoolAPI creates a new tx pool service that gives information about the transaction pool.
func NewTxPoolAPI(b Backend) *TxPoolAPI {
	return &TxPoolAPI{b}
}

// Content returns the transactions contained within the transaction pool.
func (api *TxPoolAPI) Content() map[string]map[string]map[string]*RPCTransaction {
	content := map[string]map[string]map[string]*RPCTransaction{
		"pending": make(map[string]map[string]*RPCTransaction),
		"queued":  make(map[string]map[string]*RPCTransaction),
	}
	pending, queue := api.b.TxPoolContent()
	curHeader := api.b.CurrentHeader()
	// Flatten the pending transactions
	for account, txs := range pending {
		dump := make(map[string]*RPCTransaction)
		for _, tx := range txs {
			dump[fmt.Sprintf("%d", tx.Nonce())] = NewRPCPendingTransaction(tx, curHeader, api.b.ChainConfig())
		}
		content["pending"][account.Hex()] = dump
	}
	// Flatten the queued transactions
	for account, txs := range queue {
		dump := make(map[string]*RPCTransaction)
		for _, tx := range txs {
			dump[fmt.Sprintf("%d", tx.Nonce())] = NewRPCPendingTransaction(tx, curHeader, api.b.ChainConfig())
		}
		content["queued"][account.Hex()] = dump
	}
	return content
}

// ContentFrom returns the transactions contained within the transaction pool.
func (api *TxPoolAPI) ContentFrom(addr common.Address) map[string]map[string]*RPCTransaction {
	content := make(map[string]map[string]*RPCTransaction, 2)
	pending, queue := api.b.TxPoolContentFrom(addr)
	curHeader := api.b.CurrentHeader()

	// Build the pending transactions
	dump := make(map[string]*RPCTransaction, len(pending))
	for _, tx := range pending {
		dump[fmt.Sprintf("%d", tx.Nonce())] = NewRPCPendingTransaction(tx, curHeader, api.b.ChainConfig())
	}
	content["pending"] = dump

	// Build the queued transactions
	dump = make(map[string]*RPCTransaction, len(queue))
	for _, tx := range queue {
		dump[fmt.Sprintf("%d", tx.Nonce())] = NewRPCPendingTransaction(tx, curHeader, api.b.ChainConfig())
	}
	content["queued"] = dump

	return content
}

// Status returns the number of pending and queued transaction in the pool.
func (api *TxPoolAPI) Status() map[string]hexutil.Uint {
	pending, queue := api.b.Stats()
	return map[string]hexutil.Uint{
		"pending": hexutil.Uint(pending),
		"queued":  hexutil.Uint(queue),
	}
}

// Inspect retrieves the content of the transaction pool and flattens it into an
// easily inspectable list.
func (api *TxPoolAPI) Inspect() map[string]map[string]map[string]string {
	content := map[string]map[string]map[string]string{
		"pending": make(map[string]map[string]string),
		"queued":  make(map[string]map[string]string),
	}
	pending, queue := api.b.TxPoolContent()

	// Define a formatter to flatten a transaction into a string
	var format = func(tx *types.Transaction) string {
		if to := tx.To(); to != nil {
			return fmt.Sprintf("%s: %v wei + %v gas × %v wei", tx.To().Hex(), tx.Value(), tx.Gas(), tx.GasPrice())
		}
		return fmt.Sprintf("contract creation: %v wei + %v gas × %v wei", tx.Value(), tx.Gas(), tx.GasPrice())
	}
	// Flatten the pending transactions
	for account, txs := range pending {
		dump := make(map[string]string)
		for _, tx := range txs {
			dump[fmt.Sprintf("%d", tx.Nonce())] = format(tx)
		}
		content["pending"][account.Hex()] = dump
	}
	// Flatten the queued transactions
	for account, txs := range queue {
		dump := make(map[string]string)
		for _, tx := range txs {
			dump[fmt.Sprintf("%d", tx.Nonce())] = format(tx)
		}
		content["queued"][account.Hex()] = dump
	}
	return content
}

// EthereumAccountAPI provides an API to access accounts managed by this node.
// It offers only methods that can retrieve accounts.
type EthereumAccountAPI struct {
	am *accounts.Manager
}

// NewEthereumAccountAPI creates a new EthereumAccountAPI.
func NewEthereumAccountAPI(am *accounts.Manager) *EthereumAccountAPI {
	return &EthereumAccountAPI{am: am}
}

// Accounts returns the collection of accounts this node manages.
func (api *EthereumAccountAPI) Accounts() []common.Address {
	return api.am.Accounts()
}

// PersonalAccountAPI provides an API to access accounts managed by this node.
// It offers methods to create, (un)lock en list accounts. Some methods accept
// passwords and are therefore considered private by default.
type PersonalAccountAPI struct {
	am        *accounts.Manager
	nonceLock *AddrLocker
	b         Backend
}

// NewPersonalAccountAPI creates a new PersonalAccountAPI.
func NewPersonalAccountAPI(b Backend, nonceLock *AddrLocker) *PersonalAccountAPI {
	return &PersonalAccountAPI{
		am:        b.AccountManager(),
		nonceLock: nonceLock,
		b:         b,
	}
}

// ListAccounts will return a list of addresses for accounts this node manages.
func (api *PersonalAccountAPI) ListAccounts() []common.Address {
	return api.am.Accounts()
}

// rawWallet is a JSON representation of an accounts.Wallet interface, with its
// data contents extracted into plain fields.
type rawWallet struct {
	URL      string             `json:"url"`
	Status   string             `json:"status"`
	Failure  string             `json:"failure,omitempty"`
	Accounts []accounts.Account `json:"accounts,omitempty"`
}

// ListWallets will return a list of wallets this node manages.
func (api *PersonalAccountAPI) ListWallets() []rawWallet {
	wallets := make([]rawWallet, 0) // return [] instead of nil if empty
	for _, wallet := range api.am.Wallets() {
		status, failure := wallet.Status()

		raw := rawWallet{
			URL:      wallet.URL().String(),
			Status:   status,
			Accounts: wallet.Accounts(),
		}
		if failure != nil {
			raw.Failure = failure.Error()
		}
		wallets = append(wallets, raw)
	}
	return wallets
}

// OpenWallet initiates a hardware wallet opening procedure, establishing a USB
// connection and attempting to authenticate via the provided passphrase. Note,
// the method may return an extra challenge requiring a second open (e.g. the
// Trezor PIN matrix challenge).
func (api *PersonalAccountAPI) OpenWallet(url string, passphrase *string) error {
	wallet, err := api.am.Wallet(url)
	if err != nil {
		return err
	}
	pass := ""
	if passphrase != nil {
		pass = *passphrase
	}
	return wallet.Open(pass)
}

// DeriveAccount requests an HD wallet to derive a new account, optionally pinning
// it for later reuse.
func (api *PersonalAccountAPI) DeriveAccount(url string, path string, pin *bool) (accounts.Account, error) {
	wallet, err := api.am.Wallet(url)
	if err != nil {
		return accounts.Account{}, err
	}
	derivPath, err := accounts.ParseDerivationPath(path)
	if err != nil {
		return accounts.Account{}, err
	}
	if pin == nil {
		pin = new(bool)
	}
	return wallet.Derive(derivPath, *pin)
}

// NewAccount will create a new account and returns the address for the new account.
func (api *PersonalAccountAPI) NewAccount(password string) (common.AddressEIP55, error) {
	ks, err := fetchKeystore(api.am)
	if err != nil {
		return common.AddressEIP55{}, err
	}
	acc, err := ks.NewAccount(password)
	if err == nil {
		addrEIP55 := common.AddressEIP55(acc.Address)
		log.Info("Your new key was generated", "address", addrEIP55.String())
		log.Warn("Please backup your key file!", "path", acc.URL.Path)
		log.Warn("Please remember your password!")
		return addrEIP55, nil
	}
	return common.AddressEIP55{}, err
}

// fetchKeystore retrieves the encrypted keystore from the account manager.
func fetchKeystore(am *accounts.Manager) (*keystore.KeyStore, error) {
	if ks := am.Backends(keystore.KeyStoreType); len(ks) > 0 {
		return ks[0].(*keystore.KeyStore), nil
	}
	return nil, errors.New("local keystore not used")
}

// ImportRawKey stores the given hex encoded ECDSA key into the key directory,
// encrypting it with the passphrase.
func (api *PersonalAccountAPI) ImportRawKey(privkey string, password string) (common.Address, error) {
	key, err := crypto.HexToECDSA(privkey)
	if err != nil {
		return common.Address{}, err
	}
	ks, err := fetchKeystore(api.am)
	if err != nil {
		return common.Address{}, err
	}
	acc, err := ks.ImportECDSA(key, password)
	return acc.Address, err
}

// UnlockAccount will unlock the account associated with the given address with
// the given password for duration seconds. If duration is nil it will use a
// default of 300 seconds. It returns an indication if the account was unlocked.
func (api *PersonalAccountAPI) UnlockAccount(ctx context.Context, addr common.Address, password string, duration *uint64) (bool, error) {
	// When the API is exposed by external RPC(http, ws etc), unless the user
	// explicitly specifies to allow the insecure account unlocking, otherwise
	// it is disabled.
	if api.b.ExtRPCEnabled() && !api.b.AccountManager().Config().InsecureUnlockAllowed {
		return false, errors.New("account unlock with HTTP access is forbidden")
	}

	const max = uint64(time.Duration(math.MaxInt64) / time.Second)
	var d time.Duration
	if duration == nil {
		d = 300 * time.Second
	} else if *duration > max {
		return false, errors.New("unlock duration too large")
	} else {
		d = time.Duration(*duration) * time.Second
	}
	ks, err := fetchKeystore(api.am)
	if err != nil {
		return false, err
	}
	err = ks.TimedUnlock(accounts.Account{Address: addr}, password, d)
	if err != nil {
		log.Warn("Failed account unlock attempt", "address", addr, "err", err)
	}
	return err == nil, err
}

// LockAccount will lock the account associated with the given address when it's unlocked.
func (api *PersonalAccountAPI) LockAccount(addr common.Address) bool {
	if ks, err := fetchKeystore(api.am); err == nil {
		return ks.Lock(addr) == nil
	}
	return false
}

// signTransaction sets defaults and signs the given transaction
// NOTE: the caller needs to ensure that the nonceLock is held, if applicable,
// and release it after the transaction has been submitted to the tx pool
func (api *PersonalAccountAPI) signTransaction(ctx context.Context, args *TransactionArgs, passwd string) (*types.Transaction, error) {
	// Look up the wallet containing the requested signer
	account := accounts.Account{Address: args.from()}
	wallet, err := api.am.Find(account)
	if err != nil {
		return nil, err
	}
	// Set some sanity defaults and terminate on failure
	if err := args.setDefaults(ctx, api.b, false); err != nil {
		return nil, err
	}
	// Assemble the transaction and sign with the wallet
	tx := args.ToTransaction()

	return wallet.SignTxWithPassphrase(account, passwd, tx, api.b.ChainConfig().ChainID)
}

// SendTransaction will create a transaction from the given arguments and
// tries to sign it with the key associated with args.From. If the given
// passwd isn't able to decrypt the key it fails.
func (api *PersonalAccountAPI) SendTransaction(ctx context.Context, args TransactionArgs, passwd string) (common.Hash, error) {
	if args.Nonce == nil {
		// Hold the mutex around signing to prevent concurrent assignment of
		// the same nonce to multiple accounts.
		api.nonceLock.LockAddr(args.from())
		defer api.nonceLock.UnlockAddr(args.from())
	}
	if args.IsEIP4844() {
		return common.Hash{}, errBlobTxNotSupported
	}
	signed, err := api.signTransaction(ctx, &args, passwd)
	if err != nil {
		log.Warn("Failed transaction send attempt", "from", args.from(), "to", args.To, "value", args.Value.ToInt(), "err", err)
		return common.Hash{}, err
	}
	return SubmitTransaction(ctx, api.b, signed)
}

// SignTransaction will create a transaction from the given arguments and
// tries to sign it with the key associated with args.From. If the given passwd isn't
// able to decrypt the key it fails. The transaction is returned in RLP-form, not broadcast
// to other nodes
func (api *PersonalAccountAPI) SignTransaction(ctx context.Context, args TransactionArgs, passwd string) (*SignTransactionResult, error) {
	// No need to obtain the noncelock mutex, since we won't be sending this
	// tx into the transaction pool, but right back to the user
	if args.From == nil {
		return nil, errors.New("sender not specified")
	}
	if args.Gas == nil {
		return nil, errors.New("gas not specified")
	}
	if args.GasPrice == nil && (args.MaxFeePerGas == nil || args.MaxPriorityFeePerGas == nil) {
		return nil, errors.New("missing gasPrice or maxFeePerGas/maxPriorityFeePerGas")
	}
	if args.IsEIP4844() {
		return nil, errBlobTxNotSupported
	}
	if args.Nonce == nil {
		return nil, errors.New("nonce not specified")
	}
	// Before actually signing the transaction, ensure the transaction fee is reasonable.
	tx := args.ToTransaction()
	if err := checkTxFee(tx.GasPrice(), tx.Gas(), api.b.RPCTxFeeCap()); err != nil {
		return nil, err
	}
	signed, err := api.signTransaction(ctx, &args, passwd)
	if err != nil {
		log.Warn("Failed transaction sign attempt", "from", args.from(), "to", args.To, "value", args.Value.ToInt(), "err", err)
		return nil, err
	}
	data, err := signed.MarshalBinary()
	if err != nil {
		return nil, err
	}
	return &SignTransactionResult{data, signed}, nil
}

// Sign calculates an Ethereum ECDSA signature for:
// keccak256("\x19Ethereum Signed Message:\n" + len(message) + message))
//
// Note, the produced signature conforms to the secp256k1 curve R, S and V values,
// where the V value will be 27 or 28 for legacy reasons.
//
// The key used to calculate the signature is decrypted with the given password.
//
// https://geth.ethereum.org/docs/interacting-with-geth/rpc/ns-personal#personal-sign
func (api *PersonalAccountAPI) Sign(ctx context.Context, data hexutil.Bytes, addr common.Address, passwd string) (hexutil.Bytes, error) {
	// Look up the wallet containing the requested signer
	account := accounts.Account{Address: addr}

	wallet, err := api.b.AccountManager().Find(account)
	if err != nil {
		return nil, err
	}
	// Assemble sign the data with the wallet
	signature, err := wallet.SignTextWithPassphrase(account, passwd, data)
	if err != nil {
		log.Warn("Failed data sign attempt", "address", addr, "err", err)
		return nil, err
	}
	signature[crypto.RecoveryIDOffset] += 27 // Transform V from 0/1 to 27/28 according to the yellow paper
	return signature, nil
}

// EcRecover returns the address for the account that was used to create the signature.
// Note, this function is compatible with eth_sign and personal_sign. As such it recovers
// the address of:
// hash = keccak256("\x19Ethereum Signed Message:\n"${message length}${message})
// addr = ecrecover(hash, signature)
//
// Note, the signature must conform to the secp256k1 curve R, S and V values, where
// the V value must be 27 or 28 for legacy reasons.
//
// https://geth.ethereum.org/docs/interacting-with-geth/rpc/ns-personal#personal-ecrecover
func (api *PersonalAccountAPI) EcRecover(ctx context.Context, data, sig hexutil.Bytes) (common.Address, error) {
	if len(sig) != crypto.SignatureLength {
		return common.Address{}, fmt.Errorf("signature must be %d bytes long", crypto.SignatureLength)
	}
	if sig[crypto.RecoveryIDOffset] != 27 && sig[crypto.RecoveryIDOffset] != 28 {
		return common.Address{}, errors.New("invalid Ethereum signature (V is not 27 or 28)")
	}
	sig[crypto.RecoveryIDOffset] -= 27 // Transform yellow paper V from 27/28 to 0/1

	rpk, err := crypto.SigToPub(accounts.TextHash(data), sig)
	if err != nil {
		return common.Address{}, err
	}
	return crypto.PubkeyToAddress(*rpk), nil
}

// InitializeWallet initializes a new wallet at the provided URL, by generating and returning a new private key.
func (api *PersonalAccountAPI) InitializeWallet(ctx context.Context, url string) (string, error) {
	wallet, err := api.am.Wallet(url)
	if err != nil {
		return "", err
	}

	entropy, err := bip39.NewEntropy(256)
	if err != nil {
		return "", err
	}

	mnemonic, err := bip39.NewMnemonic(entropy)
	if err != nil {
		return "", err
	}

	seed := bip39.NewSeed(mnemonic, "")

	switch wallet := wallet.(type) {
	case *scwallet.Wallet:
		return mnemonic, wallet.Initialize(seed)
	default:
		return "", errors.New("specified wallet does not support initialization")
	}
}

// Unpair deletes a pairing between wallet and geth.
func (api *PersonalAccountAPI) Unpair(ctx context.Context, url string, pin string) error {
	wallet, err := api.am.Wallet(url)
	if err != nil {
		return err
	}

	switch wallet := wallet.(type) {
	case *scwallet.Wallet:
		return wallet.Unpair([]byte(pin))
	default:
		return errors.New("specified wallet does not support pairing")
	}
}

// BlockChainAPI provides an API to access Ethereum blockchain data.
type BlockChainAPI struct {
	b Backend
}

// NewBlockChainAPI creates a new Ethereum blockchain API.
func NewBlockChainAPI(b Backend) *BlockChainAPI {
	return &BlockChainAPI{b}
}

// ChainId is the EIP-155 replay-protection chain id for the current Ethereum chain config.
//
// Note, this method does not conform to EIP-695 because the configured chain ID is always
// returned, regardless of the current head block. We used to return an error when the chain
// wasn't synced up to a block where EIP-155 is enabled, but this behavior caused issues
// in CL clients.
func (api *BlockChainAPI) ChainId() *hexutil.Big {
	return (*hexutil.Big)(api.b.ChainConfig().ChainID)
}

// BlockNumber returns the block number of the chain head.
func (api *BlockChainAPI) BlockNumber() hexutil.Uint64 {
	header, _ := api.b.HeaderByNumber(context.Background(), rpc.LatestBlockNumber) // latest header should always be available
	return hexutil.Uint64(header.Number.Uint64())
}

// GetBalance returns the amount of wei for the given address in the state of the
// given block number. The rpc.LatestBlockNumber and rpc.PendingBlockNumber meta
// block numbers are also allowed.
func (api *BlockChainAPI) GetBalance(ctx context.Context, address common.Address, blockNrOrHash rpc.BlockNumberOrHash) (*hexutil.Big, error) {
	header, err := headerByNumberOrHash(ctx, api.b, blockNrOrHash)
	if err != nil {
		return nil, err
	}

	if api.b.ChainConfig().IsOptimismPreBedrock(header.Number) {
		if api.b.HistoricalRPCService() != nil {
			var res hexutil.Big
			err := api.b.HistoricalRPCService().CallContext(ctx, &res, "eth_getBalance", address, blockNrOrHash)
			if err != nil {
				return nil, fmt.Errorf("historical backend error: %w", err)
			}
			return &res, nil
		} else {
			return nil, rpc.ErrNoHistoricalFallback
		}
	}

	state, _, err := api.b.StateAndHeaderByNumberOrHash(ctx, blockNrOrHash)
	if state == nil || err != nil {
		return nil, err
	}
	b := state.GetBalance(address).ToBig()
	return (*hexutil.Big)(b), state.Error()
}

// AccountResult structs for GetProof
type AccountResult struct {
	Address      common.Address  `json:"address"`
	AccountProof []string        `json:"accountProof"`
	Balance      *hexutil.Big    `json:"balance"`
	CodeHash     common.Hash     `json:"codeHash"`
	Nonce        hexutil.Uint64  `json:"nonce"`
	StorageHash  common.Hash     `json:"storageHash"`
	StorageProof []StorageResult `json:"storageProof"`
}

type StorageResult struct {
	Key   string       `json:"key"`
	Value *hexutil.Big `json:"value"`
	Proof []string     `json:"proof"`
}

// proofList implements ethdb.KeyValueWriter and collects the proofs as
// hex-strings for delivery to rpc-caller.
type proofList []string

func (n *proofList) Put(key []byte, value []byte) error {
	*n = append(*n, hexutil.Encode(value))
	return nil
}

func (n *proofList) Delete(key []byte) error {
	panic("not supported")
}

// GetProof returns the Merkle-proof for a given account and optionally some storage keys.
func (api *BlockChainAPI) GetProof(ctx context.Context, address common.Address, storageKeys []string, blockNrOrHash rpc.BlockNumberOrHash) (*AccountResult, error) {
	header, err := headerByNumberOrHash(ctx, api.b, blockNrOrHash)
	if err != nil {
		return nil, err
	}
	if api.b.ChainConfig().IsOptimismPreBedrock(header.Number) {
		if api.b.HistoricalRPCService() != nil {
			var res AccountResult
			err := api.b.HistoricalRPCService().CallContext(ctx, &res, "eth_getProof", address, storageKeys, blockNrOrHash)
			if err != nil {
				return nil, fmt.Errorf("historical backend error: %w", err)
			}
			return &res, nil
		} else {
			return nil, rpc.ErrNoHistoricalFallback
		}
	}
	var (
		keys         = make([]common.Hash, len(storageKeys))
		keyLengths   = make([]int, len(storageKeys))
		storageProof = make([]StorageResult, len(storageKeys))
	)
	// Deserialize all keys. This prevents state access on invalid input.
	for i, hexKey := range storageKeys {
		var err error
		keys[i], keyLengths[i], err = decodeHash(hexKey)
		if err != nil {
			return nil, err
		}
	}
	statedb, header, err := api.b.StateAndHeaderByNumberOrHash(ctx, blockNrOrHash)
	if statedb == nil || err != nil {
		return nil, err
	}
	codeHash := statedb.GetCodeHash(address)
	storageRoot := statedb.GetStorageRoot(address)

	if len(keys) > 0 {
		var storageTrie state.Trie
		if storageRoot != types.EmptyRootHash && storageRoot != (common.Hash{}) {
			id := trie.StorageTrieID(header.Root, crypto.Keccak256Hash(address.Bytes()), storageRoot)
			st, err := trie.NewStateTrie(id, statedb.Database().TrieDB())
			if err != nil {
				return nil, err
			}
			storageTrie = st
		}
		// Create the proofs for the storageKeys.
		for i, key := range keys {
			// Output key encoding is a bit special: if the input was a 32-byte hash, it is
			// returned as such. Otherwise, we apply the QUANTITY encoding mandated by the
			// JSON-RPC spec for getProof. This behavior exists to preserve backwards
			// compatibility with older client versions.
			var outputKey string
			if keyLengths[i] != 32 {
				outputKey = hexutil.EncodeBig(key.Big())
			} else {
				outputKey = hexutil.Encode(key[:])
			}
			if storageTrie == nil {
				storageProof[i] = StorageResult{outputKey, &hexutil.Big{}, []string{}}
				continue
			}
			var proof proofList
			if err := storageTrie.Prove(crypto.Keccak256(key.Bytes()), &proof); err != nil {
				return nil, err
			}
			value := (*hexutil.Big)(statedb.GetState(address, key).Big())
			storageProof[i] = StorageResult{outputKey, value, proof}
		}
	}
	// Create the accountProof.
	tr, err := trie.NewStateTrie(trie.StateTrieID(header.Root), statedb.Database().TrieDB())
	if err != nil {
		return nil, err
	}
	var accountProof proofList
	if err := tr.Prove(crypto.Keccak256(address.Bytes()), &accountProof); err != nil {
		return nil, err
	}
	balance := statedb.GetBalance(address).ToBig()
	return &AccountResult{
		Address:      address,
		AccountProof: accountProof,
		Balance:      (*hexutil.Big)(balance),
		CodeHash:     codeHash,
		Nonce:        hexutil.Uint64(statedb.GetNonce(address)),
		StorageHash:  storageRoot,
		StorageProof: storageProof,
	}, statedb.Error()
}

// decodeHash parses a hex-encoded 32-byte hash. The input may optionally
// be prefixed by 0x and can have a byte length up to 32.
func decodeHash(s string) (h common.Hash, inputLength int, err error) {
	if strings.HasPrefix(s, "0x") || strings.HasPrefix(s, "0X") {
		s = s[2:]
	}
	if (len(s) & 1) > 0 {
		s = "0" + s
	}
	b, err := hex.DecodeString(s)
	if err != nil {
		return common.Hash{}, 0, errors.New("hex string invalid")
	}
	if len(b) > 32 {
		return common.Hash{}, len(b), errors.New("hex string too long, want at most 32 bytes")
	}
	return common.BytesToHash(b), len(b), nil
}

// GetHeaderByNumber returns the requested canonical block header.
//   - When blockNr is -1 the chain pending header is returned.
//   - When blockNr is -2 the chain latest header is returned.
//   - When blockNr is -3 the chain finalized header is returned.
//   - When blockNr is -4 the chain safe header is returned.
func (api *BlockChainAPI) GetHeaderByNumber(ctx context.Context, number rpc.BlockNumber) (map[string]interface{}, error) {
	header, err := api.b.HeaderByNumber(ctx, number)
	if header != nil && err == nil {
		response := api.rpcMarshalHeader(ctx, header)
		if number == rpc.PendingBlockNumber && api.b.ChainConfig().Optimism == nil { // don't remove info if optimism
			// Pending header need to nil out a few fields
			for _, field := range []string{"hash", "nonce", "miner"} {
				response[field] = nil
			}
		}
		return response, err
	}
	return nil, err
}

// GetHeaderByHash returns the requested header by hash.
func (api *BlockChainAPI) GetHeaderByHash(ctx context.Context, hash common.Hash) map[string]interface{} {
	header, _ := api.b.HeaderByHash(ctx, hash)
	if header != nil {
		return api.rpcMarshalHeader(ctx, header)
	}
	return nil
}

// GetBlockByNumber returns the requested canonical block.
//   - When blockNr is -1 the chain pending block is returned.
//   - When blockNr is -2 the chain latest block is returned.
//   - When blockNr is -3 the chain finalized block is returned.
//   - When blockNr is -4 the chain safe block is returned.
//   - When fullTx is true all transactions in the block are returned, otherwise
//     only the transaction hash is returned.
func (api *BlockChainAPI) GetBlockByNumber(ctx context.Context, number rpc.BlockNumber, fullTx bool) (map[string]interface{}, error) {
	block, err := api.b.BlockByNumber(ctx, number)
	if block != nil && err == nil {
		response, err := api.rpcMarshalBlock(ctx, block, true, fullTx)
		if err == nil && number == rpc.PendingBlockNumber && api.b.ChainConfig().Optimism == nil { // don't remove info if optimism
			// Pending blocks need to nil out a few fields
			for _, field := range []string{"hash", "nonce", "miner"} {
				response[field] = nil
			}
		}
		return response, err
	}
	return nil, err
}

// GetBlockByHash returns the requested block. When fullTx is true all transactions in the block are returned in full
// detail, otherwise only the transaction hash is returned.
func (api *BlockChainAPI) GetBlockByHash(ctx context.Context, hash common.Hash, fullTx bool) (map[string]interface{}, error) {
	block, err := api.b.BlockByHash(ctx, hash)
	if block != nil {
		return api.rpcMarshalBlock(ctx, block, true, fullTx)
	}
	return nil, err
}

// GetUncleByBlockNumberAndIndex returns the uncle block for the given block hash and index.
func (api *BlockChainAPI) GetUncleByBlockNumberAndIndex(ctx context.Context, blockNr rpc.BlockNumber, index hexutil.Uint) (map[string]interface{}, error) {
	block, err := api.b.BlockByNumber(ctx, blockNr)
	if block != nil {
		uncles := block.Uncles()
		if index >= hexutil.Uint(len(uncles)) {
			log.Debug("Requested uncle not found", "number", blockNr, "hash", block.Hash(), "index", index)
			return nil, nil
		}
		block = types.NewBlockWithHeader(uncles[index])
		return api.rpcMarshalBlock(ctx, block, false, false)
	}
	return nil, err
}

// GetUncleByBlockHashAndIndex returns the uncle block for the given block hash and index.
func (api *BlockChainAPI) GetUncleByBlockHashAndIndex(ctx context.Context, blockHash common.Hash, index hexutil.Uint) (map[string]interface{}, error) {
	block, err := api.b.BlockByHash(ctx, blockHash)
	if block != nil {
		uncles := block.Uncles()
		if index >= hexutil.Uint(len(uncles)) {
			log.Debug("Requested uncle not found", "number", block.Number(), "hash", blockHash, "index", index)
			return nil, nil
		}
		block = types.NewBlockWithHeader(uncles[index])
		return api.rpcMarshalBlock(ctx, block, false, false)
	}
	return nil, err
}

// GetUncleCountByBlockNumber returns number of uncles in the block for the given block number
func (api *BlockChainAPI) GetUncleCountByBlockNumber(ctx context.Context, blockNr rpc.BlockNumber) *hexutil.Uint {
	if block, _ := api.b.BlockByNumber(ctx, blockNr); block != nil {
		n := hexutil.Uint(len(block.Uncles()))
		return &n
	}
	return nil
}

// GetUncleCountByBlockHash returns number of uncles in the block for the given block hash
func (api *BlockChainAPI) GetUncleCountByBlockHash(ctx context.Context, blockHash common.Hash) *hexutil.Uint {
	if block, _ := api.b.BlockByHash(ctx, blockHash); block != nil {
		n := hexutil.Uint(len(block.Uncles()))
		return &n
	}
	return nil
}

// GetCode returns the code stored at the given address in the state for the given block number.
func (api *BlockChainAPI) GetCode(ctx context.Context, address common.Address, blockNrOrHash rpc.BlockNumberOrHash) (hexutil.Bytes, error) {
	header, err := headerByNumberOrHash(ctx, api.b, blockNrOrHash)
	if err != nil {
		return nil, err
	}

	if api.b.ChainConfig().IsOptimismPreBedrock(header.Number) {
		if api.b.HistoricalRPCService() != nil {
			var res hexutil.Bytes
			err := api.b.HistoricalRPCService().CallContext(ctx, &res, "eth_getCode", address, blockNrOrHash)
			if err != nil {
				return nil, fmt.Errorf("historical backend error: %w", err)
			}
			return res, nil
		} else {
			return nil, rpc.ErrNoHistoricalFallback
		}
	}

	state, _, err := api.b.StateAndHeaderByNumberOrHash(ctx, blockNrOrHash)
	if state == nil || err != nil {
		return nil, err
	}

	code := state.GetCode(address)
	return code, state.Error()
}

// GetStorageAt returns the storage from the state at the given address, key and
// block number. The rpc.LatestBlockNumber and rpc.PendingBlockNumber meta block
// numbers are also allowed.
func (api *BlockChainAPI) GetStorageAt(ctx context.Context, address common.Address, hexKey string, blockNrOrHash rpc.BlockNumberOrHash) (hexutil.Bytes, error) {
	header, err := headerByNumberOrHash(ctx, api.b, blockNrOrHash)
	if err != nil {
		return nil, err
	}

	if api.b.ChainConfig().IsOptimismPreBedrock(header.Number) {
		if api.b.HistoricalRPCService() != nil {
			var res hexutil.Bytes
			err := api.b.HistoricalRPCService().CallContext(ctx, &res, "eth_getStorageAt", address, hexKey, blockNrOrHash)
			if err != nil {
				return nil, fmt.Errorf("historical backend error: %w", err)
			}
			return res, nil
		} else {
			return nil, rpc.ErrNoHistoricalFallback
		}
	}

	state, _, err := api.b.StateAndHeaderByNumberOrHash(ctx, blockNrOrHash)
	if state == nil || err != nil {
		return nil, err
	}

	key, _, err := decodeHash(hexKey)
	if err != nil {
		return nil, fmt.Errorf("unable to decode storage key: %s", err)
	}
	res := state.GetState(address, key)
	return res[:], state.Error()
}

// The HeaderByNumberOrHash method returns a nil error and nil header
// if the header is not found, but only for nonexistent block numbers. This is
// different from StateAndHeaderByNumberOrHash. To account for this discrepancy,
// headerOrNumberByHash will properly convert the error into an ethereum.NotFound.
func headerByNumberOrHash(ctx context.Context, b Backend, blockNrOrHash rpc.BlockNumberOrHash) (*types.Header, error) {
	header, err := b.HeaderByNumberOrHash(ctx, blockNrOrHash)
	if header == nil {
		return nil, fmt.Errorf("header %w", ethereum.NotFound)
	}
	return header, err
}

// GetBlockReceipts returns the block receipts for the given block hash or number or tag.
func (api *BlockChainAPI) GetBlockReceipts(ctx context.Context, blockNrOrHash rpc.BlockNumberOrHash) ([]map[string]interface{}, error) {
	block, err := api.b.BlockByNumberOrHash(ctx, blockNrOrHash)
	if block == nil || err != nil {
		// When the block doesn't exist, the RPC method should return JSON null
		// as per specification.
		return nil, nil
	}
	receipts, err := api.b.GetReceipts(ctx, block.Hash())
	if err != nil {
		return nil, err
	}
	txs := block.Transactions()
	if len(txs) != len(receipts) {
		return nil, fmt.Errorf("receipts length mismatch: %d vs %d", len(txs), len(receipts))
	}

	// Derive the sender.
	signer := types.MakeSigner(api.b.ChainConfig(), block.Number(), block.Time())

	result := make([]map[string]interface{}, len(receipts))
	for i, receipt := range receipts {
		result[i] = marshalReceipt(receipt, block.Hash(), block.NumberU64(), signer, txs[i], i, api.b.ChainConfig())
	}

	return result, nil
}

// OverrideAccount indicates the overriding fields of account during the execution
// of a message call.
// Note, state and stateDiff can't be specified at the same time. If state is
// set, message execution will only use the data in the given state. Otherwise
// if stateDiff is set, all diff will be applied first and then execute the call
// message.
type OverrideAccount struct {
	Nonce     *hexutil.Uint64             `json:"nonce"`
	Code      *hexutil.Bytes              `json:"code"`
	Balance   *hexutil.Big                `json:"balance"`
	State     map[common.Hash]common.Hash `json:"state"`
	StateDiff map[common.Hash]common.Hash `json:"stateDiff"`
}

// StateOverride is the collection of overridden accounts.
type StateOverride map[common.Address]OverrideAccount

// Apply overrides the fields of specified accounts into the given state.
func (diff *StateOverride) Apply(statedb *state.StateDB) error {
	if diff == nil {
		return nil
	}
	for addr, account := range *diff {
		// Override account nonce.
		if account.Nonce != nil {
			statedb.SetNonce(addr, uint64(*account.Nonce))
		}
		// Override account(contract) code.
		if account.Code != nil {
			statedb.SetCode(addr, *account.Code)
		}
		// Override account balance.
		if account.Balance != nil {
			u256Balance, _ := uint256.FromBig((*big.Int)(account.Balance))
			statedb.SetBalance(addr, u256Balance, tracing.BalanceChangeUnspecified)
		}
		if account.State != nil && account.StateDiff != nil {
			return fmt.Errorf("account %s has both 'state' and 'stateDiff'", addr.Hex())
		}
		// Replace entire state if caller requires.
		if account.State != nil {
			statedb.SetStorage(addr, account.State)
		}
		// Apply state diff into specified accounts.
		if account.StateDiff != nil {
			for key, value := range account.StateDiff {
				statedb.SetState(addr, key, value)
			}
		}
	}
	// Now finalize the changes. Finalize is normally performed between transactions.
	// By using finalize, the overrides are semantically behaving as
	// if they were created in a transaction just before the tracing occur.
	statedb.Finalise(false)
	return nil
}

// BlockOverrides is a set of header fields to override.
type BlockOverrides struct {
	Number      *hexutil.Big
	Difficulty  *hexutil.Big
	Time        *hexutil.Uint64
	GasLimit    *hexutil.Uint64
	Coinbase    *common.Address
	Random      *common.Hash
	BaseFee     *hexutil.Big
	BlobBaseFee *hexutil.Big
}

// Apply overrides the given header fields into the given block context.
func (diff *BlockOverrides) Apply(blockCtx *vm.BlockContext) {
	if diff == nil {
		return
	}
	if diff.Number != nil {
		blockCtx.BlockNumber = diff.Number.ToInt()
	}
	if diff.Difficulty != nil {
		blockCtx.Difficulty = diff.Difficulty.ToInt()
	}
	if diff.Time != nil {
		blockCtx.Time = uint64(*diff.Time)
	}
	if diff.GasLimit != nil {
		blockCtx.GasLimit = uint64(*diff.GasLimit)
	}
	if diff.Coinbase != nil {
		blockCtx.Coinbase = *diff.Coinbase
	}
	if diff.Random != nil {
		blockCtx.Random = diff.Random
	}
	if diff.BaseFee != nil {
		blockCtx.BaseFee = diff.BaseFee.ToInt()
	}
	if diff.BlobBaseFee != nil {
		blockCtx.BlobBaseFee = diff.BlobBaseFee.ToInt()
	}
}

// ChainContextBackend provides methods required to implement ChainContext.
type ChainContextBackend interface {
	Engine() consensus.Engine
	HeaderByNumber(context.Context, rpc.BlockNumber) (*types.Header, error)
}

// ChainContext is an implementation of core.ChainContext. It's main use-case
// is instantiating a vm.BlockContext without having access to the BlockChain object.
type ChainContext struct {
	b   ChainContextBackend
	ctx context.Context
}

// NewChainContext creates a new ChainContext object.
func NewChainContext(ctx context.Context, backend ChainContextBackend) *ChainContext {
	return &ChainContext{ctx: ctx, b: backend}
}

func (context *ChainContext) Engine() consensus.Engine {
	return context.b.Engine()
}

func (context *ChainContext) GetHeader(hash common.Hash, number uint64) *types.Header {
	// This method is called to get the hash for a block number when executing the BLOCKHASH
	// opcode. Hence no need to search for non-canonical blocks.
	header, err := context.b.HeaderByNumber(context.ctx, rpc.BlockNumber(number))
	if err != nil || header.Hash() != hash {
		return nil
	}
	return header
}

func doCall(ctx context.Context, b Backend, args TransactionArgs, state *state.StateDB, header *types.Header, overrides *StateOverride, blockOverrides *BlockOverrides, timeout time.Duration, globalGasCap uint64) (*core.ExecutionResult, error) {
	if err := overrides.Apply(state); err != nil {
		return nil, err
	}
	// Setup context so it may be cancelled the call has completed
	// or, in case of unmetered gas, setup a context with a timeout.
	var cancel context.CancelFunc
	if timeout > 0 {
		ctx, cancel = context.WithTimeout(ctx, timeout)
	} else {
		ctx, cancel = context.WithCancel(ctx)
	}
	// Make sure the context is cancelled when the call has completed
	// this makes sure resources are cleaned up.
	defer cancel()

	// Get a new instance of the EVM.
	blockCtx := core.NewEVMBlockContext(header, NewChainContext(ctx, b), nil, b.ChainConfig(), state)
	if blockOverrides != nil {
		blockOverrides.Apply(&blockCtx)
	}
	if err := args.CallDefaults(globalGasCap, blockCtx.BaseFee, b.ChainConfig().ChainID); err != nil {
		return nil, err
	}
	msg := args.ToMessage(blockCtx.BaseFee)
	evm := b.GetEVM(ctx, msg, state, header, &vm.Config{NoBaseFee: true}, &blockCtx)

	// Wait for the context to be done and cancel the evm. Even if the
	// EVM has finished, cancelling may be done (repeatedly)
	go func() {
		<-ctx.Done()
		evm.Cancel()
	}()

	// Execute the message.
	gp := new(core.GasPool).AddGas(math.MaxUint64)
	result, err := core.ApplyMessage(evm, msg, gp)
	if err := state.Error(); err != nil {
		return nil, err
	}

	// If the timer caused an abort, return an appropriate error message
	if evm.Cancelled() {
		return nil, fmt.Errorf("execution aborted (timeout = %v)", timeout)
	}
	if err != nil {
		return result, fmt.Errorf("err: %w (supplied gas %d)", err, msg.GasLimit)
	}
	return result, nil
}

func DoCall(ctx context.Context, b Backend, args TransactionArgs, blockNrOrHash rpc.BlockNumberOrHash, overrides *StateOverride, blockOverrides *BlockOverrides, timeout time.Duration, globalGasCap uint64) (*core.ExecutionResult, error) {
	defer func(start time.Time) { log.Debug("Executing EVM call finished", "runtime", time.Since(start)) }(time.Now())

	state, header, err := b.StateAndHeaderByNumberOrHash(ctx, blockNrOrHash)
	if state == nil || err != nil {
		return nil, err
	}

	return doCall(ctx, b, args, state, header, overrides, blockOverrides, timeout, globalGasCap)
}

// Call executes the given transaction on the state for the given block number.
//
// Additionally, the caller can specify a batch of contract for fields overriding.
//
// Note, this function doesn't make and changes in the state/blockchain and is
// useful to execute and retrieve values.
func (api *BlockChainAPI) Call(ctx context.Context, args TransactionArgs, blockNrOrHash *rpc.BlockNumberOrHash, overrides *StateOverride, blockOverrides *BlockOverrides) (hexutil.Bytes, error) {
	if blockNrOrHash == nil {
		latest := rpc.BlockNumberOrHashWithNumber(rpc.LatestBlockNumber)
		blockNrOrHash = &latest
	}

	header, err := headerByNumberOrHash(ctx, api.b, *blockNrOrHash)
	if err != nil {
		return nil, err
	}

	if api.b.ChainConfig().IsOptimismPreBedrock(header.Number) {
		if api.b.HistoricalRPCService() != nil {
			var res hexutil.Bytes
			err := api.b.HistoricalRPCService().CallContext(ctx, &res, "eth_call", args, blockNrOrHash, overrides)
			if err != nil {
				return nil, fmt.Errorf("historical backend error: %w", err)
			}
			return res, nil
		} else {
			return nil, rpc.ErrNoHistoricalFallback
		}
	}

	result, err := DoCall(ctx, api.b, args, *blockNrOrHash, overrides, blockOverrides, api.b.RPCEVMTimeout(), api.b.RPCGasCap())
	if err != nil {
		return nil, err
	}
	// If the result contains a revert reason, try to unpack and return it.
	if len(result.Revert()) > 0 {
		return nil, newRevertError(result.Revert())
	}
	return result.Return(), result.Err
}

// DoEstimateGas returns the lowest possible gas limit that allows the transaction to run
// successfully at block `blockNrOrHash`. It returns error if the transaction would revert, or if
// there are unexpected failures. The gas limit is capped by both `args.Gas` (if non-nil &
// non-zero) and `gasCap` (if non-zero).
func DoEstimateGas(ctx context.Context, b Backend, args TransactionArgs, blockNrOrHash rpc.BlockNumberOrHash, overrides *StateOverride, gasCap uint64) (hexutil.Uint64, []*types.Log, error) {
	// Retrieve the base state and mutate it with any overrides
	state, header, err := b.StateAndHeaderByNumberOrHash(ctx, blockNrOrHash)
	if state == nil || err != nil {
		return 0, nil, err
	}
	if err = overrides.Apply(state); err != nil {
		return 0, nil, err
	}

	header = types.CopyHeader(header)
	header.Time += 2
	header.Number = big.NewInt(0).Add(header.Number, big.NewInt(1))

	// Construct the gas estimator option from the user input
	opts := &gasestimator.Options{
		Config:     b.ChainConfig(),
		Chain:      NewChainContext(ctx, b),
		Header:     header,
		State:      state,
		ErrorRatio: estimateGasErrorRatio,
	}
<<<<<<< HEAD
	// Run the gas estimation andwrap any revertals into a custom return
	call, err := args.ToMessage(gasCap, header.BaseFee)
	if err != nil {
		return 0, nil, err
	}
	estimate, revert, logs, err := gasestimator.Estimate(ctx, call, opts, gasCap)
=======
	// Set any required transaction default, but make sure the gas cap itself is not messed with
	// if it was not specified in the original argument list.
	if args.Gas == nil {
		args.Gas = new(hexutil.Uint64)
	}
	if err := args.CallDefaults(gasCap, header.BaseFee, b.ChainConfig().ChainID); err != nil {
		return 0, err
	}
	call := args.ToMessage(header.BaseFee)

	// Run the gas estimation and wrap any revertals into a custom return
	estimate, revert, err := gasestimator.Estimate(ctx, call, opts, gasCap)
>>>>>>> 5c2e7586
	if err != nil {
		if len(revert) > 0 {
			return 0, nil, newRevertError(revert)
		}
		return 0, nil, err
	}
	return hexutil.Uint64(estimate), logs, nil
}

// EstimateGas returns the lowest possible gas limit that allows the transaction to run
// successfully at block `blockNrOrHash`, or the latest block if `blockNrOrHash` is unspecified. It
// returns error if the transaction would revert or if there are unexpected failures. The returned
// value is capped by both `args.Gas` (if non-nil & non-zero) and the backend's RPCGasCap
// configuration (if non-zero).
// Note: Required blob gas is not computed in this method.
func (api *BlockChainAPI) EstimateGas(ctx context.Context, args TransactionArgs, blockNrOrHash *rpc.BlockNumberOrHash, overrides *StateOverride) (hexutil.Uint64, error) {
	bNrOrHash := rpc.BlockNumberOrHashWithNumber(rpc.LatestBlockNumber)
	if blockNrOrHash != nil {
		bNrOrHash = *blockNrOrHash
	}

	header, err := headerByNumberOrHash(ctx, api.b, bNrOrHash)
	if err != nil {
		return 0, err
	}

	if api.b.ChainConfig().IsOptimismPreBedrock(header.Number) {
		if api.b.HistoricalRPCService() != nil {
			var res hexutil.Uint64
			err := api.b.HistoricalRPCService().CallContext(ctx, &res, "eth_estimateGas", args, blockNrOrHash)
			if err != nil {
				return 0, fmt.Errorf("historical backend error: %w", err)
			}
			return res, nil
		} else {
			return 0, rpc.ErrNoHistoricalFallback
		}
	}

<<<<<<< HEAD
	gas, _, err := DoEstimateGas(ctx, s.b, args, bNrOrHash, overrides, s.b.RPCGasCap())
	return gas, err
}

type estimateGasResult struct {
	Gas  hexutil.Uint64
	Logs []*types.Log
}

func (s *BlockChainAPI) EstimateGasWithLog(ctx context.Context, args TransactionArgs, blockNrOrHash *rpc.BlockNumberOrHash, overrides *StateOverride) (*estimateGasResult, error) {
	bNrOrHash := rpc.BlockNumberOrHashWithNumber(rpc.LatestBlockNumber)
	if blockNrOrHash != nil {
		bNrOrHash = *blockNrOrHash
	}

	header, err := headerByNumberOrHash(ctx, s.b, bNrOrHash)
	if err != nil {
		return nil, err
	}

	if s.b.ChainConfig().IsOptimismPreBedrock(header.Number) {
		if s.b.HistoricalRPCService() != nil {
			var res hexutil.Uint64
			err := s.b.HistoricalRPCService().CallContext(ctx, &res, "eth_estimateGas", args, blockNrOrHash)
			if err != nil {
				return nil, fmt.Errorf("historical backend error: %w", err)
			}
			return nil, nil
		} else {
			return nil, rpc.ErrNoHistoricalFallback
		}
	}

	gas, logs, err := DoEstimateGas(ctx, s.b, args, bNrOrHash, overrides, s.b.RPCGasCap())
	return &estimateGasResult{
		Gas:  gas,
		Logs: logs,
	}, err
=======
	return DoEstimateGas(ctx, api.b, args, bNrOrHash, overrides, api.b.RPCGasCap())
>>>>>>> 5c2e7586
}

// RPCMarshalHeader converts the given header to the RPC output .
func RPCMarshalHeader(head *types.Header) map[string]interface{} {
	result := map[string]interface{}{
		"number":           (*hexutil.Big)(head.Number),
		"hash":             head.Hash(),
		"parentHash":       head.ParentHash,
		"nonce":            head.Nonce,
		"mixHash":          head.MixDigest,
		"sha3Uncles":       head.UncleHash,
		"logsBloom":        head.Bloom,
		"stateRoot":        head.Root,
		"miner":            head.Coinbase,
		"difficulty":       (*hexutil.Big)(head.Difficulty),
		"extraData":        hexutil.Bytes(head.Extra),
		"gasLimit":         hexutil.Uint64(head.GasLimit),
		"gasUsed":          hexutil.Uint64(head.GasUsed),
		"timestamp":        hexutil.Uint64(head.Time),
		"transactionsRoot": head.TxHash,
		"receiptsRoot":     head.ReceiptHash,
	}
	if head.BaseFee != nil {
		result["baseFeePerGas"] = (*hexutil.Big)(head.BaseFee)
	}
	if head.WithdrawalsHash != nil {
		result["withdrawalsRoot"] = head.WithdrawalsHash
	}
	if head.BlobGasUsed != nil {
		result["blobGasUsed"] = hexutil.Uint64(*head.BlobGasUsed)
	}
	if head.ExcessBlobGas != nil {
		result["excessBlobGas"] = hexutil.Uint64(*head.ExcessBlobGas)
	}
	if head.ParentBeaconRoot != nil {
		result["parentBeaconBlockRoot"] = head.ParentBeaconRoot
	}
	return result
}

// RPCMarshalBlock converts the given block to the RPC output which depends on fullTx. If inclTx is true transactions are
// returned. When fullTx is true the returned block contains full transaction details, otherwise it will only contain
// transaction hashes.
func RPCMarshalBlock(ctx context.Context, block *types.Block, inclTx bool, fullTx bool, config *params.ChainConfig, backend Backend) (map[string]interface{}, error) {
	fields := RPCMarshalHeader(block.Header())
	fields["size"] = hexutil.Uint64(block.Size())

	if inclTx {
		formatTx := func(idx int, tx *types.Transaction) interface{} {
			return tx.Hash()
		}
		if fullTx {
			formatTx = func(idx int, tx *types.Transaction) interface{} {
				return newRPCTransactionFromBlockIndex(ctx, block, uint64(idx), config, backend)
			}
		}
		txs := block.Transactions()
		transactions := make([]interface{}, len(txs))
		for i, tx := range txs {
			transactions[i] = formatTx(i, tx)
		}
		fields["transactions"] = transactions
	}
	uncles := block.Uncles()
	uncleHashes := make([]common.Hash, len(uncles))
	for i, uncle := range uncles {
		uncleHashes[i] = uncle.Hash()
	}
	fields["uncles"] = uncleHashes
	if block.Header().WithdrawalsHash != nil {
		fields["withdrawals"] = block.Withdrawals()
	}
	return fields, nil
}

// rpcMarshalHeader uses the generalized output filler, then adds the total difficulty field, which requires
// a `BlockchainAPI`.
func (api *BlockChainAPI) rpcMarshalHeader(ctx context.Context, header *types.Header) map[string]interface{} {
	fields := RPCMarshalHeader(header)
	fields["totalDifficulty"] = (*hexutil.Big)(api.b.GetTd(ctx, header.Hash()))
	return fields
}

// rpcMarshalBlock uses the generalized output filler, then adds the total difficulty field, which requires
// a `BlockchainAPI`.
func (api *BlockChainAPI) rpcMarshalBlock(ctx context.Context, b *types.Block, inclTx bool, fullTx bool) (map[string]interface{}, error) {
	fields, err := RPCMarshalBlock(ctx, b, inclTx, fullTx, api.b.ChainConfig(), api.b)
	if err != nil {
		return nil, err
	}
	if inclTx {
		fields["totalDifficulty"] = (*hexutil.Big)(api.b.GetTd(ctx, b.Hash()))
	}
	return fields, nil
}

// RPCTransaction represents a transaction that will serialize to the RPC representation of a transaction
type RPCTransaction struct {
	BlockHash           *common.Hash      `json:"blockHash"`
	BlockNumber         *hexutil.Big      `json:"blockNumber"`
	From                common.Address    `json:"from"`
	Gas                 hexutil.Uint64    `json:"gas"`
	GasPrice            *hexutil.Big      `json:"gasPrice"`
	GasFeeCap           *hexutil.Big      `json:"maxFeePerGas,omitempty"`
	GasTipCap           *hexutil.Big      `json:"maxPriorityFeePerGas,omitempty"`
	MaxFeePerBlobGas    *hexutil.Big      `json:"maxFeePerBlobGas,omitempty"`
	Hash                common.Hash       `json:"hash"`
	Input               hexutil.Bytes     `json:"input"`
	Nonce               hexutil.Uint64    `json:"nonce"`
	To                  *common.Address   `json:"to"`
	TransactionIndex    *hexutil.Uint64   `json:"transactionIndex"`
	Value               *hexutil.Big      `json:"value"`
	Type                hexutil.Uint64    `json:"type"`
	Accesses            *types.AccessList `json:"accessList,omitempty"`
	ChainID             *hexutil.Big      `json:"chainId,omitempty"`
	BlobVersionedHashes []common.Hash     `json:"blobVersionedHashes,omitempty"`
	V                   *hexutil.Big      `json:"v"`
	R                   *hexutil.Big      `json:"r"`
	S                   *hexutil.Big      `json:"s"`
	YParity             *hexutil.Uint64   `json:"yParity,omitempty"`

	// deposit-tx only
	SourceHash *common.Hash `json:"sourceHash,omitempty"`
	Mint       *hexutil.Big `json:"mint,omitempty"`
	IsSystemTx *bool        `json:"isSystemTx,omitempty"`
	// deposit-tx post-Canyon only
	DepositReceiptVersion *hexutil.Uint64 `json:"depositReceiptVersion,omitempty"`
}

// newRPCTransaction returns a transaction that will serialize to the RPC
// representation, with the given location metadata set (if available).
func newRPCTransaction(tx *types.Transaction, blockHash common.Hash, blockNumber uint64, blockTime uint64, index uint64, baseFee *big.Int, config *params.ChainConfig, receipt *types.Receipt) *RPCTransaction {
	signer := types.MakeSigner(config, new(big.Int).SetUint64(blockNumber), blockTime)
	from, _ := types.Sender(signer, tx)
	v, r, s := tx.RawSignatureValues()
	result := &RPCTransaction{
		Type:     hexutil.Uint64(tx.Type()),
		From:     from,
		Gas:      hexutil.Uint64(tx.Gas()),
		GasPrice: (*hexutil.Big)(tx.GasPrice()),
		Hash:     tx.Hash(),
		Input:    hexutil.Bytes(tx.Data()),
		Nonce:    hexutil.Uint64(tx.Nonce()),
		To:       tx.To(),
		Value:    (*hexutil.Big)(tx.Value()),
		V:        (*hexutil.Big)(v),
		R:        (*hexutil.Big)(r),
		S:        (*hexutil.Big)(s),
	}
	if blockHash != (common.Hash{}) {
		result.BlockHash = &blockHash
		result.BlockNumber = (*hexutil.Big)(new(big.Int).SetUint64(blockNumber))
		result.TransactionIndex = (*hexutil.Uint64)(&index)
	}

	switch tx.Type() {
	case types.DepositTxType:
		srcHash := tx.SourceHash()
		isSystemTx := tx.IsSystemTx()
		result.SourceHash = &srcHash
		if isSystemTx {
			// Only include IsSystemTx when true
			result.IsSystemTx = &isSystemTx
		}
		result.Mint = (*hexutil.Big)(tx.Mint())
		if receipt != nil && receipt.DepositNonce != nil {
			result.Nonce = hexutil.Uint64(*receipt.DepositNonce)
			if receipt.DepositReceiptVersion != nil {
				result.DepositReceiptVersion = new(hexutil.Uint64)
				*result.DepositReceiptVersion = hexutil.Uint64(*receipt.DepositReceiptVersion)
			}
		}
	case types.LegacyTxType:
		if v.Sign() == 0 && r.Sign() == 0 && s.Sign() == 0 { // pre-bedrock relayed tx does not have a signature
			result.ChainID = (*hexutil.Big)(new(big.Int).Set(config.ChainID))
			break
		}
		// if a legacy transaction has an EIP-155 chain id, include it explicitly
		if id := tx.ChainId(); id.Sign() != 0 {
			result.ChainID = (*hexutil.Big)(id)
		}

	case types.AccessListTxType:
		al := tx.AccessList()
		yparity := hexutil.Uint64(v.Sign())
		result.Accesses = &al
		result.ChainID = (*hexutil.Big)(tx.ChainId())
		result.YParity = &yparity

	case types.DynamicFeeTxType:
		al := tx.AccessList()
		yparity := hexutil.Uint64(v.Sign())
		result.Accesses = &al
		result.ChainID = (*hexutil.Big)(tx.ChainId())
		result.YParity = &yparity
		result.GasFeeCap = (*hexutil.Big)(tx.GasFeeCap())
		result.GasTipCap = (*hexutil.Big)(tx.GasTipCap())
		// if the transaction has been mined, compute the effective gas price
		if baseFee != nil && blockHash != (common.Hash{}) {
			// price = min(gasTipCap + baseFee, gasFeeCap)
			result.GasPrice = (*hexutil.Big)(effectiveGasPrice(tx, baseFee))
		} else {
			result.GasPrice = (*hexutil.Big)(tx.GasFeeCap())
		}

	case types.BlobTxType:
		al := tx.AccessList()
		yparity := hexutil.Uint64(v.Sign())
		result.Accesses = &al
		result.ChainID = (*hexutil.Big)(tx.ChainId())
		result.YParity = &yparity
		result.GasFeeCap = (*hexutil.Big)(tx.GasFeeCap())
		result.GasTipCap = (*hexutil.Big)(tx.GasTipCap())
		// if the transaction has been mined, compute the effective gas price
		if baseFee != nil && blockHash != (common.Hash{}) {
			result.GasPrice = (*hexutil.Big)(effectiveGasPrice(tx, baseFee))
		} else {
			result.GasPrice = (*hexutil.Big)(tx.GasFeeCap())
		}
		result.MaxFeePerBlobGas = (*hexutil.Big)(tx.BlobGasFeeCap())
		result.BlobVersionedHashes = tx.BlobHashes()
	}
	return result
}

// effectiveGasPrice computes the transaction gas fee, based on the given basefee value.
//
//	price = min(gasTipCap + baseFee, gasFeeCap)
func effectiveGasPrice(tx *types.Transaction, baseFee *big.Int) *big.Int {
	fee := tx.GasTipCap()
	fee = fee.Add(fee, baseFee)
	if tx.GasFeeCapIntCmp(fee) < 0 {
		return tx.GasFeeCap()
	}
	return fee
}

// NewRPCPendingTransaction returns a pending transaction that will serialize to the RPC representation
func NewRPCPendingTransaction(tx *types.Transaction, current *types.Header, config *params.ChainConfig) *RPCTransaction {
	var (
		baseFee     *big.Int
		blockNumber = uint64(0)
		blockTime   = uint64(0)
	)
	if current != nil {
		baseFee = eip1559.CalcBaseFee(config, current, current.Time+1)
		blockNumber = current.Number.Uint64()
		blockTime = current.Time
	}
	return newRPCTransaction(tx, common.Hash{}, blockNumber, blockTime, 0, baseFee, config, nil)
}

// newRPCTransactionFromBlockIndex returns a transaction that will serialize to the RPC representation.
func newRPCTransactionFromBlockIndex(ctx context.Context, b *types.Block, index uint64, config *params.ChainConfig, backend Backend) *RPCTransaction {
	txs := b.Transactions()
	if index >= uint64(len(txs)) {
		return nil
	}
	tx := txs[index]
	rcpt := depositTxReceipt(ctx, b.Hash(), index, backend, tx)
	return newRPCTransaction(tx, b.Hash(), b.NumberU64(), b.Time(), index, b.BaseFee(), config, rcpt)
}

func depositTxReceipt(ctx context.Context, blockHash common.Hash, index uint64, backend Backend, tx *types.Transaction) *types.Receipt {
	if tx.Type() != types.DepositTxType {
		return nil
	}
	receipts, err := backend.GetReceipts(ctx, blockHash)
	if err != nil {
		return nil
	}
	if index >= uint64(len(receipts)) {
		return nil
	}
	return receipts[index]
}

// newRPCRawTransactionFromBlockIndex returns the bytes of a transaction given a block and a transaction index.
func newRPCRawTransactionFromBlockIndex(b *types.Block, index uint64) hexutil.Bytes {
	txs := b.Transactions()
	if index >= uint64(len(txs)) {
		return nil
	}
	blob, _ := txs[index].MarshalBinary()
	return blob
}

// accessListResult returns an optional accesslist
// It's the result of the `debug_createAccessList` RPC call.
// It contains an error if the transaction itself failed.
type accessListResult struct {
	Accesslist *types.AccessList `json:"accessList"`
	Error      string            `json:"error,omitempty"`
	GasUsed    hexutil.Uint64    `json:"gasUsed"`
}

// CreateAccessList creates an EIP-2930 type AccessList for the given transaction.
// Reexec and BlockNrOrHash can be specified to create the accessList on top of a certain state.
func (api *BlockChainAPI) CreateAccessList(ctx context.Context, args TransactionArgs, blockNrOrHash *rpc.BlockNumberOrHash) (*accessListResult, error) {
	bNrOrHash := rpc.BlockNumberOrHashWithNumber(rpc.LatestBlockNumber)
	if blockNrOrHash != nil {
		bNrOrHash = *blockNrOrHash
	}

	header, err := headerByNumberOrHash(ctx, api.b, bNrOrHash)
	if err == nil && header != nil && api.b.ChainConfig().IsOptimismPreBedrock(header.Number) {
		if api.b.HistoricalRPCService() != nil {
			var res accessListResult
			err := api.b.HistoricalRPCService().CallContext(ctx, &res, "eth_createAccessList", args, blockNrOrHash)
			if err != nil {
				return nil, fmt.Errorf("historical backend error: %w", err)
			}
			return &res, nil
		} else {
			return nil, rpc.ErrNoHistoricalFallback
		}
	}

	acl, gasUsed, vmerr, err := AccessList(ctx, api.b, bNrOrHash, args)
	if err != nil {
		return nil, err
	}
	result := &accessListResult{Accesslist: &acl, GasUsed: hexutil.Uint64(gasUsed)}
	if vmerr != nil {
		result.Error = vmerr.Error()
	}
	return result, nil
}

// AccessList creates an access list for the given transaction.
// If the accesslist creation fails an error is returned.
// If the transaction itself fails, an vmErr is returned.
func AccessList(ctx context.Context, b Backend, blockNrOrHash rpc.BlockNumberOrHash, args TransactionArgs) (acl types.AccessList, gasUsed uint64, vmErr error, err error) {
	// Retrieve the execution context
	db, header, err := b.StateAndHeaderByNumberOrHash(ctx, blockNrOrHash)
	if db == nil || err != nil {
		return nil, 0, nil, err
	}

	// Ensure any missing fields are filled, extract the recipient and input data
	if err := args.setDefaults(ctx, b, true); err != nil {
		return nil, 0, nil, err
	}
	var to common.Address
	if args.To != nil {
		to = *args.To
	} else {
		to = crypto.CreateAddress(args.from(), uint64(*args.Nonce))
	}
<<<<<<< HEAD

	header = types.CopyHeader(header)
	header.Time += 2
	header.Number = big.NewInt(0).Add(header.Number, big.NewInt(1))

	isPostMerge := header.Difficulty.Cmp(common.Big0) == 0
=======
	isPostMerge := header.Difficulty.Sign() == 0
>>>>>>> 5c2e7586
	// Retrieve the precompiles since they don't need to be added to the access list
	precompiles := vm.ActivePrecompiles(b.ChainConfig().Rules(header.Number, isPostMerge, header.Time))

	// Create an initial tracer
	prevTracer := logger.NewAccessListTracer(nil, args.from(), to, precompiles)
	if args.AccessList != nil {
		prevTracer = logger.NewAccessListTracer(*args.AccessList, args.from(), to, precompiles)
	}
	for {
		if err := ctx.Err(); err != nil {
			return nil, 0, nil, err
		}
		// Retrieve the current access list to expand
		accessList := prevTracer.AccessList()
		log.Trace("Creating access list", "input", accessList)

		// Copy the original db so we don't modify it
		statedb := db.Copy()
		// Set the accesslist to the last al
		args.AccessList = &accessList
		msg := args.ToMessage(header.BaseFee)

		// Apply the transaction with the access list tracer
		tracer := logger.NewAccessListTracer(accessList, args.from(), to, precompiles)
		config := vm.Config{Tracer: tracer.Hooks(), NoBaseFee: true}
		vmenv := b.GetEVM(ctx, msg, statedb, header, &config, nil)
		res, err := core.ApplyMessage(vmenv, msg, new(core.GasPool).AddGas(msg.GasLimit))
		if err != nil {
			return nil, 0, nil, fmt.Errorf("failed to apply transaction: %v err: %v", args.ToTransaction().Hash(), err)
		}
		if tracer.Equal(prevTracer) {
			return accessList, res.UsedGas, res.Err, nil
		}
		prevTracer = tracer
	}
}

// TransactionAPI exposes methods for reading and creating transaction data.
type TransactionAPI struct {
	b         Backend
	nonceLock *AddrLocker
	signer    types.Signer
}

// NewTransactionAPI creates a new RPC service with methods for interacting with transactions.
func NewTransactionAPI(b Backend, nonceLock *AddrLocker) *TransactionAPI {
	// The signer used by the API should always be the 'latest' known one because we expect
	// signers to be backwards-compatible with old transactions.
	signer := types.LatestSigner(b.ChainConfig())
	return &TransactionAPI{b, nonceLock, signer}
}

// GetBlockTransactionCountByNumber returns the number of transactions in the block with the given block number.
func (api *TransactionAPI) GetBlockTransactionCountByNumber(ctx context.Context, blockNr rpc.BlockNumber) *hexutil.Uint {
	if block, _ := api.b.BlockByNumber(ctx, blockNr); block != nil {
		n := hexutil.Uint(len(block.Transactions()))
		return &n
	}
	return nil
}

// GetBlockTransactionCountByHash returns the number of transactions in the block with the given hash.
func (api *TransactionAPI) GetBlockTransactionCountByHash(ctx context.Context, blockHash common.Hash) *hexutil.Uint {
	if block, _ := api.b.BlockByHash(ctx, blockHash); block != nil {
		n := hexutil.Uint(len(block.Transactions()))
		return &n
	}
	return nil
}

// GetTransactionByBlockNumberAndIndex returns the transaction for the given block number and index.
func (api *TransactionAPI) GetTransactionByBlockNumberAndIndex(ctx context.Context, blockNr rpc.BlockNumber, index hexutil.Uint) *RPCTransaction {
	if block, _ := api.b.BlockByNumber(ctx, blockNr); block != nil {
		return newRPCTransactionFromBlockIndex(ctx, block, uint64(index), api.b.ChainConfig(), api.b)
	}
	return nil
}

// GetTransactionByBlockHashAndIndex returns the transaction for the given block hash and index.
func (api *TransactionAPI) GetTransactionByBlockHashAndIndex(ctx context.Context, blockHash common.Hash, index hexutil.Uint) *RPCTransaction {
	if block, _ := api.b.BlockByHash(ctx, blockHash); block != nil {
		return newRPCTransactionFromBlockIndex(ctx, block, uint64(index), api.b.ChainConfig(), api.b)
	}
	return nil
}

// GetRawTransactionByBlockNumberAndIndex returns the bytes of the transaction for the given block number and index.
func (api *TransactionAPI) GetRawTransactionByBlockNumberAndIndex(ctx context.Context, blockNr rpc.BlockNumber, index hexutil.Uint) hexutil.Bytes {
	if block, _ := api.b.BlockByNumber(ctx, blockNr); block != nil {
		return newRPCRawTransactionFromBlockIndex(block, uint64(index))
	}
	return nil
}

// GetRawTransactionByBlockHashAndIndex returns the bytes of the transaction for the given block hash and index.
func (api *TransactionAPI) GetRawTransactionByBlockHashAndIndex(ctx context.Context, blockHash common.Hash, index hexutil.Uint) hexutil.Bytes {
	if block, _ := api.b.BlockByHash(ctx, blockHash); block != nil {
		return newRPCRawTransactionFromBlockIndex(block, uint64(index))
	}
	return nil
}

// GetTransactionCount returns the number of transactions the given address has sent for the given block number
func (api *TransactionAPI) GetTransactionCount(ctx context.Context, address common.Address, blockNrOrHash rpc.BlockNumberOrHash) (*hexutil.Uint64, error) {
	// Ask transaction pool for the nonce which includes pending transactions
	if blockNr, ok := blockNrOrHash.Number(); ok && blockNr == rpc.PendingBlockNumber {
		nonce, err := api.b.GetPoolNonce(ctx, address)
		if err != nil {
			return nil, err
		}
		return (*hexutil.Uint64)(&nonce), nil
	}
	// Resolve block number and use its state to ask for the nonce
	header, err := headerByNumberOrHash(ctx, api.b, blockNrOrHash)
	if err != nil {
		return nil, err
	}

	if api.b.ChainConfig().IsOptimismPreBedrock(header.Number) {
		if api.b.HistoricalRPCService() != nil {
			var res hexutil.Uint64
			err := api.b.HistoricalRPCService().CallContext(ctx, &res, "eth_getTransactionCount", address, blockNrOrHash)
			if err != nil {
				return nil, fmt.Errorf("historical backend error: %w", err)
			}
			return &res, nil
		} else {
			return nil, rpc.ErrNoHistoricalFallback
		}
	}

	state, _, err := api.b.StateAndHeaderByNumberOrHash(ctx, blockNrOrHash)
	if state == nil || err != nil {
		return nil, err
	}

	nonce := state.GetNonce(address)
	return (*hexutil.Uint64)(&nonce), state.Error()
}

// GetTransactionByHash returns the transaction for the given hash
func (api *TransactionAPI) GetTransactionByHash(ctx context.Context, hash common.Hash) (*RPCTransaction, error) {
	// Try to return an already finalized transaction
	found, tx, blockHash, blockNumber, index, err := api.b.GetTransaction(ctx, hash)
	if !found {
		// No finalized transaction, try to retrieve it from the pool
		if tx := api.b.GetPoolTransaction(hash); tx != nil {
			return NewRPCPendingTransaction(tx, api.b.CurrentHeader(), api.b.ChainConfig()), nil
		}
		if err == nil {
			return nil, nil
		}
		return nil, NewTxIndexingError()
	}
	header, err := api.b.HeaderByHash(ctx, blockHash)
	if err != nil {
		return nil, err
	}
	rcpt := depositTxReceipt(ctx, blockHash, index, api.b, tx)
	return newRPCTransaction(tx, blockHash, blockNumber, header.Time, index, header.BaseFee, api.b.ChainConfig(), rcpt), nil
}

// GetRawTransactionByHash returns the bytes of the transaction for the given hash.
func (api *TransactionAPI) GetRawTransactionByHash(ctx context.Context, hash common.Hash) (hexutil.Bytes, error) {
	// Retrieve a finalized transaction, or a pooled otherwise
	found, tx, _, _, _, err := api.b.GetTransaction(ctx, hash)
	if !found {
		if tx = api.b.GetPoolTransaction(hash); tx != nil {
			return tx.MarshalBinary()
		}
		if err == nil {
			return nil, nil
		}
		return nil, NewTxIndexingError()
	}
	return tx.MarshalBinary()
}

// GetTransactionReceipt returns the transaction receipt for the given transaction hash.
func (api *TransactionAPI) GetTransactionReceipt(ctx context.Context, hash common.Hash) (map[string]interface{}, error) {
	found, tx, blockHash, blockNumber, index, err := api.b.GetTransaction(ctx, hash)
	if err != nil {
		return nil, NewTxIndexingError() // transaction is not fully indexed
	}
	if !found {
		return nil, nil // transaction is not existent or reachable
	}
	header, err := api.b.HeaderByHash(ctx, blockHash)
	if err != nil {
		return nil, err
	}
	receipts, err := api.b.GetReceipts(ctx, blockHash)
	if err != nil {
		return nil, err
	}
	if uint64(len(receipts)) <= index {
		return nil, nil
	}
	receipt := receipts[index]

	// Derive the sender.
	signer := types.MakeSigner(api.b.ChainConfig(), header.Number, header.Time)
	return marshalReceipt(receipt, blockHash, blockNumber, signer, tx, int(index), api.b.ChainConfig()), nil
}

// marshalReceipt marshals a transaction receipt into a JSON object.
func marshalReceipt(receipt *types.Receipt, blockHash common.Hash, blockNumber uint64, signer types.Signer, tx *types.Transaction, txIndex int, chainConfig *params.ChainConfig) map[string]interface{} {
	from, _ := types.Sender(signer, tx)

	fields := map[string]interface{}{
		"blockHash":         blockHash,
		"blockNumber":       hexutil.Uint64(blockNumber),
		"transactionHash":   tx.Hash(),
		"transactionIndex":  hexutil.Uint64(txIndex),
		"from":              from,
		"to":                tx.To(),
		"gasUsed":           hexutil.Uint64(receipt.GasUsed),
		"cumulativeGasUsed": hexutil.Uint64(receipt.CumulativeGasUsed),
		"contractAddress":   nil,
		"logs":              receipt.Logs,
		"logsBloom":         receipt.Bloom,
		"type":              hexutil.Uint(tx.Type()),
		"effectiveGasPrice": (*hexutil.Big)(receipt.EffectiveGasPrice),
	}

	if chainConfig.Optimism != nil && !tx.IsDepositTx() {
		fields["l1GasPrice"] = (*hexutil.Big)(receipt.L1GasPrice)
		fields["l1GasUsed"] = (*hexutil.Big)(receipt.L1GasUsed)
		fields["l1Fee"] = (*hexutil.Big)(receipt.L1Fee)
		// Fields removed with Ecotone
		if receipt.FeeScalar != nil {
			fields["l1FeeScalar"] = receipt.FeeScalar.String()
		}
		// Fields added in Ecotone
		if receipt.L1BlobBaseFee != nil {
			fields["l1BlobBaseFee"] = (*hexutil.Big)(receipt.L1BlobBaseFee)
		}
		if receipt.L1BaseFeeScalar != nil {
			fields["l1BaseFeeScalar"] = hexutil.Uint64(*receipt.L1BaseFeeScalar)
		}
		if receipt.L1BlobBaseFeeScalar != nil {
			fields["l1BlobBaseFeeScalar"] = hexutil.Uint64(*receipt.L1BlobBaseFeeScalar)
		}
	}
	if chainConfig.Optimism != nil && tx.IsDepositTx() && receipt.DepositNonce != nil {
		fields["depositNonce"] = hexutil.Uint64(*receipt.DepositNonce)
		if receipt.DepositReceiptVersion != nil {
			fields["depositReceiptVersion"] = hexutil.Uint64(*receipt.DepositReceiptVersion)
		}
	}

	// Assign receipt status or post state.
	if len(receipt.PostState) > 0 {
		fields["root"] = hexutil.Bytes(receipt.PostState)
	} else {
		fields["status"] = hexutil.Uint(receipt.Status)
	}
	if receipt.Logs == nil {
		fields["logs"] = []*types.Log{}
	}

	if tx.Type() == types.BlobTxType {
		fields["blobGasUsed"] = hexutil.Uint64(receipt.BlobGasUsed)
		fields["blobGasPrice"] = (*hexutil.Big)(receipt.BlobGasPrice)
	}

	// If the ContractAddress is 20 0x0 bytes, assume it is not a contract creation
	if receipt.ContractAddress != (common.Address{}) {
		fields["contractAddress"] = receipt.ContractAddress
	}
	return fields
}

// sign is a helper function that signs a transaction with the private key of the given address.
func (api *TransactionAPI) sign(addr common.Address, tx *types.Transaction) (*types.Transaction, error) {
	// Look up the wallet containing the requested signer
	account := accounts.Account{Address: addr}

	wallet, err := api.b.AccountManager().Find(account)
	if err != nil {
		return nil, err
	}
	// Request the wallet to sign the transaction
	return wallet.SignTx(account, tx, api.b.ChainConfig().ChainID)
}

// SubmitTransaction is a helper function that submits tx to txPool and logs a message.
func SubmitTransaction(ctx context.Context, b Backend, tx *types.Transaction) (common.Hash, error) {
	// If the transaction fee cap is already specified, ensure the
	// fee of the given transaction is _reasonable_.
	if err := checkTxFee(tx.GasPrice(), tx.Gas(), b.RPCTxFeeCap()); err != nil {
		return common.Hash{}, err
	}
	if !b.UnprotectedAllowed() && !tx.Protected() {
		// Ensure only eip155 signed transactions are submitted if EIP155Required is set.
		return common.Hash{}, errors.New("only replay-protected (EIP-155) transactions allowed over RPC")
	}
	if err := b.SendTx(ctx, tx); err != nil {
		return common.Hash{}, err
	}
	// Print a log with full tx details for manual investigations and interventions
	head := b.CurrentBlock()
	signer := types.MakeSigner(b.ChainConfig(), head.Number, head.Time)
	from, err := types.Sender(signer, tx)
	if err != nil {
		return common.Hash{}, err
	}

	if tx.To() == nil {
		addr := crypto.CreateAddress(from, tx.Nonce())
		log.Info("Submitted contract creation", "hash", tx.Hash().Hex(), "from", from, "nonce", tx.Nonce(), "contract", addr.Hex(), "value", tx.Value())
	} else {
		log.Info("Submitted transaction", "hash", tx.Hash().Hex(), "from", from, "nonce", tx.Nonce(), "recipient", tx.To(), "value", tx.Value())
	}
	return tx.Hash(), nil
}

// SendTransaction creates a transaction for the given argument, sign it and submit it to the
// transaction pool.
func (api *TransactionAPI) SendTransaction(ctx context.Context, args TransactionArgs) (common.Hash, error) {
	// Look up the wallet containing the requested signer
	account := accounts.Account{Address: args.from()}

	wallet, err := api.b.AccountManager().Find(account)
	if err != nil {
		return common.Hash{}, err
	}

	if args.Nonce == nil {
		// Hold the mutex around signing to prevent concurrent assignment of
		// the same nonce to multiple accounts.
		api.nonceLock.LockAddr(args.from())
		defer api.nonceLock.UnlockAddr(args.from())
	}
	if args.IsEIP4844() {
		return common.Hash{}, errBlobTxNotSupported
	}

	// Set some sanity defaults and terminate on failure
	if err := args.setDefaults(ctx, api.b, false); err != nil {
		return common.Hash{}, err
	}
	// Assemble the transaction and sign with the wallet
	tx := args.ToTransaction()

	signed, err := wallet.SignTx(account, tx, api.b.ChainConfig().ChainID)
	if err != nil {
		return common.Hash{}, err
	}
	return SubmitTransaction(ctx, api.b, signed)
}

// FillTransaction fills the defaults (nonce, gas, gasPrice or 1559 fields)
// on a given unsigned transaction, and returns it to the caller for further
// processing (signing + broadcast).
func (api *TransactionAPI) FillTransaction(ctx context.Context, args TransactionArgs) (*SignTransactionResult, error) {
	args.blobSidecarAllowed = true

	// Set some sanity defaults and terminate on failure
	if err := args.setDefaults(ctx, api.b, false); err != nil {
		return nil, err
	}
	// Assemble the transaction and obtain rlp
	tx := args.ToTransaction()
	data, err := tx.MarshalBinary()
	if err != nil {
		return nil, err
	}
	return &SignTransactionResult{data, tx}, nil
}

// SendRawTransaction will add the signed transaction to the transaction pool.
// The sender is responsible for signing the transaction and using the correct nonce.
func (api *TransactionAPI) SendRawTransaction(ctx context.Context, input hexutil.Bytes) (common.Hash, error) {
	tx := new(types.Transaction)
	if err := tx.UnmarshalBinary(input); err != nil {
		return common.Hash{}, err
	}
	return SubmitTransaction(ctx, api.b, tx)
}

// Sign calculates an ECDSA signature for:
// keccak256("\x19Ethereum Signed Message:\n" + len(message) + message).
//
// Note, the produced signature conforms to the secp256k1 curve R, S and V values,
// where the V value will be 27 or 28 for legacy reasons.
//
// The account associated with addr must be unlocked.
//
// https://github.com/ethereum/wiki/wiki/JSON-RPC#eth_sign
func (api *TransactionAPI) Sign(addr common.Address, data hexutil.Bytes) (hexutil.Bytes, error) {
	// Look up the wallet containing the requested signer
	account := accounts.Account{Address: addr}

	wallet, err := api.b.AccountManager().Find(account)
	if err != nil {
		return nil, err
	}
	// Sign the requested hash with the wallet
	signature, err := wallet.SignText(account, data)
	if err == nil {
		signature[64] += 27 // Transform V from 0/1 to 27/28 according to the yellow paper
	}
	return signature, err
}

// SignTransactionResult represents a RLP encoded signed transaction.
type SignTransactionResult struct {
	Raw hexutil.Bytes      `json:"raw"`
	Tx  *types.Transaction `json:"tx"`
}

// SignTransaction will sign the given transaction with the from account.
// The node needs to have the private key of the account corresponding with
// the given from address and it needs to be unlocked.
func (api *TransactionAPI) SignTransaction(ctx context.Context, args TransactionArgs) (*SignTransactionResult, error) {
	args.blobSidecarAllowed = true

	if args.Gas == nil {
		return nil, errors.New("gas not specified")
	}
	if args.GasPrice == nil && (args.MaxPriorityFeePerGas == nil || args.MaxFeePerGas == nil) {
		return nil, errors.New("missing gasPrice or maxFeePerGas/maxPriorityFeePerGas")
	}
	if args.IsEIP4844() {
		return nil, errBlobTxNotSupported
	}
	if args.Nonce == nil {
		return nil, errors.New("nonce not specified")
	}
	if err := args.setDefaults(ctx, api.b, false); err != nil {
		return nil, err
	}
	// Before actually sign the transaction, ensure the transaction fee is reasonable.
	tx := args.ToTransaction()
	if err := checkTxFee(tx.GasPrice(), tx.Gas(), api.b.RPCTxFeeCap()); err != nil {
		return nil, err
	}
	signed, err := api.sign(args.from(), tx)
	if err != nil {
		return nil, err
	}
	// If the transaction-to-sign was a blob transaction, then the signed one
	// no longer retains the blobs, only the blob hashes. In this step, we need
	// to put back the blob(s).
	if args.IsEIP4844() {
		signed = signed.WithBlobTxSidecar(&types.BlobTxSidecar{
			Blobs:       args.Blobs,
			Commitments: args.Commitments,
			Proofs:      args.Proofs,
		})
	}
	data, err := signed.MarshalBinary()
	if err != nil {
		return nil, err
	}
	return &SignTransactionResult{data, signed}, nil
}

// PendingTransactions returns the transactions that are in the transaction pool
// and have a from address that is one of the accounts this node manages.
func (api *TransactionAPI) PendingTransactions() ([]*RPCTransaction, error) {
	pending, err := api.b.GetPoolTransactions()
	if err != nil {
		return nil, err
	}
	accounts := make(map[common.Address]struct{})
	for _, wallet := range api.b.AccountManager().Wallets() {
		for _, account := range wallet.Accounts() {
			accounts[account.Address] = struct{}{}
		}
	}
	curHeader := api.b.CurrentHeader()
	transactions := make([]*RPCTransaction, 0, len(pending))
	for _, tx := range pending {
		from, _ := types.Sender(api.signer, tx)
		if _, exists := accounts[from]; exists {
			transactions = append(transactions, NewRPCPendingTransaction(tx, curHeader, api.b.ChainConfig()))
		}
	}
	return transactions, nil
}

// Resend accepts an existing transaction and a new gas price and limit. It will remove
// the given transaction from the pool and reinsert it with the new gas price and limit.
func (api *TransactionAPI) Resend(ctx context.Context, sendArgs TransactionArgs, gasPrice *hexutil.Big, gasLimit *hexutil.Uint64) (common.Hash, error) {
	if sendArgs.Nonce == nil {
		return common.Hash{}, errors.New("missing transaction nonce in transaction spec")
	}
	if err := sendArgs.setDefaults(ctx, api.b, false); err != nil {
		return common.Hash{}, err
	}
	matchTx := sendArgs.ToTransaction()

	// Before replacing the old transaction, ensure the _new_ transaction fee is reasonable.
	var price = matchTx.GasPrice()
	if gasPrice != nil {
		price = gasPrice.ToInt()
	}
	var gas = matchTx.Gas()
	if gasLimit != nil {
		gas = uint64(*gasLimit)
	}
	if err := checkTxFee(price, gas, api.b.RPCTxFeeCap()); err != nil {
		return common.Hash{}, err
	}
	// Iterate the pending list for replacement
	pending, err := api.b.GetPoolTransactions()
	if err != nil {
		return common.Hash{}, err
	}
	for _, p := range pending {
		wantSigHash := api.signer.Hash(matchTx)
		pFrom, err := types.Sender(api.signer, p)
		if err == nil && pFrom == sendArgs.from() && api.signer.Hash(p) == wantSigHash {
			// Match. Re-sign and send the transaction.
			if gasPrice != nil && (*big.Int)(gasPrice).Sign() != 0 {
				sendArgs.GasPrice = gasPrice
			}
			if gasLimit != nil && *gasLimit != 0 {
				sendArgs.Gas = gasLimit
			}
			signedTx, err := api.sign(sendArgs.from(), sendArgs.ToTransaction())
			if err != nil {
				return common.Hash{}, err
			}
			if err = api.b.SendTx(ctx, signedTx); err != nil {
				return common.Hash{}, err
			}
			return signedTx.Hash(), nil
		}
	}
	return common.Hash{}, fmt.Errorf("transaction %#x not found", matchTx.Hash())
}

// DebugAPI is the collection of Ethereum APIs exposed over the debugging
// namespace.
type DebugAPI struct {
	b Backend
}

// NewDebugAPI creates a new instance of DebugAPI.
func NewDebugAPI(b Backend) *DebugAPI {
	return &DebugAPI{b: b}
}

// GetRawHeader retrieves the RLP encoding for a single header.
func (api *DebugAPI) GetRawHeader(ctx context.Context, blockNrOrHash rpc.BlockNumberOrHash) (hexutil.Bytes, error) {
	var hash common.Hash
	if h, ok := blockNrOrHash.Hash(); ok {
		hash = h
	} else {
		block, err := api.b.BlockByNumberOrHash(ctx, blockNrOrHash)
		if err != nil {
			return nil, err
		}
		hash = block.Hash()
	}
	header, _ := api.b.HeaderByHash(ctx, hash)
	if header == nil {
		return nil, fmt.Errorf("header #%d not found", hash)
	}
	return rlp.EncodeToBytes(header)
}

// GetRawBlock retrieves the RLP encoded for a single block.
func (api *DebugAPI) GetRawBlock(ctx context.Context, blockNrOrHash rpc.BlockNumberOrHash) (hexutil.Bytes, error) {
	var hash common.Hash
	if h, ok := blockNrOrHash.Hash(); ok {
		hash = h
	} else {
		block, err := api.b.BlockByNumberOrHash(ctx, blockNrOrHash)
		if err != nil {
			return nil, err
		}
		hash = block.Hash()
	}
	block, _ := api.b.BlockByHash(ctx, hash)
	if block == nil {
		return nil, fmt.Errorf("block #%d not found", hash)
	}
	return rlp.EncodeToBytes(block)
}

// GetRawReceipts retrieves the binary-encoded receipts of a single block.
func (api *DebugAPI) GetRawReceipts(ctx context.Context, blockNrOrHash rpc.BlockNumberOrHash) ([]hexutil.Bytes, error) {
	var hash common.Hash
	if h, ok := blockNrOrHash.Hash(); ok {
		hash = h
	} else {
		block, err := api.b.BlockByNumberOrHash(ctx, blockNrOrHash)
		if err != nil {
			return nil, err
		}
		hash = block.Hash()
	}
	receipts, err := api.b.GetReceipts(ctx, hash)
	if err != nil {
		return nil, err
	}
	result := make([]hexutil.Bytes, len(receipts))
	for i, receipt := range receipts {
		b, err := receipt.MarshalBinary()
		if err != nil {
			return nil, err
		}
		result[i] = b
	}
	return result, nil
}

// GetRawTransaction returns the bytes of the transaction for the given hash.
func (api *DebugAPI) GetRawTransaction(ctx context.Context, hash common.Hash) (hexutil.Bytes, error) {
	// Retrieve a finalized transaction, or a pooled otherwise
	found, tx, _, _, _, err := api.b.GetTransaction(ctx, hash)
	if !found {
		if tx = api.b.GetPoolTransaction(hash); tx != nil {
			return tx.MarshalBinary()
		}
		if err == nil {
			return nil, nil
		}
		return nil, NewTxIndexingError()
	}
	return tx.MarshalBinary()
}

// PrintBlock retrieves a block and returns its pretty printed form.
func (api *DebugAPI) PrintBlock(ctx context.Context, number uint64) (string, error) {
	block, _ := api.b.BlockByNumber(ctx, rpc.BlockNumber(number))
	if block == nil {
		return "", fmt.Errorf("block #%d not found", number)
	}
	return spew.Sdump(block), nil
}

// ChaindbProperty returns leveldb properties of the key-value database.
func (api *DebugAPI) ChaindbProperty() (string, error) {
	return api.b.ChainDb().Stat()
}

// ChaindbCompact flattens the entire key-value database into a single level,
// removing all unused slots and merging all keys.
func (api *DebugAPI) ChaindbCompact() error {
	cstart := time.Now()
	for b := 0; b <= 255; b++ {
		var (
			start = []byte{byte(b)}
			end   = []byte{byte(b + 1)}
		)
		if b == 255 {
			end = nil
		}
		log.Info("Compacting database", "range", fmt.Sprintf("%#X-%#X", start, end), "elapsed", common.PrettyDuration(time.Since(cstart)))
		if err := api.b.ChainDb().Compact(start, end); err != nil {
			log.Error("Database compaction failed", "err", err)
			return err
		}
	}
	return nil
}

// SetHead rewinds the head of the blockchain to a previous block.
func (api *DebugAPI) SetHead(number hexutil.Uint64) {
	api.b.SetHead(uint64(number))
}

func (api *DebugAPI) ChainConfig() *params.ChainConfig {
	return api.b.ChainConfig()
}

// NetAPI offers network related RPC methods
type NetAPI struct {
	net            *p2p.Server
	networkVersion uint64
}

// NewNetAPI creates a new net API instance.
func NewNetAPI(net *p2p.Server, networkVersion uint64) *NetAPI {
	return &NetAPI{net, networkVersion}
}

// Listening returns an indication if the node is listening for network connections.
func (api *NetAPI) Listening() bool {
	return true // always listening
}

// PeerCount returns the number of connected peers
func (api *NetAPI) PeerCount() hexutil.Uint {
	return hexutil.Uint(api.net.PeerCount())
}

// Version returns the current ethereum protocol version.
func (api *NetAPI) Version() string {
	return fmt.Sprintf("%d", api.networkVersion)
}

// checkTxFee is an internal function used to check whether the fee of
// the given transaction is _reasonable_(under the cap).
func checkTxFee(gasPrice *big.Int, gas uint64, cap float64) error {
	// Short circuit if there is no cap for transaction fee at all.
	if cap == 0 {
		return nil
	}
	feeEth := new(big.Float).Quo(new(big.Float).SetInt(new(big.Int).Mul(gasPrice, new(big.Int).SetUint64(gas))), new(big.Float).SetInt(big.NewInt(params.Ether)))
	feeFloat, _ := feeEth.Float64()
	if feeFloat > cap {
		return fmt.Errorf("tx fee (%.2f ether) exceeds the configured cap (%.2f ether)", feeFloat, cap)
	}
	return nil
}<|MERGE_RESOLUTION|>--- conflicted
+++ resolved
@@ -1307,27 +1307,19 @@
 		State:      state,
 		ErrorRatio: estimateGasErrorRatio,
 	}
-<<<<<<< HEAD
-	// Run the gas estimation andwrap any revertals into a custom return
-	call, err := args.ToMessage(gasCap, header.BaseFee)
-	if err != nil {
-		return 0, nil, err
-	}
-	estimate, revert, logs, err := gasestimator.Estimate(ctx, call, opts, gasCap)
-=======
+
 	// Set any required transaction default, but make sure the gas cap itself is not messed with
 	// if it was not specified in the original argument list.
 	if args.Gas == nil {
 		args.Gas = new(hexutil.Uint64)
 	}
 	if err := args.CallDefaults(gasCap, header.BaseFee, b.ChainConfig().ChainID); err != nil {
-		return 0, err
+		return 0, nil, err
 	}
 	call := args.ToMessage(header.BaseFee)
 
 	// Run the gas estimation and wrap any revertals into a custom return
-	estimate, revert, err := gasestimator.Estimate(ctx, call, opts, gasCap)
->>>>>>> 5c2e7586
+	estimate, revert, logs, err := gasestimator.Estimate(ctx, call, opts, gasCap)
 	if err != nil {
 		if len(revert) > 0 {
 			return 0, nil, newRevertError(revert)
@@ -1367,8 +1359,7 @@
 		}
 	}
 
-<<<<<<< HEAD
-	gas, _, err := DoEstimateGas(ctx, s.b, args, bNrOrHash, overrides, s.b.RPCGasCap())
+	gas, _, err := DoEstimateGas(ctx, api.b, args, bNrOrHash, overrides, api.b.RPCGasCap())
 	return gas, err
 }
 
@@ -1406,9 +1397,6 @@
 		Gas:  gas,
 		Logs: logs,
 	}, err
-=======
-	return DoEstimateGas(ctx, api.b, args, bNrOrHash, overrides, api.b.RPCGasCap())
->>>>>>> 5c2e7586
 }
 
 // RPCMarshalHeader converts the given header to the RPC output .
@@ -1758,16 +1746,12 @@
 	} else {
 		to = crypto.CreateAddress(args.from(), uint64(*args.Nonce))
 	}
-<<<<<<< HEAD
 
 	header = types.CopyHeader(header)
 	header.Time += 2
 	header.Number = big.NewInt(0).Add(header.Number, big.NewInt(1))
 
-	isPostMerge := header.Difficulty.Cmp(common.Big0) == 0
-=======
 	isPostMerge := header.Difficulty.Sign() == 0
->>>>>>> 5c2e7586
 	// Retrieve the precompiles since they don't need to be added to the access list
 	precompiles := vm.ActivePrecompiles(b.ChainConfig().Rules(header.Number, isPostMerge, header.Time))
 
