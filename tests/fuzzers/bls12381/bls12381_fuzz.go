// Copyright 2021 The go-ethereum Authors
// This file is part of the go-ethereum library.
//
// The go-ethereum library is free software: you can redistribute it and/or modify
// it under the terms of the GNU Lesser General Public License as published by
// the Free Software Foundation, either version 3 of the License, or
// (at your option) any later version.
//
// The go-ethereum library is distributed in the hope that it will be useful,
// but WITHOUT ANY WARRANTY; without even the implied warranty of
// MERCHANTABILITY or FITNESS FOR A PARTICULAR PURPOSE. See the
// GNU Lesser General Public License for more details.
//
// You should have received a copy of the GNU Lesser General Public License
// along with the go-ethereum library. If not, see <http://www.gnu.org/licenses/>.

//go:build cgo
// +build cgo

package bls

import (
	"bytes"
	"crypto/rand"
	"fmt"
	"io"
	"math/big"

	"github.com/consensys/gnark-crypto/ecc"
	gnark "github.com/consensys/gnark-crypto/ecc/bls12-381"
	"github.com/consensys/gnark-crypto/ecc/bls12-381/fp"
	"github.com/consensys/gnark-crypto/ecc/bls12-381/fr"
	"github.com/ethereum/go-ethereum/common"
	blst "github.com/supranational/blst/bindings/go"
)

func fuzzG1SubgroupChecks(data []byte) int {
	input := bytes.NewReader(data)
	cpG1, blG1, err := getG1Points(input)
	if err != nil {
		return 0
	}
	inSubGroupGnark := cpG1.IsInSubGroup()
	inSubGroupBLST := blG1.InG1()
	if inSubGroupGnark != inSubGroupBLST {
		panic(fmt.Sprintf("differing subgroup check, gnark %v, blst %v", inSubGroupGnark, inSubGroupBLST))
	}
	return 1
}

func fuzzG2SubgroupChecks(data []byte) int {
	input := bytes.NewReader(data)
	gpG2, blG2, err := getG2Points(input)
	if err != nil {
		return 0
	}
	inSubGroupGnark := gpG2.IsInSubGroup()
	inSubGroupBLST := blG2.InG2()
	if inSubGroupGnark != inSubGroupBLST {
		panic(fmt.Sprintf("differing subgroup check, gnark %v, blst %v", inSubGroupGnark, inSubGroupBLST))
	}
	return 1
}

func fuzzCrossPairing(data []byte) int {
	input := bytes.NewReader(data)

	// get random G1 points
	cpG1, blG1, err := getG1Points(input)
	if err != nil {
		return 0
	}

	// get random G2 points
	cpG2, blG2, err := getG2Points(input)
	if err != nil {
		return 0
	}

	// compute pairing using gnark
	cResult, err := gnark.Pair([]gnark.G1Affine{*cpG1}, []gnark.G2Affine{*cpG2})
	if err != nil {
		panic(fmt.Sprintf("gnark/bls12381 encountered error: %v", err))
	}

	// compute pairing using blst
	blstResult := blst.Fp12MillerLoop(blG2, blG1)
	blstResult.FinalExp()
	res := massageBLST(blstResult.ToBendian())
	if !(bytes.Equal(res, cResult.Marshal())) {
		panic("pairing mismatch blst / geth")
	}

	return 1
}

func massageBLST(in []byte) []byte {
	out := make([]byte, len(in))
	len := 12 * 48
	// 1
	copy(out[0:], in[len-1*48:len])
	copy(out[1*48:], in[len-2*48:len-1*48])
	// 2
	copy(out[6*48:], in[len-3*48:len-2*48])
	copy(out[7*48:], in[len-4*48:len-3*48])
	// 3
	copy(out[2*48:], in[len-5*48:len-4*48])
	copy(out[3*48:], in[len-6*48:len-5*48])
	// 4
	copy(out[8*48:], in[len-7*48:len-6*48])
	copy(out[9*48:], in[len-8*48:len-7*48])
	// 5
	copy(out[4*48:], in[len-9*48:len-8*48])
	copy(out[5*48:], in[len-10*48:len-9*48])
	// 6
	copy(out[10*48:], in[len-11*48:len-10*48])
	copy(out[11*48:], in[len-12*48:len-11*48])
	return out
}

func fuzzCrossG1Add(data []byte) int {
	input := bytes.NewReader(data)

	// get random G1 points
	cp1, bl1, err := getG1Points(input)
	if err != nil {
		return 0
	}

	// get random G1 points
	cp2, bl2, err := getG1Points(input)
	if err != nil {
		return 0
	}

	// compute cp = cp1 + cp2
	_cp1 := new(gnark.G1Jac).FromAffine(cp1)
	_cp2 := new(gnark.G1Jac).FromAffine(cp2)
	cp := new(gnark.G1Affine).FromJacobian(_cp1.AddAssign(_cp2))

	bl3 := blst.P1AffinesAdd([]*blst.P1Affine{bl1, bl2})
	if !(bytes.Equal(cp.Marshal(), bl3.Serialize())) {
		panic("G1 point addition mismatch blst / geth ")
	}

	return 1
}

func fuzzCrossG2Add(data []byte) int {
	input := bytes.NewReader(data)

	// get random G2 points
	gp1, bl1, err := getG2Points(input)
	if err != nil {
		return 0
	}

	// get random G2 points
	gp2, bl2, err := getG2Points(input)
	if err != nil {
		return 0
	}

	// compute cp = cp1 + cp2
	_gp1 := new(gnark.G2Jac).FromAffine(gp1)
	_gp2 := new(gnark.G2Jac).FromAffine(gp2)
	gp := new(gnark.G2Affine).FromJacobian(_gp1.AddAssign(_gp2))

	bl3 := blst.P2AffinesAdd([]*blst.P2Affine{bl1, bl2})
	if !(bytes.Equal(gp.Marshal(), bl3.Serialize())) {
		panic("G1 point addition mismatch blst / geth ")
	}

	return 1
}

func fuzzCrossG1MultiExp(data []byte) int {
	var (
		input        = bytes.NewReader(data)
		gnarkScalars []fr.Element
		gnarkPoints  []gnark.G1Affine
		blstScalars  []*blst.Scalar
		blstPoints   []*blst.P1Affine
	)
	// n random scalars (max 17)
	for i := 0; i < 17; i++ {
		// note that geth/crypto/bls12381 works only with scalars <= 32bytes
		s, err := randomScalar(input, fr.Modulus())
		if err != nil {
			break
		}
		// get a random G1 point as basis
		cp1, bl1, err := getG1Points(input)
		if err != nil {
			break
		}

		gnarkScalar := new(fr.Element).SetBigInt(s)
		gnarkScalars = append(gnarkScalars, *gnarkScalar)
		gnarkPoints = append(gnarkPoints, *cp1)

		blstScalar := new(blst.Scalar).FromBEndian(common.LeftPadBytes(s.Bytes(), 32))
		blstScalars = append(blstScalars, blstScalar)
		blstPoints = append(blstPoints, bl1)
	}

	if len(gnarkScalars) == 0 || len(gnarkScalars) != len(gnarkPoints) {
		return 0
	}

	// gnark multi exp
	cp := new(gnark.G1Affine)
	cp.MultiExp(gnarkPoints, gnarkScalars, ecc.MultiExpConfig{})

	expectedGnark := multiExpG1Gnark(gnarkPoints, gnarkScalars)
	if !bytes.Equal(cp.Marshal(), expectedGnark.Marshal()) {
		panic("g1 multi exponentiation mismatch")
	}

	// blst multi exp
	expectedBlst := blst.P1AffinesMult(blstPoints, blstScalars, 256).ToAffine()
	if !bytes.Equal(cp.Marshal(), expectedBlst.Serialize()) {
		panic("g1 multi exponentiation mismatch, gnark/blst")
	}
	return 1
}

<<<<<<< HEAD
func fuzzCrossG1Mul(data []byte) int {
	input := bytes.NewReader(data)
	gp, blpAffine, err := getG1Points(input)
	if err != nil {
		return 0
	}
	scalar, err := randomScalar(input, fp.Modulus())
	if err != nil {
		return 0
	}

	blScalar := new(blst.Scalar).FromBEndian(common.LeftPadBytes(scalar.Bytes(), 32))

	blp := new(blst.P1)
	blp.FromAffine(blpAffine)

	resBl := blp.Mult(blScalar)
	resGeth := (new(gnark.G1Affine)).ScalarMultiplication(gp, scalar)

	if !bytes.Equal(resGeth.Marshal(), resBl.Serialize()) {
		panic("bytes(blst.G1) != bytes(geth.G1)")
=======
func fuzzCrossG2MultiExp(data []byte) int {
	var (
		input        = bytes.NewReader(data)
		gnarkScalars []fr.Element
		gnarkPoints  []gnark.G2Affine
		blstScalars  []*blst.Scalar
		blstPoints   []*blst.P2Affine
	)
	// n random scalars (max 17)
	for i := 0; i < 17; i++ {
		// note that geth/crypto/bls12381 works only with scalars <= 32bytes
		s, err := randomScalar(input, fr.Modulus())
		if err != nil {
			break
		}
		// get a random G1 point as basis
		cp1, bl1, err := getG2Points(input)
		if err != nil {
			break
		}

		gnarkScalar := new(fr.Element).SetBigInt(s)
		gnarkScalars = append(gnarkScalars, *gnarkScalar)
		gnarkPoints = append(gnarkPoints, *cp1)

		blstScalar := new(blst.Scalar).FromBEndian(common.LeftPadBytes(s.Bytes(), 32))
		blstScalars = append(blstScalars, blstScalar)
		blstPoints = append(blstPoints, bl1)
	}

	if len(gnarkScalars) == 0 || len(gnarkScalars) != len(gnarkPoints) {
		return 0
	}

	// gnark multi exp
	cp := new(gnark.G2Affine)
	cp.MultiExp(gnarkPoints, gnarkScalars, ecc.MultiExpConfig{})

	expectedGnark := multiExpG2Gnark(gnarkPoints, gnarkScalars)
	if !bytes.Equal(cp.Marshal(), expectedGnark.Marshal()) {
		panic("g1 multi exponentiation mismatch")
>>>>>>> f0e8a3e9
	}
	return 1
}

<<<<<<< HEAD
func fuzzCrossG2Mul(data []byte) int {
	input := bytes.NewReader(data)
	gp, blpAffine, err := getG2Points(input)
	if err != nil {
		return 0
	}
	scalar, err := randomScalar(input, fp.Modulus())
	if err != nil {
		return 0
	}

	blScalar := new(blst.Scalar).FromBEndian(common.LeftPadBytes(scalar.Bytes(), 32))

	blp := new(blst.P2)
	blp.FromAffine(blpAffine)

	resBl := blp.Mult(blScalar)
	resGeth := (new(gnark.G2Affine)).ScalarMultiplication(gp, scalar)

	if !bytes.Equal(resGeth.Marshal(), resBl.Serialize()) {
		panic("bytes(blst.G1) != bytes(geth.G1)")
=======
	// blst multi exp
	expectedBlst := blst.P2AffinesMult(blstPoints, blstScalars, 256).ToAffine()
	if !bytes.Equal(cp.Marshal(), expectedBlst.Serialize()) {
		panic("g1 multi exponentiation mismatch, gnark/blst")
>>>>>>> f0e8a3e9
	}
	return 1
}

<<<<<<< HEAD
func fuzzCrossG2MultiExp(data []byte) int {
	var (
		input        = bytes.NewReader(data)
		gnarkScalars []fr.Element
		gnarkPoints  []gnark.G2Affine
		blstScalars  []*blst.Scalar
		blstPoints   []*blst.P2Affine
	)
	// n random scalars (max 17)
	for i := 0; i < 17; i++ {
		// note that geth/crypto/bls12381 works only with scalars <= 32bytes
		s, err := randomScalar(input, fr.Modulus())
		if err != nil {
			break
		}
		// get a random G1 point as basis
		cp1, bl1, err := getG2Points(input)
		if err != nil {
			break
		}

		gnarkScalar := new(fr.Element).SetBigInt(s)
		gnarkScalars = append(gnarkScalars, *gnarkScalar)
		gnarkPoints = append(gnarkPoints, *cp1)

		blstScalar := new(blst.Scalar).FromBEndian(common.LeftPadBytes(s.Bytes(), 32))
		blstScalars = append(blstScalars, blstScalar)
		blstPoints = append(blstPoints, bl1)
	}

	if len(gnarkScalars) == 0 || len(gnarkScalars) != len(gnarkPoints) {
		return 0
	}

	// gnark multi exp
	cp := new(gnark.G2Affine)
	cp.MultiExp(gnarkPoints, gnarkScalars, ecc.MultiExpConfig{})

	expectedGnark := multiExpG2Gnark(gnarkPoints, gnarkScalars)
	if !bytes.Equal(cp.Marshal(), expectedGnark.Marshal()) {
		panic("g1 multi exponentiation mismatch")
	}

	// blst multi exp
	expectedBlst := blst.P2AffinesMult(blstPoints, blstScalars, 256).ToAffine()
	if !bytes.Equal(cp.Marshal(), expectedBlst.Serialize()) {
		panic("g1 multi exponentiation mismatch, gnark/blst")
	}
	return 1
}

=======
>>>>>>> f0e8a3e9
func getG1Points(input io.Reader) (*gnark.G1Affine, *blst.P1Affine, error) {
	// sample a random scalar
	s, err := randomScalar(input, fp.Modulus())
	if err != nil {
		return nil, nil, err
	}

	// compute a random point
	cp := new(gnark.G1Affine)
	_, _, g1Gen, _ := gnark.Generators()
	cp.ScalarMultiplication(&g1Gen, s)
	cpBytes := cp.Marshal()

	// marshal gnark point -> blst point
	scalar := new(blst.Scalar).FromBEndian(common.LeftPadBytes(s.Bytes(), 32))
	p1 := new(blst.P1Affine).From(scalar)
	blstRes := p1.Serialize()
	if !bytes.Equal(blstRes, cpBytes) {
		panic(fmt.Sprintf("bytes(blst.G1) != bytes(geth.G1)\nblst.G1: %x\ngeth.G1: %x\n", blstRes, cpBytes))
	}

	return cp, p1, nil
}

func getG2Points(input io.Reader) (*gnark.G2Affine, *blst.P2Affine, error) {
	// sample a random scalar
	s, err := randomScalar(input, fp.Modulus())
	if err != nil {
		return nil, nil, err
	}

	// compute a random point
	gp := new(gnark.G2Affine)
	_, _, _, g2Gen := gnark.Generators()
	gp.ScalarMultiplication(&g2Gen, s)
	cpBytes := gp.Marshal()

	// marshal gnark point -> blst point
	// Left pad the scalar to 32 bytes
	scalar := new(blst.Scalar).FromBEndian(common.LeftPadBytes(s.Bytes(), 32))
	p2 := new(blst.P2Affine).From(scalar)
	if !bytes.Equal(p2.Serialize(), cpBytes) {
		panic("bytes(blst.G2) != bytes(bls12381.G2)")
	}

	return gp, p2, nil
}

func randomScalar(r io.Reader, max *big.Int) (k *big.Int, err error) {
	for {
		k, err = rand.Int(r, max)
		if err != nil || k.Sign() > 0 {
			return
		}
	}
}

// multiExpG1Gnark is a naive implementation of G1 multi-exponentiation
func multiExpG1Gnark(gs []gnark.G1Affine, scalars []fr.Element) gnark.G1Affine {
	res := gnark.G1Affine{}
	for i := 0; i < len(gs); i++ {
		tmp := new(gnark.G1Affine)
		sb := scalars[i].Bytes()
		scalarBytes := new(big.Int).SetBytes(sb[:])
		tmp.ScalarMultiplication(&gs[i], scalarBytes)
		res.Add(&res, tmp)
	}
	return res
}

// multiExpG1Gnark is a naive implementation of G1 multi-exponentiation
func multiExpG2Gnark(gs []gnark.G2Affine, scalars []fr.Element) gnark.G2Affine {
	res := gnark.G2Affine{}
	for i := 0; i < len(gs); i++ {
		tmp := new(gnark.G2Affine)
		sb := scalars[i].Bytes()
		scalarBytes := new(big.Int).SetBytes(sb[:])
		tmp.ScalarMultiplication(&gs[i], scalarBytes)
		res.Add(&res, tmp)
	}
	return res
}<|MERGE_RESOLUTION|>--- conflicted
+++ resolved
@@ -225,29 +225,6 @@
 	return 1
 }
 
-<<<<<<< HEAD
-func fuzzCrossG1Mul(data []byte) int {
-	input := bytes.NewReader(data)
-	gp, blpAffine, err := getG1Points(input)
-	if err != nil {
-		return 0
-	}
-	scalar, err := randomScalar(input, fp.Modulus())
-	if err != nil {
-		return 0
-	}
-
-	blScalar := new(blst.Scalar).FromBEndian(common.LeftPadBytes(scalar.Bytes(), 32))
-
-	blp := new(blst.P1)
-	blp.FromAffine(blpAffine)
-
-	resBl := blp.Mult(blScalar)
-	resGeth := (new(gnark.G1Affine)).ScalarMultiplication(gp, scalar)
-
-	if !bytes.Equal(resGeth.Marshal(), resBl.Serialize()) {
-		panic("bytes(blst.G1) != bytes(geth.G1)")
-=======
 func fuzzCrossG2MultiExp(data []byte) int {
 	var (
 		input        = bytes.NewReader(data)
@@ -289,97 +266,16 @@
 	expectedGnark := multiExpG2Gnark(gnarkPoints, gnarkScalars)
 	if !bytes.Equal(cp.Marshal(), expectedGnark.Marshal()) {
 		panic("g1 multi exponentiation mismatch")
->>>>>>> f0e8a3e9
-	}
-	return 1
-}
-
-<<<<<<< HEAD
-func fuzzCrossG2Mul(data []byte) int {
-	input := bytes.NewReader(data)
-	gp, blpAffine, err := getG2Points(input)
-	if err != nil {
-		return 0
-	}
-	scalar, err := randomScalar(input, fp.Modulus())
-	if err != nil {
-		return 0
-	}
-
-	blScalar := new(blst.Scalar).FromBEndian(common.LeftPadBytes(scalar.Bytes(), 32))
-
-	blp := new(blst.P2)
-	blp.FromAffine(blpAffine)
-
-	resBl := blp.Mult(blScalar)
-	resGeth := (new(gnark.G2Affine)).ScalarMultiplication(gp, scalar)
-
-	if !bytes.Equal(resGeth.Marshal(), resBl.Serialize()) {
-		panic("bytes(blst.G1) != bytes(geth.G1)")
-=======
+	}
+
 	// blst multi exp
 	expectedBlst := blst.P2AffinesMult(blstPoints, blstScalars, 256).ToAffine()
 	if !bytes.Equal(cp.Marshal(), expectedBlst.Serialize()) {
 		panic("g1 multi exponentiation mismatch, gnark/blst")
->>>>>>> f0e8a3e9
-	}
-	return 1
-}
-
-<<<<<<< HEAD
-func fuzzCrossG2MultiExp(data []byte) int {
-	var (
-		input        = bytes.NewReader(data)
-		gnarkScalars []fr.Element
-		gnarkPoints  []gnark.G2Affine
-		blstScalars  []*blst.Scalar
-		blstPoints   []*blst.P2Affine
-	)
-	// n random scalars (max 17)
-	for i := 0; i < 17; i++ {
-		// note that geth/crypto/bls12381 works only with scalars <= 32bytes
-		s, err := randomScalar(input, fr.Modulus())
-		if err != nil {
-			break
-		}
-		// get a random G1 point as basis
-		cp1, bl1, err := getG2Points(input)
-		if err != nil {
-			break
-		}
-
-		gnarkScalar := new(fr.Element).SetBigInt(s)
-		gnarkScalars = append(gnarkScalars, *gnarkScalar)
-		gnarkPoints = append(gnarkPoints, *cp1)
-
-		blstScalar := new(blst.Scalar).FromBEndian(common.LeftPadBytes(s.Bytes(), 32))
-		blstScalars = append(blstScalars, blstScalar)
-		blstPoints = append(blstPoints, bl1)
-	}
-
-	if len(gnarkScalars) == 0 || len(gnarkScalars) != len(gnarkPoints) {
-		return 0
-	}
-
-	// gnark multi exp
-	cp := new(gnark.G2Affine)
-	cp.MultiExp(gnarkPoints, gnarkScalars, ecc.MultiExpConfig{})
-
-	expectedGnark := multiExpG2Gnark(gnarkPoints, gnarkScalars)
-	if !bytes.Equal(cp.Marshal(), expectedGnark.Marshal()) {
-		panic("g1 multi exponentiation mismatch")
-	}
-
-	// blst multi exp
-	expectedBlst := blst.P2AffinesMult(blstPoints, blstScalars, 256).ToAffine()
-	if !bytes.Equal(cp.Marshal(), expectedBlst.Serialize()) {
-		panic("g1 multi exponentiation mismatch, gnark/blst")
-	}
-	return 1
-}
-
-=======
->>>>>>> f0e8a3e9
+	}
+	return 1
+}
+
 func getG1Points(input io.Reader) (*gnark.G1Affine, *blst.P1Affine, error) {
 	// sample a random scalar
 	s, err := randomScalar(input, fp.Modulus())
