// Copyright 2021 The go-ethereum Authors
// This file is part of the go-ethereum library.
//
// The go-ethereum library is free software: you can redistribute it and/or modify
// it under the terms of the GNU Lesser General Public License as published by
// the Free Software Foundation, either version 3 of the License, or
// (at your option) any later version.
//
// The go-ethereum library is distributed in the hope that it will be useful,
// but WITHOUT ANY WARRANTY; without even the implied warranty of
// MERCHANTABILITY or FITNESS FOR A PARTICULAR PURPOSE. See the
// GNU Lesser General Public License for more details.
//
// You should have received a copy of the GNU Lesser General Public License
// along with the go-ethereum library. If not, see <http://www.gnu.org/licenses/>.

// Package catalyst implements the temporary eth1/eth2 RPC integration.
package catalyst

import (
	"bytes"
	"errors"
	"fmt"
	"strconv"
	"sync"
	"time"

	"github.com/ethereum/go-ethereum/beacon/engine"
	"github.com/ethereum/go-ethereum/common"
	"github.com/ethereum/go-ethereum/common/hexutil"
	"github.com/ethereum/go-ethereum/consensus/misc/eip1559"
	"github.com/ethereum/go-ethereum/core"
	"github.com/ethereum/go-ethereum/core/rawdb"
	"github.com/ethereum/go-ethereum/core/stateless"
	"github.com/ethereum/go-ethereum/core/types"
	"github.com/ethereum/go-ethereum/core/vm"
	"github.com/ethereum/go-ethereum/eth"
	"github.com/ethereum/go-ethereum/eth/ethconfig"
	"github.com/ethereum/go-ethereum/internal/version"
	"github.com/ethereum/go-ethereum/log"
	"github.com/ethereum/go-ethereum/miner"
	"github.com/ethereum/go-ethereum/node"
	"github.com/ethereum/go-ethereum/params/forks"
	"github.com/ethereum/go-ethereum/rlp"
	"github.com/ethereum/go-ethereum/rpc"
)

// Register adds the engine API to the full node.
func Register(stack *node.Node, backend *eth.Ethereum) error {
	log.Warn("Engine API enabled", "protocol", "eth")
	stack.RegisterAPIs([]rpc.API{
		{
			Namespace:     "engine",
			Service:       NewConsensusAPI(backend),
			Authenticated: true,
		},
	})
	return nil
}

const (
	// invalidBlockHitEviction is the number of times an invalid block can be
	// referenced in forkchoice update or new payload before it is attempted
	// to be reprocessed again.
	invalidBlockHitEviction = 128

	// invalidTipsetsCap is the max number of recent block hashes tracked that
	// have lead to some bad ancestor block. It's just an OOM protection.
	invalidTipsetsCap = 512

	// beaconUpdateStartupTimeout is the time to wait for a beacon client to get
	// attached before starting to issue warnings.
	beaconUpdateStartupTimeout = 30 * time.Second

	// beaconUpdateConsensusTimeout is the max time allowed for a beacon client
	// to send a consensus update before it's considered offline and the user is
	// warned.
	beaconUpdateConsensusTimeout = 2 * time.Minute

	// beaconUpdateWarnFrequency is the frequency at which to warn the user that
	// the beacon client is offline.
	beaconUpdateWarnFrequency = 5 * time.Minute
)

// All methods provided over the engine endpoint.
var caps = []string{
	"engine_forkchoiceUpdatedV1",
	"engine_forkchoiceUpdatedV2",
	"engine_forkchoiceUpdatedV3",
	"engine_forkchoiceUpdatedWithWitnessV1",
	"engine_forkchoiceUpdatedWithWitnessV2",
	"engine_forkchoiceUpdatedWithWitnessV3",
	"engine_exchangeTransitionConfigurationV1",
	"engine_getPayloadV1",
	"engine_getPayloadV2",
	"engine_getPayloadV3",
	"engine_getPayloadV4",
	"engine_getBlobsV1",
	"engine_newPayloadV1",
	"engine_newPayloadV2",
	"engine_newPayloadV3",
	"engine_newPayloadV4",
	"engine_newPayloadWithWitnessV1",
	"engine_newPayloadWithWitnessV2",
	"engine_newPayloadWithWitnessV3",
	"engine_newPayloadWithWitnessV4",
	"engine_executeStatelessPayloadV1",
	"engine_executeStatelessPayloadV2",
	"engine_executeStatelessPayloadV3",
	"engine_executeStatelessPayloadV4",
	"engine_getPayloadBodiesByHashV1",
	"engine_getPayloadBodiesByHashV2",
	"engine_getPayloadBodiesByRangeV1",
	"engine_getPayloadBodiesByRangeV2",
	"engine_getClientVersionV1",
}

type ConsensusAPI struct {
	eth *eth.Ethereum

	remoteBlocks *headerQueue  // Cache of remote payloads received
	localBlocks  *payloadQueue // Cache of local payloads generated

	// The forkchoice update and new payload method require us to return the
	// latest valid hash in an invalid chain. To support that return, we need
	// to track historical bad blocks as well as bad tipsets in case a chain
	// is constantly built on it.
	//
	// There are a few important caveats in this mechanism:
	//   - The bad block tracking is ephemeral, in-memory only. We must never
	//     persist any bad block information to disk as a bug in Geth could end
	//     up blocking a valid chain, even if a later Geth update would accept
	//     it.
	//   - Bad blocks will get forgotten after a certain threshold of import
	//     attempts and will be retried. The rationale is that if the network
	//     really-really-really tries to feed us a block, we should give it a
	//     new chance, perhaps us being racey instead of the block being legit
	//     bad (this happened in Geth at a point with import vs. pending race).
	//   - Tracking all the blocks built on top of the bad one could be a bit
	//     problematic, so we will only track the head chain segment of a bad
	//     chain to allow discarding progressing bad chains and side chains,
	//     without tracking too much bad data.
	invalidBlocksHits map[common.Hash]int           // Ephemeral cache to track invalid blocks and their hit count
	invalidTipsets    map[common.Hash]*types.Header // Ephemeral cache to track invalid tipsets and their bad ancestor
	invalidLock       sync.Mutex                    // Protects the invalid maps from concurrent access

	// Geth can appear to be stuck or do strange things if the beacon client is
	// offline or is sending us strange data. Stash some update stats away so
	// that we can warn the user and not have them open issues on our tracker.
	lastTransitionUpdate time.Time
	lastTransitionLock   sync.Mutex
	lastForkchoiceUpdate time.Time
	lastForkchoiceLock   sync.Mutex
	lastNewPayloadUpdate time.Time
	lastNewPayloadLock   sync.Mutex

	forkchoiceLock sync.Mutex // Lock for the forkChoiceUpdated method
	newPayloadLock sync.Mutex // Lock for the NewPayload method
}

// NewConsensusAPI creates a new consensus api for the given backend.
// The underlying blockchain needs to have a valid terminal total difficulty set.
func NewConsensusAPI(eth *eth.Ethereum) *ConsensusAPI {
	api := newConsensusAPIWithoutHeartbeat(eth)
	go api.heartbeat()
	return api
}

// newConsensusAPIWithoutHeartbeat creates a new consensus api for the SimulatedBeacon Node.
func newConsensusAPIWithoutHeartbeat(eth *eth.Ethereum) *ConsensusAPI {
	if eth.BlockChain().Config().TerminalTotalDifficulty == nil {
		log.Warn("Engine API started but chain not configured for merge yet")
	}
	api := &ConsensusAPI{
		eth:               eth,
		remoteBlocks:      newHeaderQueue(),
		localBlocks:       newPayloadQueue(),
		invalidBlocksHits: make(map[common.Hash]int),
		invalidTipsets:    make(map[common.Hash]*types.Header),
	}
	eth.Downloader().SetBadBlockCallback(api.setInvalidAncestor)
	return api
}

// ForkchoiceUpdatedV1 has several responsibilities:
//
// We try to set our blockchain to the headBlock.
//
// If the method is called with an empty head block: we return success, which can be used
// to check if the engine API is enabled.
//
// If the total difficulty was not reached: we return INVALID.
//
// If the finalizedBlockHash is set: we check if we have the finalizedBlockHash in our db,
// if not we start a sync.
//
// If there are payloadAttributes: we try to assemble a block with the payloadAttributes
// and return its payloadID.
func (api *ConsensusAPI) ForkchoiceUpdatedV1(update engine.ForkchoiceStateV1, payloadAttributes *engine.PayloadAttributes) (engine.ForkChoiceResponse, error) {
	if payloadAttributes != nil {
		if payloadAttributes.Withdrawals != nil || payloadAttributes.BeaconRoot != nil {
			return engine.STATUS_INVALID, engine.InvalidParams.With(errors.New("withdrawals and beacon root not supported in V1"))
		}
		if api.eth.BlockChain().Config().IsShanghai(api.eth.BlockChain().Config().LondonBlock, payloadAttributes.Timestamp) {
			return engine.STATUS_INVALID, engine.InvalidParams.With(errors.New("forkChoiceUpdateV1 called post-shanghai"))
		}
	}
	return api.forkchoiceUpdated(update, payloadAttributes, engine.PayloadV1, false)
}

// ForkchoiceUpdatedV2 is equivalent to V1 with the addition of withdrawals in the payload
// attributes. It supports both PayloadAttributesV1 and PayloadAttributesV2.
func (api *ConsensusAPI) ForkchoiceUpdatedV2(update engine.ForkchoiceStateV1, params *engine.PayloadAttributes) (engine.ForkChoiceResponse, error) {
	if params != nil {
		if params.BeaconRoot != nil {
			return engine.STATUS_INVALID, engine.InvalidPayloadAttributes.With(errors.New("unexpected beacon root"))
		}
		switch api.eth.BlockChain().Config().LatestFork(params.Timestamp) {
		case forks.Paris:
			if params.Withdrawals != nil {
				return engine.STATUS_INVALID, engine.InvalidPayloadAttributes.With(errors.New("withdrawals before shanghai"))
			}
		case forks.Shanghai:
			if params.Withdrawals == nil {
				return engine.STATUS_INVALID, engine.InvalidPayloadAttributes.With(errors.New("missing withdrawals"))
			}
		default:
			return engine.STATUS_INVALID, engine.UnsupportedFork.With(errors.New("forkchoiceUpdatedV2 must only be called with paris and shanghai payloads"))
		}
	}
	return api.forkchoiceUpdated(update, params, engine.PayloadV2, false)
}

// ForkchoiceUpdatedV3 is equivalent to V2 with the addition of parent beacon block root
// in the payload attributes. It supports only PayloadAttributesV3.
func (api *ConsensusAPI) ForkchoiceUpdatedV3(update engine.ForkchoiceStateV1, params *engine.PayloadAttributes) (engine.ForkChoiceResponse, error) {
	if params != nil {
		if params.Withdrawals == nil {
			return engine.STATUS_INVALID, engine.InvalidPayloadAttributes.With(errors.New("missing withdrawals"))
		}
		if params.BeaconRoot == nil {
			return engine.STATUS_INVALID, engine.InvalidPayloadAttributes.With(errors.New("missing beacon root"))
		}
		if api.eth.BlockChain().Config().LatestFork(params.Timestamp) != forks.Cancun && api.eth.BlockChain().Config().LatestFork(params.Timestamp) != forks.Prague {
			return engine.STATUS_INVALID, engine.UnsupportedFork.With(errors.New("forkchoiceUpdatedV3 must only be called for cancun payloads"))
		}
	}
	// TODO(matt): the spec requires that fcu is applied when called on a valid
	// hash, even if params are wrong. To do this we need to split up
	// forkchoiceUpdate into a function that only updates the head and then a
	// function that kicks off block construction.
	return api.forkchoiceUpdated(update, params, engine.PayloadV3, false)
}

// ForkchoiceUpdatedWithWitnessV1 is analogous to ForkchoiceUpdatedV1, only it
// generates an execution witness too if block building was requested.
func (api *ConsensusAPI) ForkchoiceUpdatedWithWitnessV1(update engine.ForkchoiceStateV1, payloadAttributes *engine.PayloadAttributes) (engine.ForkChoiceResponse, error) {
	if payloadAttributes != nil {
		if payloadAttributes.Withdrawals != nil || payloadAttributes.BeaconRoot != nil {
			return engine.STATUS_INVALID, engine.InvalidParams.With(errors.New("withdrawals and beacon root not supported in V1"))
		}
		if api.eth.BlockChain().Config().IsShanghai(api.eth.BlockChain().Config().LondonBlock, payloadAttributes.Timestamp) {
			return engine.STATUS_INVALID, engine.InvalidParams.With(errors.New("forkChoiceUpdateV1 called post-shanghai"))
		}
	}
	return api.forkchoiceUpdated(update, payloadAttributes, engine.PayloadV1, true)
}

// ForkchoiceUpdatedWithWitnessV2 is analogous to ForkchoiceUpdatedV2, only it
// generates an execution witness too if block building was requested.
func (api *ConsensusAPI) ForkchoiceUpdatedWithWitnessV2(update engine.ForkchoiceStateV1, params *engine.PayloadAttributes) (engine.ForkChoiceResponse, error) {
	if params != nil {
		if params.BeaconRoot != nil {
			return engine.STATUS_INVALID, engine.InvalidPayloadAttributes.With(errors.New("unexpected beacon root"))
		}
		switch api.eth.BlockChain().Config().LatestFork(params.Timestamp) {
		case forks.Paris:
			if params.Withdrawals != nil {
				return engine.STATUS_INVALID, engine.InvalidPayloadAttributes.With(errors.New("withdrawals before shanghai"))
			}
		case forks.Shanghai:
			if params.Withdrawals == nil {
				return engine.STATUS_INVALID, engine.InvalidPayloadAttributes.With(errors.New("missing withdrawals"))
			}
		default:
			return engine.STATUS_INVALID, engine.UnsupportedFork.With(errors.New("forkchoiceUpdatedV2 must only be called with paris and shanghai payloads"))
		}
	}
	return api.forkchoiceUpdated(update, params, engine.PayloadV2, true)
}

// ForkchoiceUpdatedWithWitnessV3 is analogous to ForkchoiceUpdatedV3, only it
// generates an execution witness too if block building was requested.
func (api *ConsensusAPI) ForkchoiceUpdatedWithWitnessV3(update engine.ForkchoiceStateV1, params *engine.PayloadAttributes) (engine.ForkChoiceResponse, error) {
	if params != nil {
		if params.Withdrawals == nil {
			return engine.STATUS_INVALID, engine.InvalidPayloadAttributes.With(errors.New("missing withdrawals"))
		}
		if params.BeaconRoot == nil {
			return engine.STATUS_INVALID, engine.InvalidPayloadAttributes.With(errors.New("missing beacon root"))
		}
		if api.eth.BlockChain().Config().LatestFork(params.Timestamp) != forks.Cancun && api.eth.BlockChain().Config().LatestFork(params.Timestamp) != forks.Prague {
			return engine.STATUS_INVALID, engine.UnsupportedFork.With(errors.New("forkchoiceUpdatedV3 must only be called for cancun payloads"))
		}
	}
	// TODO(matt): the spec requires that fcu is applied when called on a valid
	// hash, even if params are wrong. To do this we need to split up
	// forkchoiceUpdate into a function that only updates the head and then a
	// function that kicks off block construction.
	return api.forkchoiceUpdated(update, params, engine.PayloadV3, true)
}

func (api *ConsensusAPI) forkchoiceUpdated(update engine.ForkchoiceStateV1, payloadAttributes *engine.PayloadAttributes, payloadVersion engine.PayloadVersion, payloadWitness bool) (engine.ForkChoiceResponse, error) {
	api.forkchoiceLock.Lock()
	defer api.forkchoiceLock.Unlock()

	log.Trace("Engine API request received", "method", "ForkchoiceUpdated", "head", update.HeadBlockHash, "finalized", update.FinalizedBlockHash, "safe", update.SafeBlockHash)
	if update.HeadBlockHash == (common.Hash{}) {
		log.Warn("Forkchoice requested update to zero hash")
		return engine.STATUS_INVALID, nil // TODO(karalabe): Why does someone send us this?
	}
	// Stash away the last update to warn the user if the beacon client goes offline
	api.lastForkchoiceLock.Lock()
	api.lastForkchoiceUpdate = time.Now()
	api.lastForkchoiceLock.Unlock()

	// Check whether we have the block yet in our database or not. If not, we'll
	// need to either trigger a sync, or to reject this forkchoice update for a
	// reason.
	block := api.eth.BlockChain().GetBlockByHash(update.HeadBlockHash)
	if block == nil {
		// If this block was previously invalidated, keep rejecting it here too
		if res := api.checkInvalidAncestor(update.HeadBlockHash, update.HeadBlockHash); res != nil {
			return engine.ForkChoiceResponse{PayloadStatus: *res, PayloadID: nil}, nil
		}
		// If the head hash is unknown (was not given to us in a newPayload request),
		// we cannot resolve the header, so not much to do. This could be extended in
		// the future to resolve from the `eth` network, but it's an unexpected case
		// that should be fixed, not papered over.
		header := api.remoteBlocks.get(update.HeadBlockHash)
		if header == nil {
			log.Warn("Forkchoice requested unknown head", "hash", update.HeadBlockHash)
			return engine.STATUS_SYNCING, nil
		}
		// If the finalized hash is known, we can direct the downloader to move
		// potentially more data to the freezer from the get go.
		finalized := api.remoteBlocks.get(update.FinalizedBlockHash)

		// Header advertised via a past newPayload request. Start syncing to it.
		context := []interface{}{"number", header.Number, "hash", header.Hash()}
		if update.FinalizedBlockHash != (common.Hash{}) {
			if finalized == nil {
				context = append(context, []interface{}{"finalized", "unknown"}...)
			} else {
				context = append(context, []interface{}{"finalized", finalized.Number}...)
			}
		}
		log.Info("Forkchoice requested sync to new head", context...)
		if err := api.eth.Downloader().BeaconSync(api.eth.SyncMode(), header, finalized); err != nil {
			return engine.STATUS_SYNCING, err
		}
		return engine.STATUS_SYNCING, nil
	}
	// Block is known locally, just sanity check that the beacon client does not
	// attempt to push us back to before the merge.
	if block.Difficulty().BitLen() > 0 || block.NumberU64() == 0 {
		var (
			td  = api.eth.BlockChain().GetTd(update.HeadBlockHash, block.NumberU64())
			ptd = api.eth.BlockChain().GetTd(block.ParentHash(), block.NumberU64()-1)
			ttd = api.eth.BlockChain().Config().TerminalTotalDifficulty
		)
		if td == nil || (block.NumberU64() > 0 && ptd == nil) {
			log.Error("TDs unavailable for TTD check", "number", block.NumberU64(), "hash", update.HeadBlockHash, "td", td, "parent", block.ParentHash(), "ptd", ptd)
			return engine.STATUS_INVALID, errors.New("TDs unavailable for TDD check")
		}
		if td.Cmp(ttd) < 0 {
			log.Error("Refusing beacon update to pre-merge", "number", block.NumberU64(), "hash", update.HeadBlockHash, "diff", block.Difficulty(), "age", common.PrettyAge(time.Unix(int64(block.Time()), 0)))
			return engine.ForkChoiceResponse{PayloadStatus: engine.INVALID_TERMINAL_BLOCK, PayloadID: nil}, nil
		}
		if block.NumberU64() > 0 && ptd.Cmp(ttd) >= 0 {
			log.Error("Parent block is already post-ttd", "number", block.NumberU64(), "hash", update.HeadBlockHash, "diff", block.Difficulty(), "age", common.PrettyAge(time.Unix(int64(block.Time()), 0)))
			return engine.ForkChoiceResponse{PayloadStatus: engine.INVALID_TERMINAL_BLOCK, PayloadID: nil}, nil
		}
	}
	valid := func(id *engine.PayloadID) engine.ForkChoiceResponse {
		return engine.ForkChoiceResponse{
			PayloadStatus: engine.PayloadStatusV1{Status: engine.VALID, LatestValidHash: &update.HeadBlockHash},
			PayloadID:     id,
		}
	}
	if rawdb.ReadCanonicalHash(api.eth.ChainDb(), block.NumberU64()) != update.HeadBlockHash {
		// Block is not canonical, set head.
		if latestValid, err := api.eth.BlockChain().SetCanonical(block); err != nil {
			return engine.ForkChoiceResponse{PayloadStatus: engine.PayloadStatusV1{Status: engine.INVALID, LatestValidHash: &latestValid}}, err
		}
	} else if api.eth.BlockChain().CurrentBlock().Hash() == update.HeadBlockHash {
		// If the specified head matches with our local head, do nothing and keep
		// generating the payload. It's a special corner case that a few slots are
		// missing and we are requested to generate the payload in slot.
	} else if api.eth.BlockChain().Config().Optimism == nil { // minor Engine API divergence: allow proposers to reorg their own chain
		// If the head block is already in our canonical chain, the beacon client is
		// probably resyncing. Ignore the update.
		log.Info("Ignoring beacon update to old head", "number", block.NumberU64(), "hash", update.HeadBlockHash, "age", common.PrettyAge(time.Unix(int64(block.Time()), 0)), "have", api.eth.BlockChain().CurrentBlock().Number)
		return valid(nil), nil
	}
	api.eth.SetSynced()

	// If the beacon client also advertised a finalized block, mark the local
	// chain final and completely in PoS mode.
	if update.FinalizedBlockHash != (common.Hash{}) {
		// If the finalized block is not in our canonical tree, something is wrong
		finalBlock := api.eth.BlockChain().GetBlockByHash(update.FinalizedBlockHash)
		if finalBlock == nil {
			log.Warn("Final block not available in database", "hash", update.FinalizedBlockHash)
			return engine.STATUS_INVALID, engine.InvalidForkChoiceState.With(errors.New("final block not available in database"))
		} else if rawdb.ReadCanonicalHash(api.eth.ChainDb(), finalBlock.NumberU64()) != update.FinalizedBlockHash {
			log.Warn("Final block not in canonical chain", "number", finalBlock.NumberU64(), "hash", update.FinalizedBlockHash)
			return engine.STATUS_INVALID, engine.InvalidForkChoiceState.With(errors.New("final block not in canonical chain"))
		}
		// Set the finalized block
		api.eth.BlockChain().SetFinalized(finalBlock.Header())
	}
	// Check if the safe block hash is in our canonical tree, if not something is wrong
	if update.SafeBlockHash != (common.Hash{}) {
		safeBlock := api.eth.BlockChain().GetBlockByHash(update.SafeBlockHash)
		if safeBlock == nil {
			log.Warn("Safe block not available in database")
			return engine.STATUS_INVALID, engine.InvalidForkChoiceState.With(errors.New("safe block not available in database"))
		}
		if rawdb.ReadCanonicalHash(api.eth.ChainDb(), safeBlock.NumberU64()) != update.SafeBlockHash {
			log.Warn("Safe block not in canonical chain")
			return engine.STATUS_INVALID, engine.InvalidForkChoiceState.With(errors.New("safe block not in canonical chain"))
		}
		// Set the safe block
		api.eth.BlockChain().SetSafe(safeBlock.Header())
	}
	// If payload generation was requested, create a new block to be potentially
	// sealed by the beacon client. The payload will be requested later, and we
	// will replace it arbitrarily many times in between.

	if payloadAttributes != nil {
		var eip1559Params []byte
		if api.eth.BlockChain().Config().Optimism != nil {
			if payloadAttributes.GasLimit == nil {
				return engine.STATUS_INVALID, engine.InvalidPayloadAttributes.With(errors.New("gasLimit parameter is required"))
			}
			if api.eth.BlockChain().Config().IsHolocene(payloadAttributes.Timestamp) {
				if err := eip1559.ValidateHolocene1559Params(payloadAttributes.EIP1559Params); err != nil {
					return engine.STATUS_INVALID, engine.InvalidPayloadAttributes.With(err)
				}
				eip1559Params = bytes.Clone(payloadAttributes.EIP1559Params)
			} else if len(payloadAttributes.EIP1559Params) != 0 {
				return engine.STATUS_INVALID,
					engine.InvalidPayloadAttributes.With(errors.New("eip155Params not supported prior to Holocene upgrade"))
			}
		}
		transactions := make(types.Transactions, 0, len(payloadAttributes.Transactions))
		for i, otx := range payloadAttributes.Transactions {
			var tx types.Transaction
			if err := tx.UnmarshalBinary(otx); err != nil {
				return engine.STATUS_INVALID, fmt.Errorf("transaction %d is not valid: %v", i, err)
			}
			transactions = append(transactions, &tx)
		}
		args := &miner.BuildPayloadArgs{
			Parent:        update.HeadBlockHash,
			Timestamp:     payloadAttributes.Timestamp,
			FeeRecipient:  payloadAttributes.SuggestedFeeRecipient,
			Random:        payloadAttributes.Random,
			Withdrawals:   payloadAttributes.Withdrawals,
			BeaconRoot:    payloadAttributes.BeaconRoot,
			NoTxPool:      payloadAttributes.NoTxPool,
			Transactions:  transactions,
			GasLimit:      payloadAttributes.GasLimit,
			Version:       payloadVersion,
			EIP1559Params: eip1559Params,
		}
		id := args.Id()
		// If we already are busy generating this work, then we do not need
		// to start a second process.
		if api.localBlocks.has(id) {
			return valid(&id), nil
		}
		payload, err := api.eth.Miner().BuildPayload(args, payloadWitness)
		if err != nil {
			log.Error("Failed to build payload", "err", err)
			return valid(nil), engine.InvalidPayloadAttributes.With(err)
		}
		api.localBlocks.put(id, payload)
		return valid(&id), nil
	}
	return valid(nil), nil
}

// ExchangeTransitionConfigurationV1 checks the given configuration against
// the configuration of the node.
func (api *ConsensusAPI) ExchangeTransitionConfigurationV1(config engine.TransitionConfigurationV1) (*engine.TransitionConfigurationV1, error) {
	log.Trace("Engine API request received", "method", "ExchangeTransitionConfiguration", "ttd", config.TerminalTotalDifficulty)
	if config.TerminalTotalDifficulty == nil {
		return nil, errors.New("invalid terminal total difficulty")
	}
	// Stash away the last update to warn the user if the beacon client goes offline
	api.lastTransitionLock.Lock()
	api.lastTransitionUpdate = time.Now()
	api.lastTransitionLock.Unlock()

	ttd := api.eth.BlockChain().Config().TerminalTotalDifficulty
	if ttd == nil || ttd.Cmp(config.TerminalTotalDifficulty.ToInt()) != 0 {
		log.Warn("Invalid TTD configured", "geth", ttd, "beacon", config.TerminalTotalDifficulty)
		return nil, fmt.Errorf("invalid ttd: execution %v consensus %v", ttd, config.TerminalTotalDifficulty)
	}
	if config.TerminalBlockHash != (common.Hash{}) {
		if hash := api.eth.BlockChain().GetCanonicalHash(uint64(config.TerminalBlockNumber)); hash == config.TerminalBlockHash {
			return &engine.TransitionConfigurationV1{
				TerminalTotalDifficulty: (*hexutil.Big)(ttd),
				TerminalBlockHash:       config.TerminalBlockHash,
				TerminalBlockNumber:     config.TerminalBlockNumber,
			}, nil
		}
		return nil, errors.New("invalid terminal block hash")
	}
	return &engine.TransitionConfigurationV1{TerminalTotalDifficulty: (*hexutil.Big)(ttd)}, nil
}

// GetPayloadV1 returns a cached payload by id.
func (api *ConsensusAPI) GetPayloadV1(payloadID engine.PayloadID) (*engine.ExecutableData, error) {
	if !payloadID.Is(engine.PayloadV1) {
		return nil, engine.UnsupportedFork
	}
	data, err := api.getPayload(payloadID, false)
	if err != nil {
		return nil, err
	}
	return data.ExecutionPayload, nil
}

// GetPayloadV2 returns a cached payload by id.
func (api *ConsensusAPI) GetPayloadV2(payloadID engine.PayloadID) (*engine.ExecutionPayloadEnvelope, error) {
	if !payloadID.Is(engine.PayloadV1, engine.PayloadV2) {
		return nil, engine.UnsupportedFork
	}
	return api.getPayload(payloadID, false)
}

// GetPayloadV3 returns a cached payload by id.
func (api *ConsensusAPI) GetPayloadV3(payloadID engine.PayloadID) (*engine.ExecutionPayloadEnvelope, error) {
	if !payloadID.Is(engine.PayloadV3) {
		return nil, engine.UnsupportedFork
	}
	return api.getPayload(payloadID, false)
}

// GetPayloadV4 returns a cached payload by id.
func (api *ConsensusAPI) GetPayloadV4(payloadID engine.PayloadID) (*engine.ExecutionPayloadEnvelope, error) {
	if !payloadID.Is(engine.PayloadV3) {
		return nil, engine.UnsupportedFork
	}
	return api.getPayload(payloadID, false)
}

func (api *ConsensusAPI) getPayload(payloadID engine.PayloadID, full bool) (*engine.ExecutionPayloadEnvelope, error) {
	log.Trace("Engine API request received", "method", "GetPayload", "id", payloadID)
	data := api.localBlocks.get(payloadID, full)
	if data == nil {
		return nil, engine.UnknownPayload
	}
	return data, nil
}

// GetBlobsV1 returns a blob from the transaction pool.
func (api *ConsensusAPI) GetBlobsV1(hashes []common.Hash) ([]*engine.BlobAndProofV1, error) {
	if len(hashes) > 128 {
		return nil, engine.TooLargeRequest.With(fmt.Errorf("requested blob count too large: %v", len(hashes)))
	}
	res := make([]*engine.BlobAndProofV1, len(hashes))

	blobs, proofs := api.eth.TxPool().GetBlobs(hashes)
	for i := 0; i < len(blobs); i++ {
		if blobs[i] != nil {
			res[i] = &engine.BlobAndProofV1{
				Blob:  (*blobs[i])[:],
				Proof: (*proofs[i])[:],
			}
		}
	}
	return res, nil
}

// NewPayloadV1 creates an Eth1 block, inserts it in the chain, and returns the status of the chain.
func (api *ConsensusAPI) NewPayloadV1(params engine.ExecutableData) (engine.PayloadStatusV1, error) {
	if params.Withdrawals != nil {
		return engine.PayloadStatusV1{Status: engine.INVALID}, engine.InvalidParams.With(errors.New("withdrawals not supported in V1"))
	}
	return api.newPayload(params, nil, nil, nil, false)
}

// NewPayloadV2 creates an Eth1 block, inserts it in the chain, and returns the status of the chain.
func (api *ConsensusAPI) NewPayloadV2(params engine.ExecutableData) (engine.PayloadStatusV1, error) {
	if api.eth.BlockChain().Config().IsCancun(api.eth.BlockChain().Config().LondonBlock, params.Timestamp) {
		return engine.PayloadStatusV1{Status: engine.INVALID}, engine.InvalidParams.With(errors.New("can't use newPayloadV2 post-cancun"))
	}
	if api.eth.BlockChain().Config().LatestFork(params.Timestamp) == forks.Shanghai {
		if params.Withdrawals == nil {
			return engine.PayloadStatusV1{Status: engine.INVALID}, engine.InvalidParams.With(errors.New("nil withdrawals post-shanghai"))
		}
	} else {
		if params.Withdrawals != nil {
			return engine.PayloadStatusV1{Status: engine.INVALID}, engine.InvalidParams.With(errors.New("non-nil withdrawals pre-shanghai"))
		}
	}
	if params.ExcessBlobGas != nil {
		return engine.PayloadStatusV1{Status: engine.INVALID}, engine.InvalidParams.With(errors.New("non-nil excessBlobGas pre-cancun"))
	}
	if params.BlobGasUsed != nil {
		return engine.PayloadStatusV1{Status: engine.INVALID}, engine.InvalidParams.With(errors.New("non-nil blobGasUsed pre-cancun"))
	}
	return api.newPayload(params, nil, nil, nil, false)
}

// NewPayloadV3 creates an Eth1 block, inserts it in the chain, and returns the status of the chain.
func (api *ConsensusAPI) NewPayloadV3(params engine.ExecutableData, versionedHashes []common.Hash, beaconRoot *common.Hash) (engine.PayloadStatusV1, error) {
	if params.Withdrawals == nil {
		return engine.PayloadStatusV1{Status: engine.INVALID}, engine.InvalidParams.With(errors.New("nil withdrawals post-shanghai"))
	}
	if params.ExcessBlobGas == nil {
		return engine.PayloadStatusV1{Status: engine.INVALID}, engine.InvalidParams.With(errors.New("nil excessBlobGas post-cancun"))
	}
	if params.BlobGasUsed == nil {
		return engine.PayloadStatusV1{Status: engine.INVALID}, engine.InvalidParams.With(errors.New("nil blobGasUsed post-cancun"))
	}

	if versionedHashes == nil {
		return engine.PayloadStatusV1{Status: engine.INVALID}, engine.InvalidParams.With(errors.New("nil versionedHashes post-cancun"))
	}
	if beaconRoot == nil {
		return engine.PayloadStatusV1{Status: engine.INVALID}, engine.InvalidParams.With(errors.New("nil beaconRoot post-cancun"))
	}

	if api.eth.BlockChain().Config().LatestFork(params.Timestamp) != forks.Cancun {
		return engine.PayloadStatusV1{Status: engine.INVALID}, engine.UnsupportedFork.With(errors.New("newPayloadV3 must only be called for cancun payloads"))
	}
<<<<<<< HEAD

=======
>>>>>>> f0e8a3e9
	return api.newPayload(params, versionedHashes, beaconRoot, nil, false)
}

// NewPayloadV4 creates an Eth1 block, inserts it in the chain, and returns the status of the chain.
func (api *ConsensusAPI) NewPayloadV4(params engine.ExecutableData, versionedHashes []common.Hash, beaconRoot *common.Hash, executionRequests []hexutil.Bytes) (engine.PayloadStatusV1, error) {
	if params.Withdrawals == nil {
		return engine.PayloadStatusV1{Status: engine.INVALID}, engine.InvalidParams.With(errors.New("nil withdrawals post-shanghai"))
	}
	if params.ExcessBlobGas == nil {
		return engine.PayloadStatusV1{Status: engine.INVALID}, engine.InvalidParams.With(errors.New("nil excessBlobGas post-cancun"))
	}
	if params.BlobGasUsed == nil {
		return engine.PayloadStatusV1{Status: engine.INVALID}, engine.InvalidParams.With(errors.New("nil blobGasUsed post-cancun"))
	}

	if versionedHashes == nil {
		return engine.PayloadStatusV1{Status: engine.INVALID}, engine.InvalidParams.With(errors.New("nil versionedHashes post-cancun"))
	}
	if beaconRoot == nil {
		return engine.PayloadStatusV1{Status: engine.INVALID}, engine.InvalidParams.With(errors.New("nil beaconRoot post-cancun"))
	}
	if executionRequests == nil {
		return engine.PayloadStatusV1{Status: engine.INVALID}, engine.InvalidParams.With(errors.New("nil executionRequests post-prague"))
	}

	if api.eth.BlockChain().Config().LatestFork(params.Timestamp) != forks.Prague {
		return engine.PayloadStatusV1{Status: engine.INVALID}, engine.UnsupportedFork.With(errors.New("newPayloadV4 must only be called for prague payloads"))
	}
	requests := convertRequests(executionRequests)
<<<<<<< HEAD
=======
	if err := validateRequests(requests); err != nil {
		return engine.PayloadStatusV1{Status: engine.INVALID}, engine.InvalidParams.With(err)
	}
>>>>>>> f0e8a3e9
	return api.newPayload(params, versionedHashes, beaconRoot, requests, false)
}

// NewPayloadWithWitnessV1 is analogous to NewPayloadV1, only it also generates
// and returns a stateless witness after running the payload.
func (api *ConsensusAPI) NewPayloadWithWitnessV1(params engine.ExecutableData) (engine.PayloadStatusV1, error) {
	if params.Withdrawals != nil {
		return engine.PayloadStatusV1{Status: engine.INVALID}, engine.InvalidParams.With(errors.New("withdrawals not supported in V1"))
	}
	return api.newPayload(params, nil, nil, nil, true)
}

// NewPayloadWithWitnessV2 is analogous to NewPayloadV2, only it also generates
// and returns a stateless witness after running the payload.
func (api *ConsensusAPI) NewPayloadWithWitnessV2(params engine.ExecutableData) (engine.PayloadStatusV1, error) {
	if api.eth.BlockChain().Config().IsCancun(api.eth.BlockChain().Config().LondonBlock, params.Timestamp) {
		return engine.PayloadStatusV1{Status: engine.INVALID}, engine.InvalidParams.With(errors.New("can't use newPayloadV2 post-cancun"))
	}
	if api.eth.BlockChain().Config().LatestFork(params.Timestamp) == forks.Shanghai {
		if params.Withdrawals == nil {
			return engine.PayloadStatusV1{Status: engine.INVALID}, engine.InvalidParams.With(errors.New("nil withdrawals post-shanghai"))
		}
	} else {
		if params.Withdrawals != nil {
			return engine.PayloadStatusV1{Status: engine.INVALID}, engine.InvalidParams.With(errors.New("non-nil withdrawals pre-shanghai"))
		}
	}
	if params.ExcessBlobGas != nil {
		return engine.PayloadStatusV1{Status: engine.INVALID}, engine.InvalidParams.With(errors.New("non-nil excessBlobGas pre-cancun"))
	}
	if params.BlobGasUsed != nil {
		return engine.PayloadStatusV1{Status: engine.INVALID}, engine.InvalidParams.With(errors.New("non-nil blobGasUsed pre-cancun"))
	}
	return api.newPayload(params, nil, nil, nil, true)
}

// NewPayloadWithWitnessV3 is analogous to NewPayloadV3, only it also generates
// and returns a stateless witness after running the payload.
func (api *ConsensusAPI) NewPayloadWithWitnessV3(params engine.ExecutableData, versionedHashes []common.Hash, beaconRoot *common.Hash) (engine.PayloadStatusV1, error) {
	if params.Withdrawals == nil {
		return engine.PayloadStatusV1{Status: engine.INVALID}, engine.InvalidParams.With(errors.New("nil withdrawals post-shanghai"))
	}
	if params.ExcessBlobGas == nil {
		return engine.PayloadStatusV1{Status: engine.INVALID}, engine.InvalidParams.With(errors.New("nil excessBlobGas post-cancun"))
	}
	if params.BlobGasUsed == nil {
		return engine.PayloadStatusV1{Status: engine.INVALID}, engine.InvalidParams.With(errors.New("nil blobGasUsed post-cancun"))
	}

	if versionedHashes == nil {
		return engine.PayloadStatusV1{Status: engine.INVALID}, engine.InvalidParams.With(errors.New("nil versionedHashes post-cancun"))
	}
	if beaconRoot == nil {
		return engine.PayloadStatusV1{Status: engine.INVALID}, engine.InvalidParams.With(errors.New("nil beaconRoot post-cancun"))
	}

	if api.eth.BlockChain().Config().LatestFork(params.Timestamp) != forks.Cancun {
		return engine.PayloadStatusV1{Status: engine.INVALID}, engine.UnsupportedFork.With(errors.New("newPayloadWithWitnessV3 must only be called for cancun payloads"))
	}
	return api.newPayload(params, versionedHashes, beaconRoot, nil, true)
}

// NewPayloadWithWitnessV4 is analogous to NewPayloadV4, only it also generates
// and returns a stateless witness after running the payload.
func (api *ConsensusAPI) NewPayloadWithWitnessV4(params engine.ExecutableData, versionedHashes []common.Hash, beaconRoot *common.Hash, executionRequests []hexutil.Bytes) (engine.PayloadStatusV1, error) {
	if params.Withdrawals == nil {
		return engine.PayloadStatusV1{Status: engine.INVALID}, engine.InvalidParams.With(errors.New("nil withdrawals post-shanghai"))
	}
	if params.ExcessBlobGas == nil {
		return engine.PayloadStatusV1{Status: engine.INVALID}, engine.InvalidParams.With(errors.New("nil excessBlobGas post-cancun"))
	}
	if params.BlobGasUsed == nil {
		return engine.PayloadStatusV1{Status: engine.INVALID}, engine.InvalidParams.With(errors.New("nil blobGasUsed post-cancun"))
	}

	if versionedHashes == nil {
		return engine.PayloadStatusV1{Status: engine.INVALID}, engine.InvalidParams.With(errors.New("nil versionedHashes post-cancun"))
	}
	if beaconRoot == nil {
		return engine.PayloadStatusV1{Status: engine.INVALID}, engine.InvalidParams.With(errors.New("nil beaconRoot post-cancun"))
	}
	if executionRequests == nil {
		return engine.PayloadStatusV1{Status: engine.INVALID}, engine.InvalidParams.With(errors.New("nil executionRequests post-prague"))
	}

	if api.eth.BlockChain().Config().LatestFork(params.Timestamp) != forks.Prague {
		return engine.PayloadStatusV1{Status: engine.INVALID}, engine.UnsupportedFork.With(errors.New("newPayloadWithWitnessV4 must only be called for prague payloads"))
	}
	requests := convertRequests(executionRequests)
<<<<<<< HEAD
=======
	if err := validateRequests(requests); err != nil {
		return engine.PayloadStatusV1{Status: engine.INVALID}, engine.InvalidParams.With(err)
	}
>>>>>>> f0e8a3e9
	return api.newPayload(params, versionedHashes, beaconRoot, requests, true)
}

// ExecuteStatelessPayloadV1 is analogous to NewPayloadV1, only it operates in
// a stateless mode on top of a provided witness instead of the local database.
func (api *ConsensusAPI) ExecuteStatelessPayloadV1(params engine.ExecutableData, opaqueWitness hexutil.Bytes) (engine.StatelessPayloadStatusV1, error) {
	if params.Withdrawals != nil {
		return engine.StatelessPayloadStatusV1{Status: engine.INVALID}, engine.InvalidParams.With(errors.New("withdrawals not supported in V1"))
	}
	return api.executeStatelessPayload(params, nil, nil, nil, opaqueWitness)
}

// ExecuteStatelessPayloadV2 is analogous to NewPayloadV2, only it operates in
// a stateless mode on top of a provided witness instead of the local database.
func (api *ConsensusAPI) ExecuteStatelessPayloadV2(params engine.ExecutableData, opaqueWitness hexutil.Bytes) (engine.StatelessPayloadStatusV1, error) {
	if api.eth.BlockChain().Config().IsCancun(api.eth.BlockChain().Config().LondonBlock, params.Timestamp) {
		return engine.StatelessPayloadStatusV1{Status: engine.INVALID}, engine.InvalidParams.With(errors.New("can't use newPayloadV2 post-cancun"))
	}
	if api.eth.BlockChain().Config().LatestFork(params.Timestamp) == forks.Shanghai {
		if params.Withdrawals == nil {
			return engine.StatelessPayloadStatusV1{Status: engine.INVALID}, engine.InvalidParams.With(errors.New("nil withdrawals post-shanghai"))
		}
	} else {
		if params.Withdrawals != nil {
			return engine.StatelessPayloadStatusV1{Status: engine.INVALID}, engine.InvalidParams.With(errors.New("non-nil withdrawals pre-shanghai"))
		}
	}
	if params.ExcessBlobGas != nil {
		return engine.StatelessPayloadStatusV1{Status: engine.INVALID}, engine.InvalidParams.With(errors.New("non-nil excessBlobGas pre-cancun"))
	}
	if params.BlobGasUsed != nil {
		return engine.StatelessPayloadStatusV1{Status: engine.INVALID}, engine.InvalidParams.With(errors.New("non-nil blobGasUsed pre-cancun"))
	}
	return api.executeStatelessPayload(params, nil, nil, nil, opaqueWitness)
}

// ExecuteStatelessPayloadV3 is analogous to NewPayloadV3, only it operates in
// a stateless mode on top of a provided witness instead of the local database.
func (api *ConsensusAPI) ExecuteStatelessPayloadV3(params engine.ExecutableData, versionedHashes []common.Hash, beaconRoot *common.Hash, opaqueWitness hexutil.Bytes) (engine.StatelessPayloadStatusV1, error) {
	if params.Withdrawals == nil {
		return engine.StatelessPayloadStatusV1{Status: engine.INVALID}, engine.InvalidParams.With(errors.New("nil withdrawals post-shanghai"))
	}
	if params.ExcessBlobGas == nil {
		return engine.StatelessPayloadStatusV1{Status: engine.INVALID}, engine.InvalidParams.With(errors.New("nil excessBlobGas post-cancun"))
	}
	if params.BlobGasUsed == nil {
		return engine.StatelessPayloadStatusV1{Status: engine.INVALID}, engine.InvalidParams.With(errors.New("nil blobGasUsed post-cancun"))
	}

	if versionedHashes == nil {
		return engine.StatelessPayloadStatusV1{Status: engine.INVALID}, engine.InvalidParams.With(errors.New("nil versionedHashes post-cancun"))
	}
	if beaconRoot == nil {
		return engine.StatelessPayloadStatusV1{Status: engine.INVALID}, engine.InvalidParams.With(errors.New("nil beaconRoot post-cancun"))
	}

	if api.eth.BlockChain().Config().LatestFork(params.Timestamp) != forks.Cancun {
		return engine.StatelessPayloadStatusV1{Status: engine.INVALID}, engine.UnsupportedFork.With(errors.New("executeStatelessPayloadV3 must only be called for cancun payloads"))
	}
	return api.executeStatelessPayload(params, versionedHashes, beaconRoot, nil, opaqueWitness)
}

// ExecuteStatelessPayloadV4 is analogous to NewPayloadV4, only it operates in
// a stateless mode on top of a provided witness instead of the local database.
func (api *ConsensusAPI) ExecuteStatelessPayloadV4(params engine.ExecutableData, versionedHashes []common.Hash, beaconRoot *common.Hash, executionRequests []hexutil.Bytes, opaqueWitness hexutil.Bytes) (engine.StatelessPayloadStatusV1, error) {
	if params.Withdrawals == nil {
		return engine.StatelessPayloadStatusV1{Status: engine.INVALID}, engine.InvalidParams.With(errors.New("nil withdrawals post-shanghai"))
	}
	if params.ExcessBlobGas == nil {
		return engine.StatelessPayloadStatusV1{Status: engine.INVALID}, engine.InvalidParams.With(errors.New("nil excessBlobGas post-cancun"))
	}
	if params.BlobGasUsed == nil {
		return engine.StatelessPayloadStatusV1{Status: engine.INVALID}, engine.InvalidParams.With(errors.New("nil blobGasUsed post-cancun"))
	}

	if versionedHashes == nil {
		return engine.StatelessPayloadStatusV1{Status: engine.INVALID}, engine.InvalidParams.With(errors.New("nil versionedHashes post-cancun"))
	}
	if beaconRoot == nil {
		return engine.StatelessPayloadStatusV1{Status: engine.INVALID}, engine.InvalidParams.With(errors.New("nil beaconRoot post-cancun"))
	}
	if executionRequests == nil {
		return engine.StatelessPayloadStatusV1{Status: engine.INVALID}, engine.InvalidParams.With(errors.New("nil executionRequests post-prague"))
	}

	if api.eth.BlockChain().Config().LatestFork(params.Timestamp) != forks.Prague {
		return engine.StatelessPayloadStatusV1{Status: engine.INVALID}, engine.UnsupportedFork.With(errors.New("executeStatelessPayloadV4 must only be called for prague payloads"))
	}
	requests := convertRequests(executionRequests)
	return api.executeStatelessPayload(params, versionedHashes, beaconRoot, requests, opaqueWitness)
}

func (api *ConsensusAPI) newPayload(params engine.ExecutableData, versionedHashes []common.Hash, beaconRoot *common.Hash, requests [][]byte, witness bool) (engine.PayloadStatusV1, error) {
	// The locking here is, strictly, not required. Without these locks, this can happen:
	//
	// 1. NewPayload( execdata-N ) is invoked from the CL. It goes all the way down to
	//      api.eth.BlockChain().InsertBlockWithoutSetHead, where it is blocked on
	//      e.g database compaction.
	// 2. The call times out on the CL layer, which issues another NewPayload (execdata-N) call.
	//    Similarly, this also get stuck on the same place. Importantly, since the
	//    first call has not gone through, the early checks for "do we already have this block"
	//    will all return false.
	// 3. When the db compaction ends, then N calls inserting the same payload are processed
	//    sequentially.
	// Hence, we use a lock here, to be sure that the previous call has finished before we
	// check whether we already have the block locally.

	// Payload must have eip-1559 params in ExtraData after Holocene
	if api.eth.BlockChain().Config().IsHolocene(params.Timestamp) {
		if err := eip1559.ValidateHoloceneExtraData(params.ExtraData); err != nil {
			return api.invalid(err, nil), nil
		}
	}

	api.newPayloadLock.Lock()
	defer api.newPayloadLock.Unlock()

	log.Trace("Engine API request received", "method", "NewPayload", "number", params.Number, "hash", params.BlockHash)
<<<<<<< HEAD
	block, err := engine.ExecutableDataToBlock(params, versionedHashes, beaconRoot, requests, api.eth.BlockChain().Config())
=======
	block, err := engine.ExecutableDataToBlock(params, versionedHashes, beaconRoot, requests)
>>>>>>> f0e8a3e9
	if err != nil {
		bgu := "nil"
		if params.BlobGasUsed != nil {
			bgu = strconv.Itoa(int(*params.BlobGasUsed))
		}
		ebg := "nil"
		if params.ExcessBlobGas != nil {
			ebg = strconv.Itoa(int(*params.ExcessBlobGas))
		}
		log.Warn("Invalid NewPayload params",
			"params.Number", params.Number,
			"params.ParentHash", params.ParentHash,
			"params.BlockHash", params.BlockHash,
			"params.StateRoot", params.StateRoot,
			"params.FeeRecipient", params.FeeRecipient,
			"params.LogsBloom", common.PrettyBytes(params.LogsBloom),
			"params.Random", params.Random,
			"params.GasLimit", params.GasLimit,
			"params.GasUsed", params.GasUsed,
			"params.Timestamp", params.Timestamp,
			"params.ExtraData", common.PrettyBytes(params.ExtraData),
			"params.BaseFeePerGas", params.BaseFeePerGas,
			"params.BlobGasUsed", bgu,
			"params.ExcessBlobGas", ebg,
			"len(params.Transactions)", len(params.Transactions),
			"len(params.Withdrawals)", len(params.Withdrawals),
<<<<<<< HEAD
			"params.WithdrawalsRoot", params.WithdrawalsRoot,
=======
>>>>>>> f0e8a3e9
			"beaconRoot", beaconRoot,
			"len(requests)", len(requests),
			"error", err)
		return api.invalid(err, nil), nil
	}
	// Stash away the last update to warn the user if the beacon client goes offline
	api.lastNewPayloadLock.Lock()
	api.lastNewPayloadUpdate = time.Now()
	api.lastNewPayloadLock.Unlock()

	// If we already have the block locally, ignore the entire execution and just
	// return a fake success.
	if block := api.eth.BlockChain().GetBlockByHash(params.BlockHash); block != nil {
		log.Warn("Ignoring already known beacon payload", "number", params.Number, "hash", params.BlockHash, "age", common.PrettyAge(time.Unix(int64(block.Time()), 0)))
		hash := block.Hash()
		return engine.PayloadStatusV1{Status: engine.VALID, LatestValidHash: &hash}, nil
	}
	// If this block was rejected previously, keep rejecting it
	if res := api.checkInvalidAncestor(block.Hash(), block.Hash()); res != nil {
		return *res, nil
	}
	// If the parent is missing, we - in theory - could trigger a sync, but that
	// would also entail a reorg. That is problematic if multiple sibling blocks
	// are being fed to us, and even more so, if some semi-distant uncle shortens
	// our live chain. As such, payload execution will not permit reorgs and thus
	// will not trigger a sync cycle. That is fine though, if we get a fork choice
	// update after legit payload executions.
	parent := api.eth.BlockChain().GetBlock(block.ParentHash(), block.NumberU64()-1)
	if parent == nil {
		return api.delayPayloadImport(block), nil
	}
	// We have an existing parent, do some sanity checks to avoid the beacon client
	// triggering too early
	var (
		ptd  = api.eth.BlockChain().GetTd(parent.Hash(), parent.NumberU64())
		ttd  = api.eth.BlockChain().Config().TerminalTotalDifficulty
		gptd = api.eth.BlockChain().GetTd(parent.ParentHash(), parent.NumberU64()-1)
	)
	if ptd.Cmp(ttd) < 0 {
		log.Warn("Ignoring pre-merge payload", "number", params.Number, "hash", params.BlockHash, "td", ptd, "ttd", ttd)
		return engine.INVALID_TERMINAL_BLOCK, nil
	}
	if parent.Difficulty().BitLen() > 0 && gptd != nil && gptd.Cmp(ttd) >= 0 {
		log.Error("Ignoring pre-merge parent block", "number", params.Number, "hash", params.BlockHash, "td", ptd, "ttd", ttd)
		return engine.INVALID_TERMINAL_BLOCK, nil
	}
	if block.Time() <= parent.Time() {
		log.Warn("Invalid timestamp", "parent", block.Time(), "block", block.Time())
		return api.invalid(errors.New("invalid timestamp"), parent.Header()), nil
	}
	// Another corner case: if the node is in snap sync mode, but the CL client
	// tries to make it import a block. That should be denied as pushing something
	// into the database directly will conflict with the assumptions of snap sync
	// that it has an empty db that it can fill itself.
	if api.eth.SyncMode() != ethconfig.FullSync {
		return api.delayPayloadImport(block), nil
	}
	if !api.eth.BlockChain().HasBlockAndState(block.ParentHash(), block.NumberU64()-1) {
		api.remoteBlocks.put(block.Hash(), block.Header())
		log.Warn("State not available, ignoring new payload")
		return engine.PayloadStatusV1{Status: engine.ACCEPTED}, nil
	}
	log.Trace("Inserting block without sethead", "hash", block.Hash(), "number", block.Number())
	proofs, err := api.eth.BlockChain().InsertBlockWithoutSetHead(block, witness)
	if err != nil {
		log.Warn("NewPayload: inserting block failed", "error", err)

		api.invalidLock.Lock()
		api.invalidBlocksHits[block.Hash()] = 1
		api.invalidTipsets[block.Hash()] = block.Header()
		api.invalidLock.Unlock()

		return api.invalid(err, parent.Header()), nil
	}
	hash := block.Hash()

	// If witness collection was requested, inject that into the result too
	var ow *hexutil.Bytes
	if proofs != nil {
		ow = new(hexutil.Bytes)
		*ow, _ = rlp.EncodeToBytes(proofs)
	}
	return engine.PayloadStatusV1{Status: engine.VALID, Witness: ow, LatestValidHash: &hash}, nil
}

func (api *ConsensusAPI) executeStatelessPayload(params engine.ExecutableData, versionedHashes []common.Hash, beaconRoot *common.Hash, requests [][]byte, opaqueWitness hexutil.Bytes) (engine.StatelessPayloadStatusV1, error) {
	log.Trace("Engine API request received", "method", "ExecuteStatelessPayload", "number", params.Number, "hash", params.BlockHash)
<<<<<<< HEAD
	block, err := engine.ExecutableDataToBlockNoHash(params, versionedHashes, beaconRoot, requests, api.eth.BlockChain().Config())
=======
	block, err := engine.ExecutableDataToBlockNoHash(params, versionedHashes, beaconRoot, requests)
>>>>>>> f0e8a3e9
	if err != nil {
		bgu := "nil"
		if params.BlobGasUsed != nil {
			bgu = strconv.Itoa(int(*params.BlobGasUsed))
		}
		ebg := "nil"
		if params.ExcessBlobGas != nil {
			ebg = strconv.Itoa(int(*params.ExcessBlobGas))
		}
		log.Warn("Invalid ExecuteStatelessPayload params",
			"params.Number", params.Number,
			"params.ParentHash", params.ParentHash,
			"params.BlockHash", params.BlockHash,
			"params.StateRoot", params.StateRoot,
			"params.FeeRecipient", params.FeeRecipient,
			"params.LogsBloom", common.PrettyBytes(params.LogsBloom),
			"params.Random", params.Random,
			"params.GasLimit", params.GasLimit,
			"params.GasUsed", params.GasUsed,
			"params.Timestamp", params.Timestamp,
			"params.ExtraData", common.PrettyBytes(params.ExtraData),
			"params.BaseFeePerGas", params.BaseFeePerGas,
			"params.BlobGasUsed", bgu,
			"params.ExcessBlobGas", ebg,
			"len(params.Transactions)", len(params.Transactions),
			"len(params.Withdrawals)", len(params.Withdrawals),
<<<<<<< HEAD
			"params.WithdrawalsRoot", params.WithdrawalsRoot,
=======
>>>>>>> f0e8a3e9
			"beaconRoot", beaconRoot,
			"len(requests)", len(requests),
			"error", err)
		errorMsg := err.Error()
		return engine.StatelessPayloadStatusV1{Status: engine.INVALID, ValidationError: &errorMsg}, nil
	}
	witness := new(stateless.Witness)
	if err := rlp.DecodeBytes(opaqueWitness, witness); err != nil {
		log.Warn("Invalid ExecuteStatelessPayload witness", "err", err)
		errorMsg := err.Error()
		return engine.StatelessPayloadStatusV1{Status: engine.INVALID, ValidationError: &errorMsg}, nil
	}
	// Stash away the last update to warn the user if the beacon client goes offline
	api.lastNewPayloadLock.Lock()
	api.lastNewPayloadUpdate = time.Now()
	api.lastNewPayloadLock.Unlock()

	log.Trace("Executing block statelessly", "number", block.Number(), "hash", params.BlockHash)
	stateRoot, receiptRoot, err := core.ExecuteStateless(api.eth.BlockChain().Config(), vm.Config{}, block, witness)
	if err != nil {
		log.Warn("ExecuteStatelessPayload: execution failed", "err", err)
		errorMsg := err.Error()
		return engine.StatelessPayloadStatusV1{Status: engine.INVALID, ValidationError: &errorMsg}, nil
	}
	return engine.StatelessPayloadStatusV1{Status: engine.VALID, StateRoot: stateRoot, ReceiptsRoot: receiptRoot}, nil
}

// delayPayloadImport stashes the given block away for import at a later time,
// either via a forkchoice update or a sync extension. This method is meant to
// be called by the newpayload command when the block seems to be ok, but some
// prerequisite prevents it from being processed (e.g. no parent, or snap sync).
func (api *ConsensusAPI) delayPayloadImport(block *types.Block) engine.PayloadStatusV1 {
	// Sanity check that this block's parent is not on a previously invalidated
	// chain. If it is, mark the block as invalid too.
	if res := api.checkInvalidAncestor(block.ParentHash(), block.Hash()); res != nil {
		return *res
	}
	// Stash the block away for a potential forced forkchoice update to it
	// at a later time.
	api.remoteBlocks.put(block.Hash(), block.Header())

	// Although we don't want to trigger a sync, if there is one already in
	// progress, try to extend it with the current payload request to relieve
	// some strain from the forkchoice update.
	err := api.eth.Downloader().BeaconExtend(api.eth.SyncMode(), block.Header())
	if err == nil {
		log.Debug("Payload accepted for sync extension", "number", block.NumberU64(), "hash", block.Hash())
		return engine.PayloadStatusV1{Status: engine.SYNCING}
	}
	// Either no beacon sync was started yet, or it rejected the delivered
	// payload as non-integratable on top of the existing sync. We'll just
	// have to rely on the beacon client to forcefully update the head with
	// a forkchoice update request.
	if api.eth.SyncMode() == ethconfig.FullSync {
		// In full sync mode, failure to import a well-formed block can only mean
		// that the parent state is missing and the syncer rejected extending the
		// current cycle with the new payload.
		log.Warn("Ignoring payload with missing parent", "number", block.NumberU64(), "hash", block.Hash(), "parent", block.ParentHash(), "reason", err)
	} else {
		// In non-full sync mode (i.e. snap sync) all payloads are rejected until
		// snap sync terminates as snap sync relies on direct database injections
		// and cannot afford concurrent out-if-band modifications via imports.
		log.Warn("Ignoring payload while snap syncing", "number", block.NumberU64(), "hash", block.Hash(), "reason", err)
	}
	return engine.PayloadStatusV1{Status: engine.SYNCING}
}

// setInvalidAncestor is a callback for the downloader to notify us if a bad block
// is encountered during the async sync.
func (api *ConsensusAPI) setInvalidAncestor(invalid *types.Header, origin *types.Header) {
	api.invalidLock.Lock()
	defer api.invalidLock.Unlock()

	api.invalidTipsets[origin.Hash()] = invalid
	api.invalidBlocksHits[invalid.Hash()]++
}

// checkInvalidAncestor checks whether the specified chain end links to a known
// bad ancestor. If yes, it constructs the payload failure response to return.
func (api *ConsensusAPI) checkInvalidAncestor(check common.Hash, head common.Hash) *engine.PayloadStatusV1 {
	api.invalidLock.Lock()
	defer api.invalidLock.Unlock()

	// If the hash to check is unknown, return valid
	invalid, ok := api.invalidTipsets[check]
	if !ok {
		return nil
	}
	// If the bad hash was hit too many times, evict it and try to reprocess in
	// the hopes that we have a data race that we can exit out of.
	badHash := invalid.Hash()

	api.invalidBlocksHits[badHash]++
	if api.invalidBlocksHits[badHash] >= invalidBlockHitEviction {
		log.Warn("Too many bad block import attempt, trying", "number", invalid.Number, "hash", badHash)
		delete(api.invalidBlocksHits, badHash)

		for descendant, badHeader := range api.invalidTipsets {
			if badHeader.Hash() == badHash {
				delete(api.invalidTipsets, descendant)
			}
		}
		return nil
	}
	// Not too many failures yet, mark the head of the invalid chain as invalid
	if check != head {
		log.Warn("Marked new chain head as invalid", "hash", head, "badnumber", invalid.Number, "badhash", badHash)
		for len(api.invalidTipsets) >= invalidTipsetsCap {
			for key := range api.invalidTipsets {
				delete(api.invalidTipsets, key)
				break
			}
		}
		api.invalidTipsets[head] = invalid
	}
	// If the last valid hash is the terminal pow block, return 0x0 for latest valid hash
	lastValid := &invalid.ParentHash
	if header := api.eth.BlockChain().GetHeader(invalid.ParentHash, invalid.Number.Uint64()-1); header != nil && header.Difficulty.Sign() != 0 {
		lastValid = &common.Hash{}
	}
	failure := "links to previously rejected block"
	return &engine.PayloadStatusV1{
		Status:          engine.INVALID,
		LatestValidHash: lastValid,
		ValidationError: &failure,
	}
}

// invalid returns a response "INVALID" with the latest valid hash supplied by latest.
func (api *ConsensusAPI) invalid(err error, latestValid *types.Header) engine.PayloadStatusV1 {
	var currentHash *common.Hash
	if latestValid != nil {
		if latestValid.Difficulty.BitLen() != 0 {
			// Set latest valid hash to 0x0 if parent is PoW block
			currentHash = &common.Hash{}
		} else {
			// Otherwise set latest valid hash to parent hash
			h := latestValid.Hash()
			currentHash = &h
		}
	}
	errorMsg := err.Error()
	return engine.PayloadStatusV1{Status: engine.INVALID, LatestValidHash: currentHash, ValidationError: &errorMsg}
}

// heartbeat loops indefinitely, and checks if there have been beacon client updates
// received in the last while. If not - or if they but strange ones - it warns the
// user that something might be off with their consensus node.
//
// TODO(karalabe): Spin this goroutine down somehow
func (api *ConsensusAPI) heartbeat() {
	if api.eth.BlockChain().Config().Optimism != nil { // don't start the api heartbeat, there is no transition
		return
	}
	// Sleep a bit on startup since there's obviously no beacon client yet
	// attached, so no need to print scary warnings to the user.
	time.Sleep(beaconUpdateStartupTimeout)

	// If the network is not yet merged/merging, don't bother continuing.
	if api.eth.BlockChain().Config().TerminalTotalDifficulty == nil {
		return
	}

	var offlineLogged time.Time

	for {
		// Sleep a bit and retrieve the last known consensus updates
		time.Sleep(5 * time.Second)

		api.lastTransitionLock.Lock()
		lastTransitionUpdate := api.lastTransitionUpdate
		api.lastTransitionLock.Unlock()

		api.lastForkchoiceLock.Lock()
		lastForkchoiceUpdate := api.lastForkchoiceUpdate
		api.lastForkchoiceLock.Unlock()

		api.lastNewPayloadLock.Lock()
		lastNewPayloadUpdate := api.lastNewPayloadUpdate
		api.lastNewPayloadLock.Unlock()

		// If there have been no updates for the past while, warn the user
		// that the beacon client is probably offline
		if time.Since(lastForkchoiceUpdate) <= beaconUpdateConsensusTimeout || time.Since(lastNewPayloadUpdate) <= beaconUpdateConsensusTimeout {
			offlineLogged = time.Time{}
			continue
		}
		if time.Since(offlineLogged) > beaconUpdateWarnFrequency {
			if lastForkchoiceUpdate.IsZero() && lastNewPayloadUpdate.IsZero() {
				if lastTransitionUpdate.IsZero() {
					log.Warn("Post-merge network, but no beacon client seen. Please launch one to follow the chain!")
				} else {
					log.Warn("Beacon client online, but never received consensus updates. Please ensure your beacon client is operational to follow the chain!")
				}
			} else {
				log.Warn("Beacon client online, but no consensus updates received in a while. Please fix your beacon client to follow the chain!")
			}
			offlineLogged = time.Now()
		}
		continue
	}
}

// ExchangeCapabilities returns the current methods provided by this node.
func (api *ConsensusAPI) ExchangeCapabilities([]string) []string {
	return caps
}

// GetClientVersionV1 exchanges client version data of this node.
func (api *ConsensusAPI) GetClientVersionV1(info engine.ClientVersionV1) []engine.ClientVersionV1 {
	log.Trace("Engine API request received", "method", "GetClientVersionV1", "info", info.String())
	commit := make([]byte, 4)
	if vcs, ok := version.VCS(); ok {
		commit = common.FromHex(vcs.Commit)[0:4]
	}
	return []engine.ClientVersionV1{
		{
			Code:    engine.ClientCode,
			Name:    engine.ClientName,
			Version: version.WithMeta,
			Commit:  hexutil.Encode(commit),
		},
	}
}

// GetPayloadBodiesByHashV1 implements engine_getPayloadBodiesByHashV1 which allows for retrieval of a list
// of block bodies by the engine api.
func (api *ConsensusAPI) GetPayloadBodiesByHashV1(hashes []common.Hash) []*engine.ExecutionPayloadBody {
	bodies := make([]*engine.ExecutionPayloadBody, len(hashes))
	for i, hash := range hashes {
		block := api.eth.BlockChain().GetBlockByHash(hash)
		bodies[i] = getBody(block)
	}
	return bodies
}

// GetPayloadBodiesByHashV2 implements engine_getPayloadBodiesByHashV1 which allows for retrieval of a list
// of block bodies by the engine api.
func (api *ConsensusAPI) GetPayloadBodiesByHashV2(hashes []common.Hash) []*engine.ExecutionPayloadBody {
	bodies := make([]*engine.ExecutionPayloadBody, len(hashes))
	for i, hash := range hashes {
		block := api.eth.BlockChain().GetBlockByHash(hash)
		bodies[i] = getBody(block)
	}
	return bodies
}

// GetPayloadBodiesByRangeV1 implements engine_getPayloadBodiesByRangeV1 which allows for retrieval of a range
// of block bodies by the engine api.
func (api *ConsensusAPI) GetPayloadBodiesByRangeV1(start, count hexutil.Uint64) ([]*engine.ExecutionPayloadBody, error) {
	return api.getBodiesByRange(start, count)
}

// GetPayloadBodiesByRangeV2 implements engine_getPayloadBodiesByRangeV1 which allows for retrieval of a range
// of block bodies by the engine api.
func (api *ConsensusAPI) GetPayloadBodiesByRangeV2(start, count hexutil.Uint64) ([]*engine.ExecutionPayloadBody, error) {
	return api.getBodiesByRange(start, count)
}

func (api *ConsensusAPI) getBodiesByRange(start, count hexutil.Uint64) ([]*engine.ExecutionPayloadBody, error) {
	if start == 0 || count == 0 {
		return nil, engine.InvalidParams.With(fmt.Errorf("invalid start or count, start: %v count: %v", start, count))
	}
	if count > 1024 {
		return nil, engine.TooLargeRequest.With(fmt.Errorf("requested count too large: %v", count))
	}
	// limit count up until current
	current := api.eth.BlockChain().CurrentBlock().Number.Uint64()
	last := uint64(start) + uint64(count) - 1
	if last > current {
		last = current
	}
	bodies := make([]*engine.ExecutionPayloadBody, 0, uint64(count))
	for i := uint64(start); i <= last; i++ {
		block := api.eth.BlockChain().GetBlockByNumber(i)
		bodies = append(bodies, getBody(block))
	}
	return bodies, nil
}

func getBody(block *types.Block) *engine.ExecutionPayloadBody {
	if block == nil {
		return nil
	}

	var result engine.ExecutionPayloadBody

	result.TransactionData = make([]hexutil.Bytes, len(block.Transactions()))
	for j, tx := range block.Transactions() {
		result.TransactionData[j], _ = tx.MarshalBinary()
	}

	// Post-shanghai withdrawals MUST be set to empty slice instead of nil
	result.Withdrawals = block.Withdrawals()
	if block.Withdrawals() == nil && block.Header().WithdrawalsHash != nil {
		result.Withdrawals = []*types.Withdrawal{}
	}

	return &result
}
<<<<<<< HEAD

// convertRequests converts a hex requests slice to plain [][]byte.
func convertRequests(hex []hexutil.Bytes) [][]byte {
	if hex == nil {
		return nil
	}
	req := make([][]byte, len(hex))
	for i := range hex {
		req[i] = hex[i]
	}
	return req
=======

// convertRequests converts a hex requests slice to plain [][]byte.
func convertRequests(hex []hexutil.Bytes) [][]byte {
	if hex == nil {
		return nil
	}
	req := make([][]byte, len(hex))
	for i := range hex {
		req[i] = hex[i]
	}
	return req
}

// validateRequests checks that requests are ordered by their type and are not empty.
func validateRequests(requests [][]byte) error {
	var last byte
	for _, req := range requests {
		// No empty requests.
		if len(req) < 2 {
			return fmt.Errorf("empty request: %v", req)
		}
		// Check that requests are ordered by their type.
		// Each type must appear only once.
		if req[0] <= last {
			return fmt.Errorf("invalid request order: %v", req)
		}
		last = req[0]
	}
	return nil
>>>>>>> f0e8a3e9
}<|MERGE_RESOLUTION|>--- conflicted
+++ resolved
@@ -639,10 +639,7 @@
 	if api.eth.BlockChain().Config().LatestFork(params.Timestamp) != forks.Cancun {
 		return engine.PayloadStatusV1{Status: engine.INVALID}, engine.UnsupportedFork.With(errors.New("newPayloadV3 must only be called for cancun payloads"))
 	}
-<<<<<<< HEAD
-
-=======
->>>>>>> f0e8a3e9
+
 	return api.newPayload(params, versionedHashes, beaconRoot, nil, false)
 }
 
@@ -672,12 +669,9 @@
 		return engine.PayloadStatusV1{Status: engine.INVALID}, engine.UnsupportedFork.With(errors.New("newPayloadV4 must only be called for prague payloads"))
 	}
 	requests := convertRequests(executionRequests)
-<<<<<<< HEAD
-=======
 	if err := validateRequests(requests); err != nil {
 		return engine.PayloadStatusV1{Status: engine.INVALID}, engine.InvalidParams.With(err)
 	}
->>>>>>> f0e8a3e9
 	return api.newPayload(params, versionedHashes, beaconRoot, requests, false)
 }
 
@@ -767,12 +761,9 @@
 		return engine.PayloadStatusV1{Status: engine.INVALID}, engine.UnsupportedFork.With(errors.New("newPayloadWithWitnessV4 must only be called for prague payloads"))
 	}
 	requests := convertRequests(executionRequests)
-<<<<<<< HEAD
-=======
 	if err := validateRequests(requests); err != nil {
 		return engine.PayloadStatusV1{Status: engine.INVALID}, engine.InvalidParams.With(err)
 	}
->>>>>>> f0e8a3e9
 	return api.newPayload(params, versionedHashes, beaconRoot, requests, true)
 }
 
@@ -891,11 +882,7 @@
 	defer api.newPayloadLock.Unlock()
 
 	log.Trace("Engine API request received", "method", "NewPayload", "number", params.Number, "hash", params.BlockHash)
-<<<<<<< HEAD
 	block, err := engine.ExecutableDataToBlock(params, versionedHashes, beaconRoot, requests, api.eth.BlockChain().Config())
-=======
-	block, err := engine.ExecutableDataToBlock(params, versionedHashes, beaconRoot, requests)
->>>>>>> f0e8a3e9
 	if err != nil {
 		bgu := "nil"
 		if params.BlobGasUsed != nil {
@@ -922,10 +909,7 @@
 			"params.ExcessBlobGas", ebg,
 			"len(params.Transactions)", len(params.Transactions),
 			"len(params.Withdrawals)", len(params.Withdrawals),
-<<<<<<< HEAD
 			"params.WithdrawalsRoot", params.WithdrawalsRoot,
-=======
->>>>>>> f0e8a3e9
 			"beaconRoot", beaconRoot,
 			"len(requests)", len(requests),
 			"error", err)
@@ -1013,11 +997,7 @@
 
 func (api *ConsensusAPI) executeStatelessPayload(params engine.ExecutableData, versionedHashes []common.Hash, beaconRoot *common.Hash, requests [][]byte, opaqueWitness hexutil.Bytes) (engine.StatelessPayloadStatusV1, error) {
 	log.Trace("Engine API request received", "method", "ExecuteStatelessPayload", "number", params.Number, "hash", params.BlockHash)
-<<<<<<< HEAD
 	block, err := engine.ExecutableDataToBlockNoHash(params, versionedHashes, beaconRoot, requests, api.eth.BlockChain().Config())
-=======
-	block, err := engine.ExecutableDataToBlockNoHash(params, versionedHashes, beaconRoot, requests)
->>>>>>> f0e8a3e9
 	if err != nil {
 		bgu := "nil"
 		if params.BlobGasUsed != nil {
@@ -1044,10 +1024,7 @@
 			"params.ExcessBlobGas", ebg,
 			"len(params.Transactions)", len(params.Transactions),
 			"len(params.Withdrawals)", len(params.Withdrawals),
-<<<<<<< HEAD
 			"params.WithdrawalsRoot", params.WithdrawalsRoot,
-=======
->>>>>>> f0e8a3e9
 			"beaconRoot", beaconRoot,
 			"len(requests)", len(requests),
 			"error", err)
@@ -1348,19 +1325,6 @@
 
 	return &result
 }
-<<<<<<< HEAD
-
-// convertRequests converts a hex requests slice to plain [][]byte.
-func convertRequests(hex []hexutil.Bytes) [][]byte {
-	if hex == nil {
-		return nil
-	}
-	req := make([][]byte, len(hex))
-	for i := range hex {
-		req[i] = hex[i]
-	}
-	return req
-=======
 
 // convertRequests converts a hex requests slice to plain [][]byte.
 func convertRequests(hex []hexutil.Bytes) [][]byte {
@@ -1390,5 +1354,4 @@
 		last = req[0]
 	}
 	return nil
->>>>>>> f0e8a3e9
 }