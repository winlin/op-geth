--- conflicted
+++ resolved
@@ -132,11 +132,7 @@
 			if err != nil {
 				t.Fatalf("failed to prepare transaction for tracing: %v", err)
 			}
-<<<<<<< HEAD
-			evm := vm.NewEVM(context, core.NewEVMTxContext(msg), logState, test.Genesis.Config, vm.Config{Tracer: tracer.Hooks})
-=======
 			evm := vm.NewEVM(context, logState, test.Genesis.Config, vm.Config{Tracer: tracer.Hooks})
->>>>>>> f0e8a3e9
 			tracer.OnTxStart(evm.GetVMContext(), tx, msg.From)
 			vmRet, err := core.ApplyMessage(evm, msg, new(core.GasPool).AddGas(tx.Gas()))
 			if err != nil {
@@ -209,14 +205,6 @@
 		b.Fatalf("failed to parse testcase input: %v", err)
 	}
 	signer := types.MakeSigner(test.Genesis.Config, new(big.Int).SetUint64(uint64(test.Context.Number)), uint64(test.Context.Time))
-<<<<<<< HEAD
-	origin, _ := signer.Sender(tx)
-	txContext := vm.TxContext{
-		Origin:   origin,
-		GasPrice: tx.GasPrice(),
-	}
-=======
->>>>>>> f0e8a3e9
 	context := test.Context.toBlockContext(test.Genesis)
 	msg, err := core.TransactionToMessage(tx, signer, context.BaseFee)
 	if err != nil {
@@ -231,10 +219,7 @@
 	evm := vm.NewEVM(context, state.StateDB, test.Genesis.Config, vm.Config{})
 
 	for i := 0; i < b.N; i++ {
-<<<<<<< HEAD
-=======
 		snap := state.StateDB.Snapshot()
->>>>>>> f0e8a3e9
 		tracer, err := tracers.DefaultDirectory.New(tracerName, new(tracers.Context), nil, test.Genesis.Config)
 		if err != nil {
 			b.Fatalf("failed to create call tracer: %v", err)
@@ -387,15 +372,7 @@
 			if err != nil {
 				t.Fatalf("test %v: failed to sign transaction: %v", tc.name, err)
 			}
-<<<<<<< HEAD
-			txContext := vm.TxContext{
-				Origin:   origin,
-				GasPrice: tx.GasPrice(),
-			}
-			evm := vm.NewEVM(context, txContext, logState, config, vm.Config{Tracer: tc.tracer.Hooks})
-=======
 			evm := vm.NewEVM(context, logState, config, vm.Config{Tracer: tc.tracer.Hooks})
->>>>>>> f0e8a3e9
 			msg, err := core.TransactionToMessage(tx, signer, big.NewInt(0))
 			if err != nil {
 				t.Fatalf("test %v: failed to create message: %v", tc.name, err)
