// Copyright 2021 The go-ethereum Authors
// This file is part of the go-ethereum library.
//
// The go-ethereum library is free software: you can redistribute it and/or modify
// it under the terms of the GNU Lesser General Public License as published by
// the Free Software Foundation, either version 3 of the License, or
// (at your option) any later version.
//
// The go-ethereum library is distributed in the hope that it will be useful,
// but WITHOUT ANY WARRANTY; without even the implied warranty of
// MERCHANTABILITY or FITNESS FOR A PARTICULAR PURPOSE. See the
// GNU Lesser General Public License for more details.
//
// You should have received a copy of the GNU Lesser General Public License
// along with the go-ethereum library. If not, see <http://www.gnu.org/licenses/>.

package tracers

import (
	"context"
	"crypto/ecdsa"
	"encoding/json"
	"errors"
	"fmt"
	"math/big"
	"net"
	"net/http"
	"reflect"
	"slices"
	"sync/atomic"
	"testing"
	"time"

	"github.com/davecgh/go-spew/spew"
	"github.com/ethereum/go-ethereum/common"
	"github.com/ethereum/go-ethereum/common/hexutil"
	"github.com/ethereum/go-ethereum/consensus"
	"github.com/ethereum/go-ethereum/consensus/beacon"
	"github.com/ethereum/go-ethereum/consensus/ethash"
	"github.com/ethereum/go-ethereum/core"
	"github.com/ethereum/go-ethereum/core/rawdb"
	"github.com/ethereum/go-ethereum/core/state"
	"github.com/ethereum/go-ethereum/core/tracing"
	"github.com/ethereum/go-ethereum/core/types"
	"github.com/ethereum/go-ethereum/core/vm"
	"github.com/ethereum/go-ethereum/crypto"
	"github.com/ethereum/go-ethereum/eth/tracers/logger"
	"github.com/ethereum/go-ethereum/ethdb"
	"github.com/ethereum/go-ethereum/internal/ethapi"
<<<<<<< HEAD
	"github.com/ethereum/go-ethereum/node"
=======
	"github.com/ethereum/go-ethereum/internal/ethapi/override"
>>>>>>> f0e8a3e9
	"github.com/ethereum/go-ethereum/params"
	"github.com/ethereum/go-ethereum/rpc"
	"github.com/stretchr/testify/mock"
)

var (
	errStateNotFound = errors.New("state not found")
	errBlockNotFound = errors.New("block not found")
)

type mockHistoricalBackend struct {
	mock.Mock
}

// mockHistoricalBackend does not have a TraceCall, because pre-bedrock there is no debug_traceCall available

func (m *mockHistoricalBackend) TraceBlockByNumber(ctx context.Context, number rpc.BlockNumber, config *TraceConfig) ([]*txTraceResult, error) {
	ret := m.Mock.MethodCalled("TraceBlockByNumber", number, config)
	return ret[0].([]*txTraceResult), *ret[1].(*error)
}

func (m *mockHistoricalBackend) ExpectTraceBlockByNumber(number rpc.BlockNumber, config *TraceConfig, out []*txTraceResult, err error) {
	m.Mock.On("TraceBlockByNumber", number, config).Once().Return(out, &err)
}

func (m *mockHistoricalBackend) TraceTransaction(ctx context.Context, hash common.Hash, config *TraceConfig) (interface{}, error) {
	ret := m.Mock.MethodCalled("TraceTransaction", hash, config)
	return ret[0], *ret[1].(*error)
}

func (m *mockHistoricalBackend) ExpectTraceTransaction(hash common.Hash, config *TraceConfig, out interface{}, err error) {
	jsonOut, _ := json.Marshal(out)
	m.Mock.On("TraceTransaction", hash, config).Once().Return(json.RawMessage(jsonOut), &err)
}

func newMockHistoricalBackend(t *testing.T, backend *mockHistoricalBackend) string {
	s := rpc.NewServer()
	err := node.RegisterApis([]rpc.API{
		{
			Namespace:     "debug",
			Service:       backend,
			Public:        true,
			Authenticated: false,
		},
	}, nil, s)
	if err != nil {
		t.Fatalf("error creating mock historical backend: %v", err)
	}

	hdlr := node.NewHTTPHandlerStack(s, []string{"*"}, []string{"*"}, nil)
	mux := http.NewServeMux()
	mux.Handle("/", hdlr)

	listener, err := net.Listen("tcp", "127.0.0.1:0")
	if err != nil {
		t.Fatalf("error creating mock historical backend listener: %v", err)
	}

	go func() {
		httpS := &http.Server{Handler: mux}
		httpS.Serve(listener)

		t.Cleanup(func() {
			httpS.Shutdown(context.Background())
		})
	}()

	return fmt.Sprintf("http://%s", listener.Addr().String())
}

type testBackend struct {
	chainConfig *params.ChainConfig
	engine      consensus.Engine
	chaindb     ethdb.Database
	chain       *core.BlockChain

	refHook func() // Hook is invoked when the requested state is referenced
	relHook func() // Hook is invoked when the requested state is released

	historical     *rpc.Client
	mockHistorical *mockHistoricalBackend
}

// newTestBackend creates a new test backend. OBS: After test is done, teardown must be
// invoked in order to release associated resources.
func newTestBackend(t *testing.T, n int, gspec *core.Genesis, generator func(i int, b *core.BlockGen)) *testBackend {
	mock := new(mockHistoricalBackend)
	historicalAddr := newMockHistoricalBackend(t, mock)

	historicalClient, err := rpc.Dial(historicalAddr)
	if err != nil {
		t.Fatalf("error making historical client: %v", err)
	}

	backend := &testBackend{
		chainConfig:    gspec.Config,
		engine:         ethash.NewFaker(),
		chaindb:        rawdb.NewMemoryDatabase(),
		historical:     historicalClient,
		mockHistorical: mock,
	}
	// Generate blocks for testing
	_, blocks, _ := core.GenerateChainWithGenesis(gspec, backend.engine, n, generator)

	// Import the canonical chain
	cacheConfig := &core.CacheConfig{
		TrieCleanLimit:    256,
		TrieDirtyLimit:    256,
		TrieTimeLimit:     5 * time.Minute,
		SnapshotLimit:     0,
		TrieDirtyDisabled: true, // Archive mode
	}
	chain, err := core.NewBlockChain(backend.chaindb, cacheConfig, gspec, nil, backend.engine, vm.Config{}, nil)
	if err != nil {
		t.Fatalf("failed to create tester chain: %v", err)
	}
	if n, err := chain.InsertChain(blocks); err != nil {
		t.Fatalf("block %d: failed to insert into chain: %v", n, err)
	}
	backend.chain = chain
	return backend
}

func (b *testBackend) HeaderByHash(ctx context.Context, hash common.Hash) (*types.Header, error) {
	return b.chain.GetHeaderByHash(hash), nil
}

func (b *testBackend) HeaderByNumber(ctx context.Context, number rpc.BlockNumber) (*types.Header, error) {
	if number == rpc.PendingBlockNumber || number == rpc.LatestBlockNumber {
		return b.chain.CurrentHeader(), nil
	}
	return b.chain.GetHeaderByNumber(uint64(number)), nil
}

func (b *testBackend) BlockByHash(ctx context.Context, hash common.Hash) (*types.Block, error) {
	return b.chain.GetBlockByHash(hash), nil
}

func (b *testBackend) BlockByNumber(ctx context.Context, number rpc.BlockNumber) (*types.Block, error) {
	if number == rpc.PendingBlockNumber || number == rpc.LatestBlockNumber {
		return b.chain.GetBlockByNumber(b.chain.CurrentBlock().Number.Uint64()), nil
	}
	return b.chain.GetBlockByNumber(uint64(number)), nil
}

func (b *testBackend) GetTransaction(ctx context.Context, txHash common.Hash) (bool, *types.Transaction, common.Hash, uint64, uint64, error) {
	tx, hash, blockNumber, index := rawdb.ReadTransaction(b.chaindb, txHash)
	return tx != nil, tx, hash, blockNumber, index, nil
}

func (b *testBackend) RPCGasCap() uint64 {
	return 25000000
}

func (b *testBackend) ChainConfig() *params.ChainConfig {
	return b.chainConfig
}

func (b *testBackend) Engine() consensus.Engine {
	return b.engine
}

func (b *testBackend) ChainDb() ethdb.Database {
	return b.chaindb
}

// teardown releases the associated resources.
func (b *testBackend) teardown() {
	b.chain.Stop()
}

func (b *testBackend) StateAtBlock(ctx context.Context, block *types.Block, reexec uint64, base *state.StateDB, readOnly bool, preferDisk bool) (*state.StateDB, StateReleaseFunc, error) {
	statedb, err := b.chain.StateAt(block.Root())
	if err != nil {
		return nil, nil, errStateNotFound
	}
	if b.refHook != nil {
		b.refHook()
	}
	release := func() {
		if b.relHook != nil {
			b.relHook()
		}
	}
	return statedb, release, nil
}

func (b *testBackend) StateAtTransaction(ctx context.Context, block *types.Block, txIndex int, reexec uint64) (*types.Transaction, vm.BlockContext, *state.StateDB, StateReleaseFunc, error) {
	parent := b.chain.GetBlock(block.ParentHash(), block.NumberU64()-1)
	if parent == nil {
		return nil, vm.BlockContext{}, nil, nil, errBlockNotFound
	}
	statedb, release, err := b.StateAtBlock(ctx, parent, reexec, nil, true, false)
	if err != nil {
		return nil, vm.BlockContext{}, nil, nil, errStateNotFound
	}
	if txIndex == 0 && len(block.Transactions()) == 0 {
		return nil, vm.BlockContext{}, statedb, release, nil
	}
	// Recompute transactions up to the target index.
	signer := types.MakeSigner(b.chainConfig, block.Number(), block.Time())
	context := core.NewEVMBlockContext(block.Header(), b.chain, nil)
	evm := vm.NewEVM(context, statedb, b.chainConfig, vm.Config{})
	for idx, tx := range block.Transactions() {
<<<<<<< HEAD
		msg, _ := core.TransactionToMessage(tx, signer, block.BaseFee())
		txContext := core.NewEVMTxContext(msg)
		context := core.NewEVMBlockContext(block.Header(), b.chain, nil, b.chainConfig, statedb)
=======
>>>>>>> f0e8a3e9
		if idx == txIndex {
			return tx, context, statedb, release, nil
		}
		msg, _ := core.TransactionToMessage(tx, signer, block.BaseFee())
		if _, err := core.ApplyMessage(evm, msg, new(core.GasPool).AddGas(tx.Gas())); err != nil {
			return nil, vm.BlockContext{}, nil, nil, fmt.Errorf("transaction %#x failed: %v", tx.Hash(), err)
		}
		statedb.Finalise(evm.ChainConfig().IsEIP158(block.Number()))
	}
	return nil, vm.BlockContext{}, nil, nil, fmt.Errorf("transaction index %d out of range for block %#x", txIndex, block.Hash())
}

<<<<<<< HEAD
func (b *testBackend) HistoricalRPCService() *rpc.Client {
	return b.historical
=======
type stateTracer struct {
	Balance map[common.Address]*hexutil.Big
	Nonce   map[common.Address]hexutil.Uint64
	Storage map[common.Address]map[common.Hash]common.Hash
}

func newStateTracer(ctx *Context, cfg json.RawMessage, chainCfg *params.ChainConfig) (*Tracer, error) {
	t := &stateTracer{
		Balance: make(map[common.Address]*hexutil.Big),
		Nonce:   make(map[common.Address]hexutil.Uint64),
		Storage: make(map[common.Address]map[common.Hash]common.Hash),
	}
	return &Tracer{
		GetResult: func() (json.RawMessage, error) {
			return json.Marshal(t)
		},
		Hooks: &tracing.Hooks{
			OnBalanceChange: func(addr common.Address, prev, new *big.Int, reason tracing.BalanceChangeReason) {
				t.Balance[addr] = (*hexutil.Big)(new)
			},
			OnNonceChange: func(addr common.Address, prev, new uint64) {
				t.Nonce[addr] = hexutil.Uint64(new)
			},
			OnStorageChange: func(addr common.Address, slot common.Hash, prev, new common.Hash) {
				if t.Storage[addr] == nil {
					t.Storage[addr] = make(map[common.Hash]common.Hash)
				}
				t.Storage[addr][slot] = new
			},
		},
	}, nil
}

func TestStateHooks(t *testing.T) {
	t.Parallel()

	// Initialize test accounts
	var (
		key, _  = crypto.HexToECDSA("b71c71a67e1177ad4e901695e1b4b9ee17ae16c6668d313eac2f96dbcda3f291")
		from    = crypto.PubkeyToAddress(key.PublicKey)
		to      = common.HexToAddress("0x00000000000000000000000000000000deadbeef")
		genesis = &core.Genesis{
			Config: params.TestChainConfig,
			Alloc: types.GenesisAlloc{
				from: {Balance: big.NewInt(params.Ether)},
				to: {
					Code: []byte{
						byte(vm.PUSH1), 0x2a, // stack: [42]
						byte(vm.PUSH1), 0x0, // stack: [0, 42]
						byte(vm.SSTORE), // stack: []
						byte(vm.STOP),
					},
				},
			},
		}
		genBlocks = 2
		signer    = types.HomesteadSigner{}
		nonce     = uint64(0)
		backend   = newTestBackend(t, genBlocks, genesis, func(i int, b *core.BlockGen) {
			// Transfer from account[0] to account[1]
			//    value: 1000 wei
			//    fee:   0 wei
			tx, _ := types.SignTx(types.NewTx(&types.LegacyTx{
				Nonce:    nonce,
				To:       &to,
				Value:    big.NewInt(1000),
				Gas:      params.TxGas,
				GasPrice: b.BaseFee(),
				Data:     nil}),
				signer, key)
			b.AddTx(tx)
			nonce++
		})
	)
	defer backend.teardown()
	DefaultDirectory.Register("stateTracer", newStateTracer, false)
	api := NewAPI(backend)
	tracer := "stateTracer"
	res, err := api.TraceCall(context.Background(), ethapi.TransactionArgs{From: &from, To: &to, Value: (*hexutil.Big)(big.NewInt(1000))}, rpc.BlockNumberOrHashWithNumber(rpc.LatestBlockNumber), &TraceCallConfig{TraceConfig: TraceConfig{Tracer: &tracer}})
	if err != nil {
		t.Fatalf("failed to trace call: %v", err)
	}
	expected := `{"Balance":{"0x00000000000000000000000000000000deadbeef":"0x3e8","0x71562b71999873db5b286df957af199ec94617f7":"0xde0975924ed6f90"},"Nonce":{"0x71562b71999873db5b286df957af199ec94617f7":"0x3"},"Storage":{"0x00000000000000000000000000000000deadbeef":{"0x0000000000000000000000000000000000000000000000000000000000000000":"0x000000000000000000000000000000000000000000000000000000000000002a"}}}`
	if expected != fmt.Sprintf("%s", res) {
		t.Fatalf("unexpected trace result: have %s want %s", res, expected)
	}
>>>>>>> f0e8a3e9
}

func TestTraceCall(t *testing.T) {
	t.Parallel()

	// Initialize test accounts
	accounts := newAccounts(3)
	genesis := &core.Genesis{
		Config: params.TestChainConfig,
		Alloc: types.GenesisAlloc{
			accounts[0].addr: {Balance: big.NewInt(params.Ether)},
			accounts[1].addr: {Balance: big.NewInt(params.Ether)},
			accounts[2].addr: {Balance: big.NewInt(params.Ether)},
		},
	}
	genBlocks := 10
	signer := types.HomesteadSigner{}
	nonce := uint64(0)
	backend := newTestBackend(t, genBlocks, genesis, func(i int, b *core.BlockGen) {
		// Transfer from account[0] to account[1]
		//    value: 1000 wei
		//    fee:   0 wei
		tx, _ := types.SignTx(types.NewTx(&types.LegacyTx{
			Nonce:    nonce,
			To:       &accounts[1].addr,
			Value:    big.NewInt(1000),
			Gas:      params.TxGas,
			GasPrice: b.BaseFee(),
			Data:     nil}),
			signer, accounts[0].key)
		b.AddTx(tx)
		nonce++

		if i == genBlocks-2 {
			// Transfer from account[0] to account[2]
			tx, _ = types.SignTx(types.NewTx(&types.LegacyTx{
				Nonce:    nonce,
				To:       &accounts[2].addr,
				Value:    big.NewInt(1000),
				Gas:      params.TxGas,
				GasPrice: b.BaseFee(),
				Data:     nil}),
				signer, accounts[0].key)
			b.AddTx(tx)
			nonce++

			// Transfer from account[0] to account[1] again
			tx, _ = types.SignTx(types.NewTx(&types.LegacyTx{
				Nonce:    nonce,
				To:       &accounts[1].addr,
				Value:    big.NewInt(1000),
				Gas:      params.TxGas,
				GasPrice: b.BaseFee(),
				Data:     nil}),
				signer, accounts[0].key)
			b.AddTx(tx)
			nonce++
		}
	})

	uintPtr := func(i int) *hexutil.Uint { x := hexutil.Uint(i); return &x }

	defer backend.teardown()
	api := NewAPI(backend)
	var testSuite = []struct {
		blockNumber rpc.BlockNumber
		call        ethapi.TransactionArgs
		config      *TraceCallConfig
		expectErr   error
		expect      string
	}{
		// Standard JSON trace upon the genesis, plain transfer.
		{
			blockNumber: rpc.BlockNumber(0),
			call: ethapi.TransactionArgs{
				From:  &accounts[0].addr,
				To:    &accounts[1].addr,
				Value: (*hexutil.Big)(big.NewInt(1000)),
			},
			config:    nil,
			expectErr: nil,
			expect:    `{"gas":21000,"failed":false,"returnValue":"","structLogs":[]}`,
		},
		// Standard JSON trace upon the head, plain transfer.
		{
			blockNumber: rpc.BlockNumber(genBlocks),
			call: ethapi.TransactionArgs{
				From:  &accounts[0].addr,
				To:    &accounts[1].addr,
				Value: (*hexutil.Big)(big.NewInt(1000)),
			},
			config:    nil,
			expectErr: nil,
			expect:    `{"gas":21000,"failed":false,"returnValue":"","structLogs":[]}`,
		},
		// Upon the last state, default to the post block's state
		{
			blockNumber: rpc.BlockNumber(genBlocks - 1),
			call: ethapi.TransactionArgs{
				From:  &accounts[2].addr,
				To:    &accounts[0].addr,
				Value: (*hexutil.Big)(new(big.Int).Add(big.NewInt(params.Ether), big.NewInt(100))),
			},
			config: nil,
			expect: `{"gas":21000,"failed":false,"returnValue":"","structLogs":[]}`,
		},
		// Before the first transaction, should be failed
		{
			blockNumber: rpc.BlockNumber(genBlocks - 1),
			call: ethapi.TransactionArgs{
				From:  &accounts[2].addr,
				To:    &accounts[0].addr,
				Value: (*hexutil.Big)(new(big.Int).Add(big.NewInt(params.Ether), big.NewInt(100))),
			},
			config:    &TraceCallConfig{TxIndex: uintPtr(0)},
			expectErr: fmt.Errorf("tracing failed: insufficient funds for gas * price + value: address %s have 1000000000000000000 want 1000000000000000100", accounts[2].addr),
		},
		// Before the target transaction, should be failed
		{
			blockNumber: rpc.BlockNumber(genBlocks - 1),
			call: ethapi.TransactionArgs{
				From:  &accounts[2].addr,
				To:    &accounts[0].addr,
				Value: (*hexutil.Big)(new(big.Int).Add(big.NewInt(params.Ether), big.NewInt(100))),
			},
			config:    &TraceCallConfig{TxIndex: uintPtr(1)},
			expectErr: fmt.Errorf("tracing failed: insufficient funds for gas * price + value: address %s have 1000000000000000000 want 1000000000000000100", accounts[2].addr),
		},
		// After the target transaction, should be succeeded
		{
			blockNumber: rpc.BlockNumber(genBlocks - 1),
			call: ethapi.TransactionArgs{
				From:  &accounts[2].addr,
				To:    &accounts[0].addr,
				Value: (*hexutil.Big)(new(big.Int).Add(big.NewInt(params.Ether), big.NewInt(100))),
			},
			config:    &TraceCallConfig{TxIndex: uintPtr(2)},
			expectErr: nil,
			expect:    `{"gas":21000,"failed":false,"returnValue":"","structLogs":[]}`,
		},
		// Standard JSON trace upon the non-existent block, error expects
		{
			blockNumber: rpc.BlockNumber(genBlocks + 1),
			call: ethapi.TransactionArgs{
				From:  &accounts[0].addr,
				To:    &accounts[1].addr,
				Value: (*hexutil.Big)(big.NewInt(1000)),
			},
			config:    nil,
			expectErr: fmt.Errorf("block #%d not found", genBlocks+1),
			//expect:    nil,
		},
		// Standard JSON trace upon the latest block
		{
			blockNumber: rpc.LatestBlockNumber,
			call: ethapi.TransactionArgs{
				From:  &accounts[0].addr,
				To:    &accounts[1].addr,
				Value: (*hexutil.Big)(big.NewInt(1000)),
			},
			config:    nil,
			expectErr: nil,
			expect:    `{"gas":21000,"failed":false,"returnValue":"","structLogs":[]}`,
		},
		// Tracing on 'pending' should fail:
		{
			blockNumber: rpc.PendingBlockNumber,
			call: ethapi.TransactionArgs{
				From:  &accounts[0].addr,
				To:    &accounts[1].addr,
				Value: (*hexutil.Big)(big.NewInt(1000)),
			},
			config:    nil,
			expectErr: errors.New("tracing on top of pending is not supported"),
		},
		{
			blockNumber: rpc.LatestBlockNumber,
			call: ethapi.TransactionArgs{
				From:  &accounts[0].addr,
				Input: &hexutil.Bytes{0x43}, // blocknumber
			},
			config: &TraceCallConfig{
				BlockOverrides: &override.BlockOverrides{Number: (*hexutil.Big)(big.NewInt(0x1337))},
			},
			expectErr: nil,
			expect: ` {"gas":53018,"failed":false,"returnValue":"","structLogs":[
		{"pc":0,"op":"NUMBER","gas":24946984,"gasCost":2,"depth":1,"stack":[]},
		{"pc":1,"op":"STOP","gas":24946982,"gasCost":0,"depth":1,"stack":["0x1337"]}]}`,
		},
	}
	for i, testspec := range testSuite {
		result, err := api.TraceCall(context.Background(), testspec.call, rpc.BlockNumberOrHash{BlockNumber: &testspec.blockNumber}, testspec.config)
		if testspec.expectErr != nil {
			if err == nil {
				t.Errorf("test %d: expect error %v, got nothing", i, testspec.expectErr)
				continue
			}
			if !reflect.DeepEqual(err.Error(), testspec.expectErr.Error()) {
				t.Errorf("test %d: error mismatch, want '%v', got '%v'", i, testspec.expectErr, err)
			}
		} else {
			if err != nil {
				t.Errorf("test %d: expect no error, got %v", i, err)
				continue
			}
			var have *logger.ExecutionResult
			if err := json.Unmarshal(result.(json.RawMessage), &have); err != nil {
				t.Errorf("test %d: failed to unmarshal result %v", i, err)
			}
			var want *logger.ExecutionResult
			if err := json.Unmarshal([]byte(testspec.expect), &want); err != nil {
				t.Errorf("test %d: failed to unmarshal result %v", i, err)
			}
			if !reflect.DeepEqual(have, want) {
				t.Errorf("test %d: result mismatch, want %v, got %v", i, testspec.expect, string(result.(json.RawMessage)))
			}
		}
	}
}

func TestTraceTransaction(t *testing.T) {
	t.Parallel()

	// Initialize test accounts
	accounts := newAccounts(2)
	genesis := &core.Genesis{
		Config: params.TestChainConfig,
		Alloc: types.GenesisAlloc{
			accounts[0].addr: {Balance: big.NewInt(params.Ether)},
			accounts[1].addr: {Balance: big.NewInt(params.Ether)},
		},
	}
	target := common.Hash{}
	signer := types.HomesteadSigner{}
	backend := newTestBackend(t, 1, genesis, func(i int, b *core.BlockGen) {
		// Transfer from account[0] to account[1]
		//    value: 1000 wei
		//    fee:   0 wei
		tx, _ := types.SignTx(types.NewTx(&types.LegacyTx{
			Nonce:    uint64(i),
			To:       &accounts[1].addr,
			Value:    big.NewInt(1000),
			Gas:      params.TxGas,
			GasPrice: b.BaseFee(),
			Data:     nil}),
			signer, accounts[0].key)
		b.AddTx(tx)
		target = tx.Hash()
	})
	defer backend.chain.Stop()
	api := NewAPI(backend)
	result, err := api.TraceTransaction(context.Background(), target, nil)
	if err != nil {
		t.Errorf("Failed to trace transaction %v", err)
	}
	var have *logger.ExecutionResult
	if err := json.Unmarshal(result.(json.RawMessage), &have); err != nil {
		t.Errorf("failed to unmarshal result %v", err)
	}
	if !reflect.DeepEqual(have, &logger.ExecutionResult{
		Gas:         params.TxGas,
		Failed:      false,
		ReturnValue: "",
		StructLogs:  []json.RawMessage{},
	}) {
		t.Error("Transaction tracing result is different")
	}
}
func TestTraceTransactionHistorical(t *testing.T) {
	t.Parallel()

	// Initialize test accounts
	accounts := newAccounts(2)
	genesis := &core.Genesis{
		Config: params.OptimismTestConfig,
		Alloc: core.GenesisAlloc{
			accounts[0].addr: {Balance: big.NewInt(params.Ether)},
			accounts[1].addr: {Balance: big.NewInt(params.Ether)},
		},
	}
	target := common.Hash{}
	signer := types.HomesteadSigner{}
	backend := newTestBackend(t, 1, genesis, func(i int, b *core.BlockGen) {
		// Transfer from account[0] to account[1]
		//    value: 1000 wei
		//    fee:   0 wei
		tx, _ := types.SignTx(types.NewTransaction(uint64(i), accounts[1].addr, big.NewInt(1000), params.TxGas, b.BaseFee(), nil), signer, accounts[0].key)
		b.AddTx(tx)
		target = tx.Hash()
	})
	defer backend.mockHistorical.AssertExpectations(t)
	defer backend.chain.Stop()
	backend.mockHistorical.ExpectTraceTransaction(
		target,
		nil,
		logger.ExecutionResult{
			Gas:         params.TxGas,
			Failed:      false,
			ReturnValue: "",
			StructLogs:  []logger.StructLogRes{},
		},
		nil)
	api := NewAPI(backend)
	result, err := api.TraceTransaction(context.Background(), target, nil)
	if err != nil {
		t.Errorf("Failed to trace transaction %v", err)
	}
	var have *logger.ExecutionResult
	spew.Dump(result)
	if err := json.Unmarshal(result.(json.RawMessage), &have); err != nil {
		t.Errorf("failed to unmarshal result %v", err)
	}
	if !reflect.DeepEqual(have, &logger.ExecutionResult{
		Gas:         params.TxGas,
		Failed:      false,
		ReturnValue: "",
		StructLogs:  []logger.StructLogRes{},
	}) {
		t.Error("Transaction tracing result is different")
	}
}

func TestTraceBlock(t *testing.T) {
	t.Parallel()

	// Initialize test accounts
	accounts := newAccounts(3)
	genesis := &core.Genesis{
		Config: params.TestChainConfig,
		Alloc: types.GenesisAlloc{
			accounts[0].addr: {Balance: big.NewInt(params.Ether)},
			accounts[1].addr: {Balance: big.NewInt(params.Ether)},
			accounts[2].addr: {Balance: big.NewInt(params.Ether)},
		},
	}
	genBlocks := 10
	signer := types.HomesteadSigner{}
	var txHash common.Hash
	backend := newTestBackend(t, genBlocks, genesis, func(i int, b *core.BlockGen) {
		// Transfer from account[0] to account[1]
		//    value: 1000 wei
		//    fee:   0 wei
		tx, _ := types.SignTx(types.NewTx(&types.LegacyTx{
			Nonce:    uint64(i),
			To:       &accounts[1].addr,
			Value:    big.NewInt(1000),
			Gas:      params.TxGas,
			GasPrice: b.BaseFee(),
			Data:     nil}),
			signer, accounts[0].key)
		b.AddTx(tx)
		txHash = tx.Hash()
	})
	defer backend.chain.Stop()
	api := NewAPI(backend)

	var testSuite = []struct {
		blockNumber rpc.BlockNumber
		config      *TraceConfig
		want        string
		expectErr   error
	}{
		// Trace genesis block, expect error
		{
			blockNumber: rpc.BlockNumber(0),
			expectErr:   errors.New("genesis is not traceable"),
		},
		// Trace head block
		{
			blockNumber: rpc.BlockNumber(genBlocks),
			want:        fmt.Sprintf(`[{"txHash":"%v","result":{"gas":21000,"failed":false,"returnValue":"","structLogs":[]}}]`, txHash),
		},
		// Trace non-existent block
		{
			blockNumber: rpc.BlockNumber(genBlocks + 1),
			expectErr:   fmt.Errorf("block #%d not found", genBlocks+1),
		},
		// Trace latest block
		{
			blockNumber: rpc.LatestBlockNumber,
			want:        fmt.Sprintf(`[{"txHash":"%v","result":{"gas":21000,"failed":false,"returnValue":"","structLogs":[]}}]`, txHash),
		},
		// Trace pending block
		{
			blockNumber: rpc.PendingBlockNumber,
			want:        fmt.Sprintf(`[{"txHash":"%v","result":{"gas":21000,"failed":false,"returnValue":"","structLogs":[]}}]`, txHash),
		},
	}
	for i, tc := range testSuite {
		result, err := api.TraceBlockByNumber(context.Background(), tc.blockNumber, tc.config)
		if tc.expectErr != nil {
			if err == nil {
				t.Errorf("test %d, want error %v", i, tc.expectErr)
				continue
			}
			if !reflect.DeepEqual(err, tc.expectErr) {
				t.Errorf("test %d: error mismatch, want %v, get %v", i, tc.expectErr, err)
			}
			continue
		}
		if err != nil {
			t.Errorf("test %d, want no error, have %v", i, err)
			continue
		}
		have, _ := json.Marshal(result)
		want := tc.want
		if string(have) != want {
			t.Errorf("test %d, result mismatch, have\n%v\n, want\n%v\n", i, string(have), want)
		}
	}
}

func TestTraceBlockHistorical(t *testing.T) {
	t.Parallel()

	// Initialize test accounts
	accounts := newAccounts(3)
	genesis := &core.Genesis{
		Config: params.OptimismTestConfig,
		Alloc: core.GenesisAlloc{
			accounts[0].addr: {Balance: big.NewInt(params.Ether)},
			accounts[1].addr: {Balance: big.NewInt(params.Ether)},
			accounts[2].addr: {Balance: big.NewInt(params.Ether)},
		},
	}
	genBlocks := 10
	signer := types.HomesteadSigner{}
	backend := newTestBackend(t, genBlocks, genesis, func(i int, b *core.BlockGen) {
		// Transfer from account[0] to account[1]
		//    value: 1000 wei
		//    fee:   0 wei
		tx, _ := types.SignTx(types.NewTransaction(uint64(i), accounts[1].addr, big.NewInt(1000), params.TxGas, b.BaseFee(), nil), signer, accounts[0].key)
		b.AddTx(tx)
	})
	defer backend.mockHistorical.AssertExpectations(t)
	defer backend.chain.Stop()
	api := NewAPI(backend)

	var expectErr error
	var config *TraceConfig
	blockNumber := rpc.BlockNumber(3)
	want := `[{"txHash":"0x0000000000000000000000000000000000000000000000000000000000000000","result":{"failed":false,"gas":21000,"returnValue":"","structLogs":[]}}]`
	var ret []*txTraceResult
	_ = json.Unmarshal([]byte(want), &ret)

	backend.mockHistorical.ExpectTraceBlockByNumber(blockNumber, config, ret, nil)

	result, err := api.TraceBlockByNumber(context.Background(), blockNumber, config)
	if expectErr != nil {
		if err == nil {
			t.Errorf("want error %v", expectErr)
		}
		if !reflect.DeepEqual(err, expectErr) {
			t.Errorf("error mismatch, want %v, get %v", expectErr, err)
		}
	}
	if err != nil {
		t.Errorf("want no error, have %v", err)
	}
	have, _ := json.Marshal(result)
	if string(have) != want {
		t.Errorf("result mismatch, have\n%v\n, want\n%v\n", string(have), want)
	}
}

func TestTracingWithOverrides(t *testing.T) {
	t.Parallel()
	// Initialize test accounts
	accounts := newAccounts(3)
	storageAccount := common.Address{0x13, 37}
	genesis := &core.Genesis{
		Config: params.TestChainConfig,
		Alloc: types.GenesisAlloc{
			accounts[0].addr: {Balance: big.NewInt(params.Ether)},
			accounts[1].addr: {Balance: big.NewInt(params.Ether)},
			accounts[2].addr: {Balance: big.NewInt(params.Ether)},
			// An account with existing storage
			storageAccount: {
				Balance: new(big.Int),
				Storage: map[common.Hash]common.Hash{
					common.HexToHash("0x03"): common.HexToHash("0x33"),
					common.HexToHash("0x04"): common.HexToHash("0x44"),
				},
			},
		},
	}
	genBlocks := 10
	signer := types.HomesteadSigner{}
	backend := newTestBackend(t, genBlocks, genesis, func(i int, b *core.BlockGen) {
		// Transfer from account[0] to account[1]
		//    value: 1000 wei
		//    fee:   0 wei
		tx, _ := types.SignTx(types.NewTx(&types.LegacyTx{
			Nonce:    uint64(i),
			To:       &accounts[1].addr,
			Value:    big.NewInt(1000),
			Gas:      params.TxGas,
			GasPrice: b.BaseFee(),
			Data:     nil}),
			signer, accounts[0].key)
		b.AddTx(tx)
	})
	defer backend.chain.Stop()
	api := NewAPI(backend)
	randomAccounts := newAccounts(3)
	type res struct {
		Gas         int
		Failed      bool
		ReturnValue string
	}
	var testSuite = []struct {
		blockNumber rpc.BlockNumber
		call        ethapi.TransactionArgs
		config      *TraceCallConfig
		expectErr   error
		want        string
	}{
		// Call which can only succeed if state is state overridden
		{
			blockNumber: rpc.LatestBlockNumber,
			call: ethapi.TransactionArgs{
				From:  &randomAccounts[0].addr,
				To:    &randomAccounts[1].addr,
				Value: (*hexutil.Big)(big.NewInt(1000)),
			},
			config: &TraceCallConfig{
				StateOverrides: &override.StateOverride{
					randomAccounts[0].addr: override.OverrideAccount{Balance: newRPCBalance(new(big.Int).Mul(big.NewInt(1), big.NewInt(params.Ether)))},
				},
			},
			want: `{"gas":21000,"failed":false,"returnValue":""}`,
		},
		// Invalid call without state overriding
		{
			blockNumber: rpc.LatestBlockNumber,
			call: ethapi.TransactionArgs{
				From:  &randomAccounts[0].addr,
				To:    &randomAccounts[1].addr,
				Value: (*hexutil.Big)(big.NewInt(1000)),
			},
			config:    &TraceCallConfig{},
			expectErr: core.ErrInsufficientFunds,
		},
		// Successful simple contract call
		//
		// // SPDX-License-Identifier: GPL-3.0
		//
		//  pragma solidity >=0.7.0 <0.8.0;
		//
		//  /**
		//   * @title Storage
		//   * @dev Store & retrieve value in a variable
		//   */
		//  contract Storage {
		//      uint256 public number;
		//      constructor() {
		//          number = block.number;
		//      }
		//  }
		{
			blockNumber: rpc.LatestBlockNumber,
			call: ethapi.TransactionArgs{
				From: &randomAccounts[0].addr,
				To:   &randomAccounts[2].addr,
				Data: newRPCBytes(common.Hex2Bytes("8381f58a")), // call number()
			},
			config: &TraceCallConfig{
				//Tracer: &tracer,
				StateOverrides: &override.StateOverride{
					randomAccounts[2].addr: override.OverrideAccount{
						Code:      newRPCBytes(common.Hex2Bytes("6080604052348015600f57600080fd5b506004361060285760003560e01c80638381f58a14602d575b600080fd5b60336049565b6040518082815260200191505060405180910390f35b6000548156fea2646970667358221220eab35ffa6ab2adfe380772a48b8ba78e82a1b820a18fcb6f59aa4efb20a5f60064736f6c63430007040033")),
						StateDiff: newStates([]common.Hash{{}}, []common.Hash{common.BigToHash(big.NewInt(123))}),
					},
				},
			},
			want: `{"gas":23347,"failed":false,"returnValue":"000000000000000000000000000000000000000000000000000000000000007b"}`,
		},
		{ // Override blocknumber
			blockNumber: rpc.LatestBlockNumber,
			call: ethapi.TransactionArgs{
				From: &accounts[0].addr,
				// BLOCKNUMBER PUSH1 MSTORE
				Input: newRPCBytes(common.Hex2Bytes("4360005260206000f3")),
			},
			config: &TraceCallConfig{
				BlockOverrides: &override.BlockOverrides{Number: (*hexutil.Big)(big.NewInt(0x1337))},
			},
			want: `{"gas":59537,"failed":false,"returnValue":"0000000000000000000000000000000000000000000000000000000000001337"}`,
		},
		{ // Override blocknumber, and query a blockhash
			blockNumber: rpc.LatestBlockNumber,
			call: ethapi.TransactionArgs{
				From: &accounts[0].addr,
				Input: &hexutil.Bytes{
					0x60, 0x00, 0x40, // BLOCKHASH(0)
					0x60, 0x00, 0x52, // STORE memory offset 0
					0x61, 0x13, 0x36, 0x40, // BLOCKHASH(0x1336)
					0x60, 0x20, 0x52, // STORE memory offset 32
					0x61, 0x13, 0x37, 0x40, // BLOCKHASH(0x1337)
					0x60, 0x40, 0x52, // STORE memory offset 64
					0x60, 0x60, 0x60, 0x00, 0xf3, // RETURN (0-96)

				}, // blocknumber
			},
			config: &TraceCallConfig{
				BlockOverrides: &override.BlockOverrides{Number: (*hexutil.Big)(big.NewInt(0x1337))},
			},
			want: `{"gas":72666,"failed":false,"returnValue":"000000000000000000000000000000000000000000000000000000000000000000000000000000000000000000000000000000000000000000000000000000000000000000000000000000000000000000000000000000000000000000000000"}`,
		},
		/*
			pragma solidity =0.8.12;

			contract Test {
			    uint private x;

			    function test2() external {
			        x = 1337;
			        revert();
			    }

			    function test() external returns (uint) {
			        x = 1;
			        try this.test2() {} catch (bytes memory) {}
			        return x;
			    }
			}
		*/
		{ // First with only code override, not storage override
			blockNumber: rpc.LatestBlockNumber,
			call: ethapi.TransactionArgs{
				From: &randomAccounts[0].addr,
				To:   &randomAccounts[2].addr,
				Data: newRPCBytes(common.Hex2Bytes("f8a8fd6d")), //
			},
			config: &TraceCallConfig{
				StateOverrides: &override.StateOverride{
					randomAccounts[2].addr: override.OverrideAccount{
						Code: newRPCBytes(common.Hex2Bytes("6080604052348015600f57600080fd5b506004361060325760003560e01c806366e41cb7146037578063f8a8fd6d14603f575b600080fd5b603d6057565b005b60456062565b60405190815260200160405180910390f35b610539600090815580fd5b60006001600081905550306001600160a01b03166366e41cb76040518163ffffffff1660e01b8152600401600060405180830381600087803b15801560a657600080fd5b505af192505050801560b6575060015b60e9573d80801560e1576040519150601f19603f3d011682016040523d82523d6000602084013e60e6565b606091505b50505b506000549056fea26469706673582212205ce45de745a5308f713cb2f448589177ba5a442d1a2eff945afaa8915961b4d064736f6c634300080c0033")),
					},
				},
			},
			want: `{"gas":44100,"failed":false,"returnValue":"0000000000000000000000000000000000000000000000000000000000000001"}`,
		},
		{ // Same again, this time with storage override
			blockNumber: rpc.LatestBlockNumber,
			call: ethapi.TransactionArgs{
				From: &randomAccounts[0].addr,
				To:   &randomAccounts[2].addr,
				Data: newRPCBytes(common.Hex2Bytes("f8a8fd6d")), //
			},
			config: &TraceCallConfig{
				StateOverrides: &override.StateOverride{
					randomAccounts[2].addr: override.OverrideAccount{
						Code:  newRPCBytes(common.Hex2Bytes("6080604052348015600f57600080fd5b506004361060325760003560e01c806366e41cb7146037578063f8a8fd6d14603f575b600080fd5b603d6057565b005b60456062565b60405190815260200160405180910390f35b610539600090815580fd5b60006001600081905550306001600160a01b03166366e41cb76040518163ffffffff1660e01b8152600401600060405180830381600087803b15801560a657600080fd5b505af192505050801560b6575060015b60e9573d80801560e1576040519150601f19603f3d011682016040523d82523d6000602084013e60e6565b606091505b50505b506000549056fea26469706673582212205ce45de745a5308f713cb2f448589177ba5a442d1a2eff945afaa8915961b4d064736f6c634300080c0033")),
						State: newStates([]common.Hash{{}}, []common.Hash{{}}),
					},
				},
			},
			//want: `{"gas":46900,"failed":false,"returnValue":"0000000000000000000000000000000000000000000000000000000000000539"}`,
			want: `{"gas":44100,"failed":false,"returnValue":"0000000000000000000000000000000000000000000000000000000000000001"}`,
		},
		{ // No state override
			blockNumber: rpc.LatestBlockNumber,
			call: ethapi.TransactionArgs{
				From: &randomAccounts[0].addr,
				To:   &storageAccount,
				Data: newRPCBytes(common.Hex2Bytes("f8a8fd6d")), //
			},
			config: &TraceCallConfig{
				StateOverrides: &override.StateOverride{
					storageAccount: override.OverrideAccount{
						Code: newRPCBytes([]byte{
							// SLOAD(3) + SLOAD(4) (which is 0x77)
							byte(vm.PUSH1), 0x04,
							byte(vm.SLOAD),
							byte(vm.PUSH1), 0x03,
							byte(vm.SLOAD),
							byte(vm.ADD),
							// 0x77 -> MSTORE(0)
							byte(vm.PUSH1), 0x00,
							byte(vm.MSTORE),
							// RETURN (0, 32)
							byte(vm.PUSH1), 32,
							byte(vm.PUSH1), 00,
							byte(vm.RETURN),
						}),
					},
				},
			},
			want: `{"gas":25288,"failed":false,"returnValue":"0000000000000000000000000000000000000000000000000000000000000077"}`,
		},
		{ // Full state override
			// The original storage is
			// 3: 0x33
			// 4: 0x44
			// With a full override, where we set 3:0x11, the slot 4 should be
			// removed. So SLOT(3)+SLOT(4) should be 0x11.
			blockNumber: rpc.LatestBlockNumber,
			call: ethapi.TransactionArgs{
				From: &randomAccounts[0].addr,
				To:   &storageAccount,
				Data: newRPCBytes(common.Hex2Bytes("f8a8fd6d")), //
			},
			config: &TraceCallConfig{
				StateOverrides: &override.StateOverride{
					storageAccount: override.OverrideAccount{
						Code: newRPCBytes([]byte{
							// SLOAD(3) + SLOAD(4) (which is now 0x11 + 0x00)
							byte(vm.PUSH1), 0x04,
							byte(vm.SLOAD),
							byte(vm.PUSH1), 0x03,
							byte(vm.SLOAD),
							byte(vm.ADD),
							// 0x11 -> MSTORE(0)
							byte(vm.PUSH1), 0x00,
							byte(vm.MSTORE),
							// RETURN (0, 32)
							byte(vm.PUSH1), 32,
							byte(vm.PUSH1), 00,
							byte(vm.RETURN),
						}),
						State: newStates(
							[]common.Hash{common.HexToHash("0x03")},
							[]common.Hash{common.HexToHash("0x11")}),
					},
				},
			},
			want: `{"gas":25288,"failed":false,"returnValue":"0000000000000000000000000000000000000000000000000000000000000011"}`,
		},
		{ // Partial state override
			// The original storage is
			// 3: 0x33
			// 4: 0x44
			// With a partial override, where we set 3:0x11, the slot 4 as before.
			// So SLOT(3)+SLOT(4) should be 0x55.
			blockNumber: rpc.LatestBlockNumber,
			call: ethapi.TransactionArgs{
				From: &randomAccounts[0].addr,
				To:   &storageAccount,
				Data: newRPCBytes(common.Hex2Bytes("f8a8fd6d")), //
			},
			config: &TraceCallConfig{
				StateOverrides: &override.StateOverride{
					storageAccount: override.OverrideAccount{
						Code: newRPCBytes([]byte{
							// SLOAD(3) + SLOAD(4) (which is now 0x11 + 0x44)
							byte(vm.PUSH1), 0x04,
							byte(vm.SLOAD),
							byte(vm.PUSH1), 0x03,
							byte(vm.SLOAD),
							byte(vm.ADD),
							// 0x55 -> MSTORE(0)
							byte(vm.PUSH1), 0x00,
							byte(vm.MSTORE),
							// RETURN (0, 32)
							byte(vm.PUSH1), 32,
							byte(vm.PUSH1), 00,
							byte(vm.RETURN),
						}),
						StateDiff: map[common.Hash]common.Hash{
							common.HexToHash("0x03"): common.HexToHash("0x11"),
						},
					},
				},
			},
			want: `{"gas":25288,"failed":false,"returnValue":"0000000000000000000000000000000000000000000000000000000000000055"}`,
		},
	}
	for i, tc := range testSuite {
		result, err := api.TraceCall(context.Background(), tc.call, rpc.BlockNumberOrHash{BlockNumber: &tc.blockNumber}, tc.config)
		if tc.expectErr != nil {
			if err == nil {
				t.Errorf("test %d: want error %v, have nothing", i, tc.expectErr)
				continue
			}
			if !errors.Is(err, tc.expectErr) {
				t.Errorf("test %d: error mismatch, want %v, have %v", i, tc.expectErr, err)
			}
			continue
		}
		if err != nil {
			t.Errorf("test %d: want no error, have %v", i, err)
			continue
		}
		// Turn result into res-struct
		var (
			have res
			want res
		)
		resBytes, _ := json.Marshal(result)
		json.Unmarshal(resBytes, &have)
		json.Unmarshal([]byte(tc.want), &want)
		if !reflect.DeepEqual(have, want) {
			t.Logf("result: %v\n", string(resBytes))
			t.Errorf("test %d, result mismatch, have\n%v\n, want\n%v\n", i, have, want)
		}
	}
}

type Account struct {
	key  *ecdsa.PrivateKey
	addr common.Address
}

func newAccounts(n int) (accounts []Account) {
	for i := 0; i < n; i++ {
		key, _ := crypto.GenerateKey()
		addr := crypto.PubkeyToAddress(key.PublicKey)
		accounts = append(accounts, Account{key: key, addr: addr})
	}
	slices.SortFunc(accounts, func(a, b Account) int { return a.addr.Cmp(b.addr) })
	return accounts
}

func newRPCBalance(balance *big.Int) *hexutil.Big {
	rpcBalance := (*hexutil.Big)(balance)
	return rpcBalance
}

func newRPCBytes(bytes []byte) *hexutil.Bytes {
	rpcBytes := hexutil.Bytes(bytes)
	return &rpcBytes
}

func newStates(keys []common.Hash, vals []common.Hash) map[common.Hash]common.Hash {
	if len(keys) != len(vals) {
		panic("invalid input")
	}
	m := make(map[common.Hash]common.Hash)
	for i := 0; i < len(keys); i++ {
		m[keys[i]] = vals[i]
	}
	return m
}

func TestTraceChain(t *testing.T) {
	// Initialize test accounts
	accounts := newAccounts(3)
	genesis := &core.Genesis{
		Config: params.TestChainConfig,
		Alloc: types.GenesisAlloc{
			accounts[0].addr: {Balance: big.NewInt(params.Ether)},
			accounts[1].addr: {Balance: big.NewInt(params.Ether)},
			accounts[2].addr: {Balance: big.NewInt(params.Ether)},
		},
	}
	genBlocks := 50
	signer := types.HomesteadSigner{}

	var (
		ref   atomic.Uint32 // total refs has made
		rel   atomic.Uint32 // total rels has made
		nonce uint64
	)
	backend := newTestBackend(t, genBlocks, genesis, func(i int, b *core.BlockGen) {
		// Transfer from account[0] to account[1]
		//    value: 1000 wei
		//    fee:   0 wei
		for j := 0; j < i+1; j++ {
			tx, _ := types.SignTx(types.NewTransaction(nonce, accounts[1].addr, big.NewInt(1000), params.TxGas, b.BaseFee(), nil), signer, accounts[0].key)
			b.AddTx(tx)
			nonce += 1
		}
	})
	backend.refHook = func() { ref.Add(1) }
	backend.relHook = func() { rel.Add(1) }
	api := NewAPI(backend)

	single := `{"txHash":"0x0000000000000000000000000000000000000000000000000000000000000000","result":{"gas":21000,"failed":false,"returnValue":"","structLogs":[]}}`
	var cases = []struct {
		start  uint64
		end    uint64
		config *TraceConfig
	}{
		{0, 50, nil},  // the entire chain range, blocks [1, 50]
		{10, 20, nil}, // the middle chain range, blocks [11, 20]
	}
	for _, c := range cases {
		ref.Store(0)
		rel.Store(0)

		from, _ := api.blockByNumber(context.Background(), rpc.BlockNumber(c.start))
		to, _ := api.blockByNumber(context.Background(), rpc.BlockNumber(c.end))
		resCh := api.traceChain(from, to, c.config, nil)

		next := c.start + 1
		for result := range resCh {
			if have, want := uint64(result.Block), next; have != want {
				t.Fatalf("unexpected tracing block, have %d want %d", have, want)
			}
			if have, want := len(result.Traces), int(next); have != want {
				t.Fatalf("unexpected result length, have %d want %d", have, want)
			}
			for _, trace := range result.Traces {
				trace.TxHash = common.Hash{}
				blob, _ := json.Marshal(trace)
				if have, want := string(blob), single; have != want {
					t.Fatalf("unexpected tracing result, have\n%v\nwant:\n%v", have, want)
				}
			}
			next += 1
		}
		if next != c.end+1 {
			t.Error("Missing tracing block")
		}

		if nref, nrel := ref.Load(), rel.Load(); nref != nrel {
			t.Errorf("Ref and deref actions are not equal, ref %d rel %d", nref, nrel)
		}
	}
}

// newTestMergedBackend creates a post-merge chain
func newTestMergedBackend(t *testing.T, n int, gspec *core.Genesis, generator func(i int, b *core.BlockGen)) *testBackend {
	backend := &testBackend{
		chainConfig: gspec.Config,
		engine:      beacon.NewFaker(),
		chaindb:     rawdb.NewMemoryDatabase(),
	}
	// Generate blocks for testing
	_, blocks, _ := core.GenerateChainWithGenesis(gspec, backend.engine, n, generator)

	// Import the canonical chain
	cacheConfig := &core.CacheConfig{
		TrieCleanLimit:    256,
		TrieDirtyLimit:    256,
		TrieTimeLimit:     5 * time.Minute,
		SnapshotLimit:     0,
		TrieDirtyDisabled: true, // Archive mode
	}
	chain, err := core.NewBlockChain(backend.chaindb, cacheConfig, gspec, nil, backend.engine, vm.Config{}, nil)
	if err != nil {
		t.Fatalf("failed to create tester chain: %v", err)
	}
	if n, err := chain.InsertChain(blocks); err != nil {
		t.Fatalf("block %d: failed to insert into chain: %v", n, err)
	}
	backend.chain = chain
	return backend
}

func TestTraceBlockWithBasefee(t *testing.T) {
	t.Parallel()
	accounts := newAccounts(1)
	target := common.HexToAddress("0x1111111111111111111111111111111111111111")
	genesis := &core.Genesis{
		Config: params.AllDevChainProtocolChanges,
		Alloc: types.GenesisAlloc{
			accounts[0].addr: {Balance: big.NewInt(1 * params.Ether)},
			target: {Nonce: 1, Code: []byte{
				byte(vm.BASEFEE), byte(vm.STOP),
			}},
		},
	}
	genBlocks := 1
	signer := types.HomesteadSigner{}
	var txHash common.Hash
	var baseFee = new(big.Int)
	backend := newTestMergedBackend(t, genBlocks, genesis, func(i int, b *core.BlockGen) {
		tx, _ := types.SignTx(types.NewTx(&types.LegacyTx{
			Nonce:    uint64(i),
			To:       &target,
			Value:    big.NewInt(0),
			Gas:      5 * params.TxGas,
			GasPrice: b.BaseFee(),
			Data:     nil}),
			signer, accounts[0].key)
		b.AddTx(tx)
		txHash = tx.Hash()
		baseFee.Set(b.BaseFee())
	})
	defer backend.chain.Stop()
	api := NewAPI(backend)

	var testSuite = []struct {
		blockNumber rpc.BlockNumber
		config      *TraceConfig
		want        string
	}{
		// Trace head block
		{
			blockNumber: rpc.BlockNumber(genBlocks),
			want:        fmt.Sprintf(`[{"txHash":"%#x","result":{"gas":21002,"failed":false,"returnValue":"","structLogs":[{"pc":0,"op":"BASEFEE","gas":84000,"gasCost":2,"depth":1,"stack":[]},{"pc":1,"op":"STOP","gas":83998,"gasCost":0,"depth":1,"stack":["%#x"]}]}}]`, txHash, baseFee),
		},
	}
	for i, tc := range testSuite {
		result, err := api.TraceBlockByNumber(context.Background(), tc.blockNumber, tc.config)
		if err != nil {
			t.Errorf("test %d, want no error, have %v", i, err)
			continue
		}
		have, _ := json.Marshal(result)
		want := tc.want
		if string(have) != want {
			t.Errorf("test %d, result mismatch\nhave: %v\nwant: %v\n", i, string(have), want)
		}
	}
}<|MERGE_RESOLUTION|>--- conflicted
+++ resolved
@@ -47,11 +47,8 @@
 	"github.com/ethereum/go-ethereum/eth/tracers/logger"
 	"github.com/ethereum/go-ethereum/ethdb"
 	"github.com/ethereum/go-ethereum/internal/ethapi"
-<<<<<<< HEAD
+	"github.com/ethereum/go-ethereum/internal/ethapi/override"
 	"github.com/ethereum/go-ethereum/node"
-=======
-	"github.com/ethereum/go-ethereum/internal/ethapi/override"
->>>>>>> f0e8a3e9
 	"github.com/ethereum/go-ethereum/params"
 	"github.com/ethereum/go-ethereum/rpc"
 	"github.com/stretchr/testify/mock"
@@ -253,15 +250,9 @@
 	}
 	// Recompute transactions up to the target index.
 	signer := types.MakeSigner(b.chainConfig, block.Number(), block.Time())
-	context := core.NewEVMBlockContext(block.Header(), b.chain, nil)
+	context := core.NewEVMBlockContext(block.Header(), b.chain, nil, b.chainConfig, statedb)
 	evm := vm.NewEVM(context, statedb, b.chainConfig, vm.Config{})
 	for idx, tx := range block.Transactions() {
-<<<<<<< HEAD
-		msg, _ := core.TransactionToMessage(tx, signer, block.BaseFee())
-		txContext := core.NewEVMTxContext(msg)
-		context := core.NewEVMBlockContext(block.Header(), b.chain, nil, b.chainConfig, statedb)
-=======
->>>>>>> f0e8a3e9
 		if idx == txIndex {
 			return tx, context, statedb, release, nil
 		}
@@ -274,10 +265,10 @@
 	return nil, vm.BlockContext{}, nil, nil, fmt.Errorf("transaction index %d out of range for block %#x", txIndex, block.Hash())
 }
 
-<<<<<<< HEAD
 func (b *testBackend) HistoricalRPCService() *rpc.Client {
 	return b.historical
-=======
+}
+
 type stateTracer struct {
 	Balance map[common.Address]*hexutil.Big
 	Nonce   map[common.Address]hexutil.Uint64
@@ -346,7 +337,8 @@
 				Value:    big.NewInt(1000),
 				Gas:      params.TxGas,
 				GasPrice: b.BaseFee(),
-				Data:     nil}),
+				Data:     nil,
+			}),
 				signer, key)
 			b.AddTx(tx)
 			nonce++
@@ -364,7 +356,6 @@
 	if expected != fmt.Sprintf("%s", res) {
 		t.Fatalf("unexpected trace result: have %s want %s", res, expected)
 	}
->>>>>>> f0e8a3e9
 }
 
 func TestTraceCall(t *testing.T) {
@@ -393,7 +384,8 @@
 			Value:    big.NewInt(1000),
 			Gas:      params.TxGas,
 			GasPrice: b.BaseFee(),
-			Data:     nil}),
+			Data:     nil,
+		}),
 			signer, accounts[0].key)
 		b.AddTx(tx)
 		nonce++
@@ -406,7 +398,8 @@
 				Value:    big.NewInt(1000),
 				Gas:      params.TxGas,
 				GasPrice: b.BaseFee(),
-				Data:     nil}),
+				Data:     nil,
+			}),
 				signer, accounts[0].key)
 			b.AddTx(tx)
 			nonce++
@@ -418,7 +411,8 @@
 				Value:    big.NewInt(1000),
 				Gas:      params.TxGas,
 				GasPrice: b.BaseFee(),
-				Data:     nil}),
+				Data:     nil,
+			}),
 				signer, accounts[0].key)
 			b.AddTx(tx)
 			nonce++
@@ -429,7 +423,7 @@
 
 	defer backend.teardown()
 	api := NewAPI(backend)
-	var testSuite = []struct {
+	testSuite := []struct {
 		blockNumber rpc.BlockNumber
 		call        ethapi.TransactionArgs
 		config      *TraceCallConfig
@@ -515,7 +509,7 @@
 			},
 			config:    nil,
 			expectErr: fmt.Errorf("block #%d not found", genBlocks+1),
-			//expect:    nil,
+			// expect:    nil,
 		},
 		// Standard JSON trace upon the latest block
 		{
@@ -609,7 +603,8 @@
 			Value:    big.NewInt(1000),
 			Gas:      params.TxGas,
 			GasPrice: b.BaseFee(),
-			Data:     nil}),
+			Data:     nil,
+		}),
 			signer, accounts[0].key)
 		b.AddTx(tx)
 		target = tx.Hash()
@@ -633,6 +628,7 @@
 		t.Error("Transaction tracing result is different")
 	}
 }
+
 func TestTraceTransactionHistorical(t *testing.T) {
 	t.Parallel()
 
@@ -640,7 +636,7 @@
 	accounts := newAccounts(2)
 	genesis := &core.Genesis{
 		Config: params.OptimismTestConfig,
-		Alloc: core.GenesisAlloc{
+		Alloc: types.GenesisAlloc{
 			accounts[0].addr: {Balance: big.NewInt(params.Ether)},
 			accounts[1].addr: {Balance: big.NewInt(params.Ether)},
 		},
@@ -664,7 +660,7 @@
 			Gas:         params.TxGas,
 			Failed:      false,
 			ReturnValue: "",
-			StructLogs:  []logger.StructLogRes{},
+			StructLogs:  []json.RawMessage{},
 		},
 		nil)
 	api := NewAPI(backend)
@@ -681,7 +677,7 @@
 		Gas:         params.TxGas,
 		Failed:      false,
 		ReturnValue: "",
-		StructLogs:  []logger.StructLogRes{},
+		StructLogs:  []json.RawMessage{},
 	}) {
 		t.Error("Transaction tracing result is different")
 	}
@@ -713,7 +709,8 @@
 			Value:    big.NewInt(1000),
 			Gas:      params.TxGas,
 			GasPrice: b.BaseFee(),
-			Data:     nil}),
+			Data:     nil,
+		}),
 			signer, accounts[0].key)
 		b.AddTx(tx)
 		txHash = tx.Hash()
@@ -721,7 +718,7 @@
 	defer backend.chain.Stop()
 	api := NewAPI(backend)
 
-	var testSuite = []struct {
+	testSuite := []struct {
 		blockNumber rpc.BlockNumber
 		config      *TraceConfig
 		want        string
@@ -784,7 +781,7 @@
 	accounts := newAccounts(3)
 	genesis := &core.Genesis{
 		Config: params.OptimismTestConfig,
-		Alloc: core.GenesisAlloc{
+		Alloc: types.GenesisAlloc{
 			accounts[0].addr: {Balance: big.NewInt(params.Ether)},
 			accounts[1].addr: {Balance: big.NewInt(params.Ether)},
 			accounts[2].addr: {Balance: big.NewInt(params.Ether)},
@@ -863,7 +860,8 @@
 			Value:    big.NewInt(1000),
 			Gas:      params.TxGas,
 			GasPrice: b.BaseFee(),
-			Data:     nil}),
+			Data:     nil,
+		}),
 			signer, accounts[0].key)
 		b.AddTx(tx)
 	})
@@ -875,7 +873,7 @@
 		Failed      bool
 		ReturnValue string
 	}
-	var testSuite = []struct {
+	testSuite := []struct {
 		blockNumber rpc.BlockNumber
 		call        ethapi.TransactionArgs
 		config      *TraceCallConfig
@@ -932,7 +930,7 @@
 				Data: newRPCBytes(common.Hex2Bytes("8381f58a")), // call number()
 			},
 			config: &TraceCallConfig{
-				//Tracer: &tracer,
+				// Tracer: &tracer,
 				StateOverrides: &override.StateOverride{
 					randomAccounts[2].addr: override.OverrideAccount{
 						Code:      newRPCBytes(common.Hex2Bytes("6080604052348015600f57600080fd5b506004361060285760003560e01c80638381f58a14602d575b600080fd5b60336049565b6040518082815260200191505060405180910390f35b6000548156fea2646970667358221220eab35ffa6ab2adfe380772a48b8ba78e82a1b820a18fcb6f59aa4efb20a5f60064736f6c63430007040033")),
@@ -1023,7 +1021,7 @@
 					},
 				},
 			},
-			//want: `{"gas":46900,"failed":false,"returnValue":"0000000000000000000000000000000000000000000000000000000000000539"}`,
+			// want: `{"gas":46900,"failed":false,"returnValue":"0000000000000000000000000000000000000000000000000000000000000539"}`,
 			want: `{"gas":44100,"failed":false,"returnValue":"0000000000000000000000000000000000000000000000000000000000000001"}`,
 		},
 		{ // No state override
@@ -1048,7 +1046,7 @@
 							byte(vm.MSTORE),
 							// RETURN (0, 32)
 							byte(vm.PUSH1), 32,
-							byte(vm.PUSH1), 00,
+							byte(vm.PUSH1), 0o0,
 							byte(vm.RETURN),
 						}),
 					},
@@ -1083,7 +1081,7 @@
 							byte(vm.MSTORE),
 							// RETURN (0, 32)
 							byte(vm.PUSH1), 32,
-							byte(vm.PUSH1), 00,
+							byte(vm.PUSH1), 0o0,
 							byte(vm.RETURN),
 						}),
 						State: newStates(
@@ -1121,7 +1119,7 @@
 							byte(vm.MSTORE),
 							// RETURN (0, 32)
 							byte(vm.PUSH1), 32,
-							byte(vm.PUSH1), 00,
+							byte(vm.PUSH1), 0o0,
 							byte(vm.RETURN),
 						}),
 						StateDiff: map[common.Hash]common.Hash{
@@ -1234,7 +1232,7 @@
 	api := NewAPI(backend)
 
 	single := `{"txHash":"0x0000000000000000000000000000000000000000000000000000000000000000","result":{"gas":21000,"failed":false,"returnValue":"","structLogs":[]}}`
-	var cases = []struct {
+	cases := []struct {
 		start  uint64
 		end    uint64
 		config *TraceConfig
@@ -1322,7 +1320,7 @@
 	genBlocks := 1
 	signer := types.HomesteadSigner{}
 	var txHash common.Hash
-	var baseFee = new(big.Int)
+	baseFee := new(big.Int)
 	backend := newTestMergedBackend(t, genBlocks, genesis, func(i int, b *core.BlockGen) {
 		tx, _ := types.SignTx(types.NewTx(&types.LegacyTx{
 			Nonce:    uint64(i),
@@ -1330,7 +1328,8 @@
 			Value:    big.NewInt(0),
 			Gas:      5 * params.TxGas,
 			GasPrice: b.BaseFee(),
-			Data:     nil}),
+			Data:     nil,
+		}),
 			signer, accounts[0].key)
 		b.AddTx(tx)
 		txHash = tx.Hash()
@@ -1339,7 +1338,7 @@
 	defer backend.chain.Stop()
 	api := NewAPI(backend)
 
-	var testSuite = []struct {
+	testSuite := []struct {
 		blockNumber rpc.BlockNumber
 		config      *TraceConfig
 		want        string
