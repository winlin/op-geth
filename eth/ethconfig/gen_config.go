// Code generated by github.com/fjl/gencodec. DO NOT EDIT.

package ethconfig

import (
	"time"

	"github.com/ethereum/go-ethereum/common"
	"github.com/ethereum/go-ethereum/core"
	"github.com/ethereum/go-ethereum/core/txpool/blobpool"
	"github.com/ethereum/go-ethereum/core/txpool/legacypool"
	"github.com/ethereum/go-ethereum/eth/downloader"
	"github.com/ethereum/go-ethereum/eth/gasprice"
	"github.com/ethereum/go-ethereum/miner"
)

// MarshalTOML marshals as TOML.
func (c Config) MarshalTOML() (interface{}, error) {
	type Config struct {
<<<<<<< HEAD
		Genesis                                   *core.Genesis `toml:",omitempty"`
		NetworkId                                 uint64
		SyncMode                                  downloader.SyncMode
		EthDiscoveryURLs                          []string
		SnapDiscoveryURLs                         []string
		NoPruning                                 bool
		NoPrefetch                                bool
		TxLookupLimit                             uint64                 `toml:",omitempty"`
		TransactionHistory                        uint64                 `toml:",omitempty"`
		StateHistory                              uint64                 `toml:",omitempty"`
		StateScheme                               string                 `toml:",omitempty"`
		RequiredBlocks                            map[uint64]common.Hash `toml:"-"`
		SkipBcVersionCheck                        bool                   `toml:"-"`
		DatabaseHandles                           int                    `toml:"-"`
		DatabaseCache                             int
		DatabaseFreezer                           string
		TrieCleanCache                            int
		TrieDirtyCache                            int
		TrieTimeout                               time.Duration
		SnapshotCache                             int
		Preimages                                 bool
		FilterLogCacheSize                        int
		Miner                                     miner.Config
		TxPool                                    legacypool.Config
		BlobPool                                  blobpool.Config
		GPO                                       gasprice.Config
		EnablePreimageRecording                   bool
		VMTrace                                   string
		VMTraceJsonConfig                         string
		DocRoot                                   string `toml:"-"`
		RPCGasCap                                 uint64
		RPCEVMTimeout                             time.Duration
		RPCTxFeeCap                               float64
		OverrideCancun                            *uint64 `toml:",omitempty"`
		OverrideVerkle                            *uint64 `toml:",omitempty"`
		OverrideOptimismCanyon                    *uint64 `toml:",omitempty"`
		OverrideOptimismEcotone                   *uint64 `toml:",omitempty"`
		OverrideOptimismFjord                     *uint64 `toml:",omitempty"`
		OverrideOptimismGranite                   *uint64 `toml:",omitempty"`
		OverrideOptimismHolocene                  *uint64 `toml:",omitempty"`
		OverrideOptimismInterop                   *uint64 `toml:",omitempty"`
		ApplySuperchainUpgrades                   bool    `toml:",omitempty"`
		RollupSequencerHTTP                       string
		RollupSequencerTxConditionalEnabled       bool
		RollupSequencerTxConditionalCostRateLimit int
		RollupHistoricalRPC                       string
		RollupHistoricalRPCTimeout                time.Duration
		RollupDisableTxPoolGossip                 bool
		RollupDisableTxPoolAdmission              bool
		RollupHaltOnIncompatibleProtocolVersion   string
		InteropMessageRPC                         string `toml:",omitempty"`
		InteropMempoolFiltering                   bool   `toml:",omitempty"`
=======
		Genesis                 *core.Genesis `toml:",omitempty"`
		NetworkId               uint64
		SyncMode                downloader.SyncMode
		EthDiscoveryURLs        []string
		SnapDiscoveryURLs       []string
		NoPruning               bool
		NoPrefetch              bool
		TxLookupLimit           uint64                 `toml:",omitempty"`
		TransactionHistory      uint64                 `toml:",omitempty"`
		StateHistory            uint64                 `toml:",omitempty"`
		StateScheme             string                 `toml:",omitempty"`
		RequiredBlocks          map[uint64]common.Hash `toml:"-"`
		SkipBcVersionCheck      bool                   `toml:"-"`
		DatabaseHandles         int                    `toml:"-"`
		DatabaseCache           int
		DatabaseFreezer         string
		TrieCleanCache          int
		TrieDirtyCache          int
		TrieTimeout             time.Duration
		SnapshotCache           int
		Preimages               bool
		FilterLogCacheSize      int
		Miner                   miner.Config
		TxPool                  legacypool.Config
		BlobPool                blobpool.Config
		GPO                     gasprice.Config
		EnablePreimageRecording bool
		VMTrace                 string
		VMTraceJsonConfig       string
		RPCGasCap               uint64
		RPCEVMTimeout           time.Duration
		RPCTxFeeCap             float64
		OverrideCancun          *uint64 `toml:",omitempty"`
		OverrideVerkle          *uint64 `toml:",omitempty"`
>>>>>>> 293a300d
	}
	var enc Config
	enc.Genesis = c.Genesis
	enc.NetworkId = c.NetworkId
	enc.SyncMode = c.SyncMode
	enc.EthDiscoveryURLs = c.EthDiscoveryURLs
	enc.SnapDiscoveryURLs = c.SnapDiscoveryURLs
	enc.NoPruning = c.NoPruning
	enc.NoPrefetch = c.NoPrefetch
	enc.TxLookupLimit = c.TxLookupLimit
	enc.TransactionHistory = c.TransactionHistory
	enc.StateHistory = c.StateHistory
	enc.StateScheme = c.StateScheme
	enc.RequiredBlocks = c.RequiredBlocks
	enc.SkipBcVersionCheck = c.SkipBcVersionCheck
	enc.DatabaseHandles = c.DatabaseHandles
	enc.DatabaseCache = c.DatabaseCache
	enc.DatabaseFreezer = c.DatabaseFreezer
	enc.TrieCleanCache = c.TrieCleanCache
	enc.TrieDirtyCache = c.TrieDirtyCache
	enc.TrieTimeout = c.TrieTimeout
	enc.SnapshotCache = c.SnapshotCache
	enc.Preimages = c.Preimages
	enc.FilterLogCacheSize = c.FilterLogCacheSize
	enc.Miner = c.Miner
	enc.TxPool = c.TxPool
	enc.BlobPool = c.BlobPool
	enc.GPO = c.GPO
	enc.EnablePreimageRecording = c.EnablePreimageRecording
	enc.VMTrace = c.VMTrace
	enc.VMTraceJsonConfig = c.VMTraceJsonConfig
	enc.RPCGasCap = c.RPCGasCap
	enc.RPCEVMTimeout = c.RPCEVMTimeout
	enc.RPCTxFeeCap = c.RPCTxFeeCap
	enc.OverrideCancun = c.OverrideCancun
	enc.OverrideVerkle = c.OverrideVerkle
	enc.OverrideOptimismCanyon = c.OverrideOptimismCanyon
	enc.OverrideOptimismEcotone = c.OverrideOptimismEcotone
	enc.OverrideOptimismFjord = c.OverrideOptimismFjord
	enc.OverrideOptimismGranite = c.OverrideOptimismGranite
	enc.OverrideOptimismHolocene = c.OverrideOptimismHolocene
	enc.OverrideOptimismInterop = c.OverrideOptimismInterop
	enc.ApplySuperchainUpgrades = c.ApplySuperchainUpgrades
	enc.RollupSequencerHTTP = c.RollupSequencerHTTP
	enc.RollupSequencerTxConditionalEnabled = c.RollupSequencerTxConditionalEnabled
	enc.RollupSequencerTxConditionalCostRateLimit = c.RollupSequencerTxConditionalCostRateLimit
	enc.RollupHistoricalRPC = c.RollupHistoricalRPC
	enc.RollupHistoricalRPCTimeout = c.RollupHistoricalRPCTimeout
	enc.RollupDisableTxPoolGossip = c.RollupDisableTxPoolGossip
	enc.RollupDisableTxPoolAdmission = c.RollupDisableTxPoolAdmission
	enc.RollupHaltOnIncompatibleProtocolVersion = c.RollupHaltOnIncompatibleProtocolVersion
	enc.InteropMessageRPC = c.InteropMessageRPC
	enc.InteropMempoolFiltering = c.InteropMempoolFiltering
	return &enc, nil
}

// UnmarshalTOML unmarshals from TOML.
func (c *Config) UnmarshalTOML(unmarshal func(interface{}) error) error {
	type Config struct {
<<<<<<< HEAD
		Genesis                                   *core.Genesis `toml:",omitempty"`
		NetworkId                                 *uint64
		SyncMode                                  *downloader.SyncMode
		EthDiscoveryURLs                          []string
		SnapDiscoveryURLs                         []string
		NoPruning                                 *bool
		NoPrefetch                                *bool
		TxLookupLimit                             *uint64                `toml:",omitempty"`
		TransactionHistory                        *uint64                `toml:",omitempty"`
		StateHistory                              *uint64                `toml:",omitempty"`
		StateScheme                               *string                `toml:",omitempty"`
		RequiredBlocks                            map[uint64]common.Hash `toml:"-"`
		SkipBcVersionCheck                        *bool                  `toml:"-"`
		DatabaseHandles                           *int                   `toml:"-"`
		DatabaseCache                             *int
		DatabaseFreezer                           *string
		TrieCleanCache                            *int
		TrieDirtyCache                            *int
		TrieTimeout                               *time.Duration
		SnapshotCache                             *int
		Preimages                                 *bool
		FilterLogCacheSize                        *int
		Miner                                     *miner.Config
		TxPool                                    *legacypool.Config
		BlobPool                                  *blobpool.Config
		GPO                                       *gasprice.Config
		EnablePreimageRecording                   *bool
		VMTrace                                   *string
		VMTraceJsonConfig                         *string
		DocRoot                                   *string `toml:"-"`
		RPCGasCap                                 *uint64
		RPCEVMTimeout                             *time.Duration
		RPCTxFeeCap                               *float64
		OverrideCancun                            *uint64 `toml:",omitempty"`
		OverrideVerkle                            *uint64 `toml:",omitempty"`
		OverrideOptimismCanyon                    *uint64 `toml:",omitempty"`
		OverrideOptimismEcotone                   *uint64 `toml:",omitempty"`
		OverrideOptimismFjord                     *uint64 `toml:",omitempty"`
		OverrideOptimismGranite                   *uint64 `toml:",omitempty"`
		OverrideOptimismHolocene                  *uint64 `toml:",omitempty"`
		OverrideOptimismInterop                   *uint64 `toml:",omitempty"`
		ApplySuperchainUpgrades                   *bool   `toml:",omitempty"`
		RollupSequencerHTTP                       *string
		RollupSequencerTxConditionalEnabled       *bool
		RollupSequencerTxConditionalCostRateLimit *int
		RollupHistoricalRPC                       *string
		RollupHistoricalRPCTimeout                *time.Duration
		RollupDisableTxPoolGossip                 *bool
		RollupDisableTxPoolAdmission              *bool
		RollupHaltOnIncompatibleProtocolVersion   *string
		InteropMessageRPC                         *string `toml:",omitempty"`
		InteropMempoolFiltering                   *bool   `toml:",omitempty"`
=======
		Genesis                 *core.Genesis `toml:",omitempty"`
		NetworkId               *uint64
		SyncMode                *downloader.SyncMode
		EthDiscoveryURLs        []string
		SnapDiscoveryURLs       []string
		NoPruning               *bool
		NoPrefetch              *bool
		TxLookupLimit           *uint64                `toml:",omitempty"`
		TransactionHistory      *uint64                `toml:",omitempty"`
		StateHistory            *uint64                `toml:",omitempty"`
		StateScheme             *string                `toml:",omitempty"`
		RequiredBlocks          map[uint64]common.Hash `toml:"-"`
		SkipBcVersionCheck      *bool                  `toml:"-"`
		DatabaseHandles         *int                   `toml:"-"`
		DatabaseCache           *int
		DatabaseFreezer         *string
		TrieCleanCache          *int
		TrieDirtyCache          *int
		TrieTimeout             *time.Duration
		SnapshotCache           *int
		Preimages               *bool
		FilterLogCacheSize      *int
		Miner                   *miner.Config
		TxPool                  *legacypool.Config
		BlobPool                *blobpool.Config
		GPO                     *gasprice.Config
		EnablePreimageRecording *bool
		VMTrace                 *string
		VMTraceJsonConfig       *string
		RPCGasCap               *uint64
		RPCEVMTimeout           *time.Duration
		RPCTxFeeCap             *float64
		OverrideCancun          *uint64 `toml:",omitempty"`
		OverrideVerkle          *uint64 `toml:",omitempty"`
>>>>>>> 293a300d
	}
	var dec Config
	if err := unmarshal(&dec); err != nil {
		return err
	}
	if dec.Genesis != nil {
		c.Genesis = dec.Genesis
	}
	if dec.NetworkId != nil {
		c.NetworkId = *dec.NetworkId
	}
	if dec.SyncMode != nil {
		c.SyncMode = *dec.SyncMode
	}
	if dec.EthDiscoveryURLs != nil {
		c.EthDiscoveryURLs = dec.EthDiscoveryURLs
	}
	if dec.SnapDiscoveryURLs != nil {
		c.SnapDiscoveryURLs = dec.SnapDiscoveryURLs
	}
	if dec.NoPruning != nil {
		c.NoPruning = *dec.NoPruning
	}
	if dec.NoPrefetch != nil {
		c.NoPrefetch = *dec.NoPrefetch
	}
	if dec.TxLookupLimit != nil {
		c.TxLookupLimit = *dec.TxLookupLimit
	}
	if dec.TransactionHistory != nil {
		c.TransactionHistory = *dec.TransactionHistory
	}
	if dec.StateHistory != nil {
		c.StateHistory = *dec.StateHistory
	}
	if dec.StateScheme != nil {
		c.StateScheme = *dec.StateScheme
	}
	if dec.RequiredBlocks != nil {
		c.RequiredBlocks = dec.RequiredBlocks
	}
	if dec.SkipBcVersionCheck != nil {
		c.SkipBcVersionCheck = *dec.SkipBcVersionCheck
	}
	if dec.DatabaseHandles != nil {
		c.DatabaseHandles = *dec.DatabaseHandles
	}
	if dec.DatabaseCache != nil {
		c.DatabaseCache = *dec.DatabaseCache
	}
	if dec.DatabaseFreezer != nil {
		c.DatabaseFreezer = *dec.DatabaseFreezer
	}
	if dec.TrieCleanCache != nil {
		c.TrieCleanCache = *dec.TrieCleanCache
	}
	if dec.TrieDirtyCache != nil {
		c.TrieDirtyCache = *dec.TrieDirtyCache
	}
	if dec.TrieTimeout != nil {
		c.TrieTimeout = *dec.TrieTimeout
	}
	if dec.SnapshotCache != nil {
		c.SnapshotCache = *dec.SnapshotCache
	}
	if dec.Preimages != nil {
		c.Preimages = *dec.Preimages
	}
	if dec.FilterLogCacheSize != nil {
		c.FilterLogCacheSize = *dec.FilterLogCacheSize
	}
	if dec.Miner != nil {
		c.Miner = *dec.Miner
	}
	if dec.TxPool != nil {
		c.TxPool = *dec.TxPool
	}
	if dec.BlobPool != nil {
		c.BlobPool = *dec.BlobPool
	}
	if dec.GPO != nil {
		c.GPO = *dec.GPO
	}
	if dec.EnablePreimageRecording != nil {
		c.EnablePreimageRecording = *dec.EnablePreimageRecording
	}
	if dec.VMTrace != nil {
		c.VMTrace = *dec.VMTrace
	}
	if dec.VMTraceJsonConfig != nil {
		c.VMTraceJsonConfig = *dec.VMTraceJsonConfig
	}
	if dec.RPCGasCap != nil {
		c.RPCGasCap = *dec.RPCGasCap
	}
	if dec.RPCEVMTimeout != nil {
		c.RPCEVMTimeout = *dec.RPCEVMTimeout
	}
	if dec.RPCTxFeeCap != nil {
		c.RPCTxFeeCap = *dec.RPCTxFeeCap
	}
	if dec.OverrideCancun != nil {
		c.OverrideCancun = dec.OverrideCancun
	}
	if dec.OverrideVerkle != nil {
		c.OverrideVerkle = dec.OverrideVerkle
	}
	if dec.OverrideOptimismCanyon != nil {
		c.OverrideOptimismCanyon = dec.OverrideOptimismCanyon
	}
	if dec.OverrideOptimismEcotone != nil {
		c.OverrideOptimismEcotone = dec.OverrideOptimismEcotone
	}
	if dec.OverrideOptimismFjord != nil {
		c.OverrideOptimismFjord = dec.OverrideOptimismFjord
	}
	if dec.OverrideOptimismGranite != nil {
		c.OverrideOptimismGranite = dec.OverrideOptimismGranite
	}
	if dec.OverrideOptimismHolocene != nil {
		c.OverrideOptimismHolocene = dec.OverrideOptimismHolocene
	}
	if dec.OverrideOptimismInterop != nil {
		c.OverrideOptimismInterop = dec.OverrideOptimismInterop
	}
	if dec.ApplySuperchainUpgrades != nil {
		c.ApplySuperchainUpgrades = *dec.ApplySuperchainUpgrades
	}
	if dec.RollupSequencerHTTP != nil {
		c.RollupSequencerHTTP = *dec.RollupSequencerHTTP
	}
	if dec.RollupSequencerTxConditionalEnabled != nil {
		c.RollupSequencerTxConditionalEnabled = *dec.RollupSequencerTxConditionalEnabled
	}
	if dec.RollupSequencerTxConditionalCostRateLimit != nil {
		c.RollupSequencerTxConditionalCostRateLimit = *dec.RollupSequencerTxConditionalCostRateLimit
	}
	if dec.RollupHistoricalRPC != nil {
		c.RollupHistoricalRPC = *dec.RollupHistoricalRPC
	}
	if dec.RollupHistoricalRPCTimeout != nil {
		c.RollupHistoricalRPCTimeout = *dec.RollupHistoricalRPCTimeout
	}
	if dec.RollupDisableTxPoolGossip != nil {
		c.RollupDisableTxPoolGossip = *dec.RollupDisableTxPoolGossip
	}
	if dec.RollupDisableTxPoolAdmission != nil {
		c.RollupDisableTxPoolAdmission = *dec.RollupDisableTxPoolAdmission
	}
	if dec.RollupHaltOnIncompatibleProtocolVersion != nil {
		c.RollupHaltOnIncompatibleProtocolVersion = *dec.RollupHaltOnIncompatibleProtocolVersion
	}
	if dec.InteropMessageRPC != nil {
		c.InteropMessageRPC = *dec.InteropMessageRPC
	}
	if dec.InteropMempoolFiltering != nil {
		c.InteropMempoolFiltering = *dec.InteropMempoolFiltering
	}
	return nil
}<|MERGE_RESOLUTION|>--- conflicted
+++ resolved
@@ -17,7 +17,6 @@
 // MarshalTOML marshals as TOML.
 func (c Config) MarshalTOML() (interface{}, error) {
 	type Config struct {
-<<<<<<< HEAD
 		Genesis                                   *core.Genesis `toml:",omitempty"`
 		NetworkId                                 uint64
 		SyncMode                                  downloader.SyncMode
@@ -47,7 +46,6 @@
 		EnablePreimageRecording                   bool
 		VMTrace                                   string
 		VMTraceJsonConfig                         string
-		DocRoot                                   string `toml:"-"`
 		RPCGasCap                                 uint64
 		RPCEVMTimeout                             time.Duration
 		RPCTxFeeCap                               float64
@@ -70,42 +68,6 @@
 		RollupHaltOnIncompatibleProtocolVersion   string
 		InteropMessageRPC                         string `toml:",omitempty"`
 		InteropMempoolFiltering                   bool   `toml:",omitempty"`
-=======
-		Genesis                 *core.Genesis `toml:",omitempty"`
-		NetworkId               uint64
-		SyncMode                downloader.SyncMode
-		EthDiscoveryURLs        []string
-		SnapDiscoveryURLs       []string
-		NoPruning               bool
-		NoPrefetch              bool
-		TxLookupLimit           uint64                 `toml:",omitempty"`
-		TransactionHistory      uint64                 `toml:",omitempty"`
-		StateHistory            uint64                 `toml:",omitempty"`
-		StateScheme             string                 `toml:",omitempty"`
-		RequiredBlocks          map[uint64]common.Hash `toml:"-"`
-		SkipBcVersionCheck      bool                   `toml:"-"`
-		DatabaseHandles         int                    `toml:"-"`
-		DatabaseCache           int
-		DatabaseFreezer         string
-		TrieCleanCache          int
-		TrieDirtyCache          int
-		TrieTimeout             time.Duration
-		SnapshotCache           int
-		Preimages               bool
-		FilterLogCacheSize      int
-		Miner                   miner.Config
-		TxPool                  legacypool.Config
-		BlobPool                blobpool.Config
-		GPO                     gasprice.Config
-		EnablePreimageRecording bool
-		VMTrace                 string
-		VMTraceJsonConfig       string
-		RPCGasCap               uint64
-		RPCEVMTimeout           time.Duration
-		RPCTxFeeCap             float64
-		OverrideCancun          *uint64 `toml:",omitempty"`
-		OverrideVerkle          *uint64 `toml:",omitempty"`
->>>>>>> 293a300d
 	}
 	var enc Config
 	enc.Genesis = c.Genesis
@@ -165,7 +127,6 @@
 // UnmarshalTOML unmarshals from TOML.
 func (c *Config) UnmarshalTOML(unmarshal func(interface{}) error) error {
 	type Config struct {
-<<<<<<< HEAD
 		Genesis                                   *core.Genesis `toml:",omitempty"`
 		NetworkId                                 *uint64
 		SyncMode                                  *downloader.SyncMode
@@ -195,7 +156,6 @@
 		EnablePreimageRecording                   *bool
 		VMTrace                                   *string
 		VMTraceJsonConfig                         *string
-		DocRoot                                   *string `toml:"-"`
 		RPCGasCap                                 *uint64
 		RPCEVMTimeout                             *time.Duration
 		RPCTxFeeCap                               *float64
@@ -218,42 +178,6 @@
 		RollupHaltOnIncompatibleProtocolVersion   *string
 		InteropMessageRPC                         *string `toml:",omitempty"`
 		InteropMempoolFiltering                   *bool   `toml:",omitempty"`
-=======
-		Genesis                 *core.Genesis `toml:",omitempty"`
-		NetworkId               *uint64
-		SyncMode                *downloader.SyncMode
-		EthDiscoveryURLs        []string
-		SnapDiscoveryURLs       []string
-		NoPruning               *bool
-		NoPrefetch              *bool
-		TxLookupLimit           *uint64                `toml:",omitempty"`
-		TransactionHistory      *uint64                `toml:",omitempty"`
-		StateHistory            *uint64                `toml:",omitempty"`
-		StateScheme             *string                `toml:",omitempty"`
-		RequiredBlocks          map[uint64]common.Hash `toml:"-"`
-		SkipBcVersionCheck      *bool                  `toml:"-"`
-		DatabaseHandles         *int                   `toml:"-"`
-		DatabaseCache           *int
-		DatabaseFreezer         *string
-		TrieCleanCache          *int
-		TrieDirtyCache          *int
-		TrieTimeout             *time.Duration
-		SnapshotCache           *int
-		Preimages               *bool
-		FilterLogCacheSize      *int
-		Miner                   *miner.Config
-		TxPool                  *legacypool.Config
-		BlobPool                *blobpool.Config
-		GPO                     *gasprice.Config
-		EnablePreimageRecording *bool
-		VMTrace                 *string
-		VMTraceJsonConfig       *string
-		RPCGasCap               *uint64
-		RPCEVMTimeout           *time.Duration
-		RPCTxFeeCap             *float64
-		OverrideCancun          *uint64 `toml:",omitempty"`
-		OverrideVerkle          *uint64 `toml:",omitempty"`
->>>>>>> 293a300d
 	}
 	var dec Config
 	if err := unmarshal(&dec); err != nil {
