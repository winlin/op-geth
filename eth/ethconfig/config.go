// Copyright 2021 The go-ethereum Authors
// This file is part of the go-ethereum library.
//
// The go-ethereum library is free software: you can redistribute it and/or modify
// it under the terms of the GNU Lesser General Public License as published by
// the Free Software Foundation, either version 3 of the License, or
// (at your option) any later version.
//
// The go-ethereum library is distributed in the hope that it will be useful,
// but WITHOUT ANY WARRANTY; without even the implied warranty of
// MERCHANTABILITY or FITNESS FOR A PARTICULAR PURPOSE. See the
// GNU Lesser General Public License for more details.
//
// You should have received a copy of the GNU Lesser General Public License
// along with the go-ethereum library. If not, see <http://www.gnu.org/licenses/>.

// Package ethconfig contains the configuration of the ETH and LES protocols.
package ethconfig

import (
	"fmt"
	"time"

	"github.com/ethereum/go-ethereum/common"
	"github.com/ethereum/go-ethereum/consensus"
	"github.com/ethereum/go-ethereum/consensus/beacon"
	"github.com/ethereum/go-ethereum/consensus/clique"
	"github.com/ethereum/go-ethereum/consensus/ethash"
	"github.com/ethereum/go-ethereum/core"
	"github.com/ethereum/go-ethereum/core/txpool/blobpool"
	"github.com/ethereum/go-ethereum/core/txpool/legacypool"
	"github.com/ethereum/go-ethereum/eth/downloader"
	"github.com/ethereum/go-ethereum/eth/gasprice"
	"github.com/ethereum/go-ethereum/ethdb"
	"github.com/ethereum/go-ethereum/miner"
	"github.com/ethereum/go-ethereum/params"
)

// FullNodeGPO contains default gasprice oracle settings for full node.
var FullNodeGPO = gasprice.Config{
	Blocks:                  20,
	Percentile:              60,
	MaxHeaderHistory:        1024,
	MaxBlockHistory:         1024,
	MaxPrice:                gasprice.DefaultMaxPrice,
	IgnorePrice:             gasprice.DefaultIgnorePrice,
	MinSuggestedPriorityFee: gasprice.DefaultMinSuggestedPriorityFee,
}

// Defaults contains default settings for use on the Ethereum main net.
var Defaults = Config{
	SyncMode:           downloader.SnapSync,
	NetworkId:          0, // enable auto configuration of networkID == chainID
	TxLookupLimit:      2350000,
	TransactionHistory: 2350000,
	StateHistory:       params.FullImmutabilityThreshold,
	DatabaseCache:      512,
	TrieCleanCache:     154,
	TrieDirtyCache:     256,
	TrieTimeout:        60 * time.Minute,
	SnapshotCache:      102,
	FilterLogCacheSize: 32,
	Miner:              miner.DefaultConfig,
	TxPool:             legacypool.DefaultConfig,
	BlobPool:           blobpool.DefaultConfig,
	RPCGasCap:          50000000,
	RPCEVMTimeout:      5 * time.Second,
	GPO:                FullNodeGPO,
	RPCTxFeeCap:        1, // 1 ether
}

//go:generate go run github.com/fjl/gencodec -type Config -formats toml -out gen_config.go

// Config contains configuration options for ETH and LES protocols.
type Config struct {
	// The genesis block, which is inserted if the database is empty.
	// If nil, the Ethereum main net block is used.
	Genesis *core.Genesis `toml:",omitempty"`

	// Network ID separates blockchains on the peer-to-peer networking level. When left
	// zero, the chain ID is used as network ID.
	NetworkId uint64
	SyncMode  downloader.SyncMode

	// This can be set to list of enrtree:// URLs which will be queried for
	// nodes to connect to.
	EthDiscoveryURLs  []string
	SnapDiscoveryURLs []string

	// State options.
	NoPruning  bool // Whether to disable pruning and flush everything to disk
	NoPrefetch bool // Whether to disable prefetching and only load state on demand

	// Deprecated: use 'TransactionHistory' instead.
	TxLookupLimit uint64 `toml:",omitempty"` // The maximum number of blocks from head whose tx indices are reserved.

	TransactionHistory uint64 `toml:",omitempty"` // The maximum number of blocks from head whose tx indices are reserved.
	StateHistory       uint64 `toml:",omitempty"` // The maximum number of blocks from head whose state histories are reserved.

	// State scheme represents the scheme used to store ethereum states and trie
	// nodes on top. It can be 'hash', 'path', or none which means use the scheme
	// consistent with persistent state.
	StateScheme string `toml:",omitempty"`

	// RequiredBlocks is a set of block number -> hash mappings which must be in the
	// canonical chain of all remote peers. Setting the option makes geth verify the
	// presence of these blocks for every new peer connection.
	RequiredBlocks map[uint64]common.Hash `toml:"-"`

	// Database options
	SkipBcVersionCheck bool `toml:"-"`
	DatabaseHandles    int  `toml:"-"`
	DatabaseCache      int
	DatabaseFreezer    string

	TrieCleanCache int
	TrieDirtyCache int
	TrieTimeout    time.Duration
	SnapshotCache  int
	Preimages      bool

	// This is the number of blocks for which logs will be cached in the filter system.
	FilterLogCacheSize int

	// Mining options
	Miner miner.Config

	// Transaction pool options
	TxPool   legacypool.Config
	BlobPool blobpool.Config

	// Gas Price Oracle options
	GPO gasprice.Config

	// Enables tracking of SHA3 preimages in the VM
	EnablePreimageRecording bool

	// Enables VM tracing
	VMTrace           string
	VMTraceJsonConfig string

	// RPCGasCap is the global gas cap for eth-call variants.
	RPCGasCap uint64

	// RPCEVMTimeout is the global timeout for eth-call.
	RPCEVMTimeout time.Duration

	// RPCTxFeeCap is the global transaction fee(price * gaslimit) cap for
	// send-transaction variants. The unit is ether.
	RPCTxFeeCap float64

	// OverrideCancun (TODO: remove after the fork)
	OverrideCancun *uint64 `toml:",omitempty"`

	// OverrideVerkle (TODO: remove after the fork)
	OverrideVerkle *uint64 `toml:",omitempty"`

	OverrideOptimismCanyon *uint64 `toml:",omitempty"`

	OverrideOptimismEcotone *uint64 `toml:",omitempty"`

	OverrideOptimismFjord *uint64 `toml:",omitempty"`

	OverrideOptimismGranite *uint64 `toml:",omitempty"`

	OverrideOptimismHolocene *uint64 `toml:",omitempty"`

	OverrideOptimismInterop *uint64 `toml:",omitempty"`

	// ApplySuperchainUpgrades requests the node to load chain-configuration from the superchain-registry.
	ApplySuperchainUpgrades bool `toml:",omitempty"`

	RollupSequencerHTTP                       string
	RollupSequencerTxConditionalEnabled       bool
	RollupSequencerTxConditionalCostRateLimit int
	RollupHistoricalRPC                       string
	RollupHistoricalRPCTimeout                time.Duration
	RollupDisableTxPoolGossip                 bool
	RollupDisableTxPoolAdmission              bool
	RollupHaltOnIncompatibleProtocolVersion   string

	InteropMessageRPC       string `toml:",omitempty"`
	InteropMempoolFiltering bool   `toml:",omitempty"`
}

// CreateConsensusEngine creates a consensus engine for the given chain config.
// Clique is allowed for now to live standalone, but ethash is forbidden and can
// only exist on already merged networks.
func CreateConsensusEngine(config *params.ChainConfig, db ethdb.Database) (consensus.Engine, error) {
<<<<<<< HEAD
	if config.Optimism != nil {
		return beacon.New(&beacon.OpLegacy{}), nil
	}
	// Geth v1.14.0 dropped support for non-merged networks in any consensus
	// mode. If such a network is requested, reject startup.
	if !config.TerminalTotalDifficultyPassed {
		return nil, errors.New("only PoS networks are supported, please transition old ones with Geth v1.13.x")
=======
	if config.TerminalTotalDifficulty == nil {
		return nil, fmt.Errorf("only PoS networks are supported, please transition old ones with Geth v1.13.x")
>>>>>>> 293a300d
	}
	// Wrap previously supported consensus engines into their post-merge counterpart
	if config.Clique != nil {
		return beacon.New(clique.New(config.Clique, db)), nil
	}
	return beacon.New(ethash.NewFaker()), nil
}<|MERGE_RESOLUTION|>--- conflicted
+++ resolved
@@ -187,18 +187,11 @@
 // Clique is allowed for now to live standalone, but ethash is forbidden and can
 // only exist on already merged networks.
 func CreateConsensusEngine(config *params.ChainConfig, db ethdb.Database) (consensus.Engine, error) {
-<<<<<<< HEAD
 	if config.Optimism != nil {
 		return beacon.New(&beacon.OpLegacy{}), nil
 	}
-	// Geth v1.14.0 dropped support for non-merged networks in any consensus
-	// mode. If such a network is requested, reject startup.
-	if !config.TerminalTotalDifficultyPassed {
-		return nil, errors.New("only PoS networks are supported, please transition old ones with Geth v1.13.x")
-=======
 	if config.TerminalTotalDifficulty == nil {
 		return nil, fmt.Errorf("only PoS networks are supported, please transition old ones with Geth v1.13.x")
->>>>>>> 293a300d
 	}
 	// Wrap previously supported consensus engines into their post-merge counterpart
 	if config.Clique != nil {
